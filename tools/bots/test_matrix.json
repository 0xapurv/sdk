--- conflicted
+++ resolved
@@ -2728,16 +2728,11 @@
         {
           "name": "build dart",
           "script": "tools/build.py",
-<<<<<<< HEAD
-          "arguments": ["--arch=x64",
-                        "--mode=release", "create_sdk"]
-=======
           "arguments": [
             "--arch=x64",
             "--mode=release",
             "create_sdk"
           ]
->>>>>>> 4a07fd31
         },
         {
           "name": "build gen_kernel.dart.snapshot",
