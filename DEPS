# Copyright (c) 2012, the Dart project authors.  Please see the AUTHORS file
# for details. All rights reserved. Use of this source code is governed by a
# BSD-style license that can be found in the LICENSE file.

# IMPORTANT:
# Before adding or updating dependencies, please review the documentation here:
# https://github.com/dart-lang/sdk/wiki/Adding-and-Updating-Dependencies

allowed_hosts = [
  'boringssl.googlesource.com',
  'chrome-infra-packages.appspot.com',
  'chromium.googlesource.com',
  'dart.googlesource.com',
  'fuchsia.googlesource.com',
]

vars = {
  # The dart_root is the root of our sdk checkout. This is normally
  # simply sdk, but if using special gclient specs it can be different.
  "dart_root": "sdk",

  # We use mirrors of all github repos to guarantee reproducibility and
  # consistency between what users see and what the bots see.
  # We need the mirrors to not have 100+ bots pulling github constantly.
  # We mirror our github repos on Dart's git servers.
  # DO NOT use this var if you don't see a mirror here:
  #   https://dart.googlesource.com/
  "dart_git":
      "https://dart.googlesource.com/",
  # If the repo you want to use is at github.com/dart-lang, but not at
  # dart.googlesource.com, please file an issue
  # on github and add the label 'area-infrastructure'.
  # When the repo is mirrored, you can add it to this DEPS file.

  # Chromium git
  "chromium_git": "https://chromium.googlesource.com",
  "fuchsia_git": "https://fuchsia.googlesource.com",

  "co19_2_rev": "31f7dc1e222910ce64ab57ffee286382b03446a4",

  # As Flutter does, we use Fuchsia's GN and Clang toolchain. These revision
  # should be kept up to date with the revisions pulled by the Flutter engine.
  # The list of revisions for these tools comes from Fuchsia, here:
  # https://fuchsia.googlesource.com/buildtools/+/master/fuchsia.ensure
  # If there are problems with the toolchain, contact fuchsia-toolchain@.
  "clang_revision": "de39621f0f03f20633bdfa50bde97a3908bf6e98",
  "gn_revision": "bdb0fd02324b120cacde634a9235405061c8ea06",

  # Scripts that make 'git cl format' work.
  "clang_format_scripts_rev": "c09c8deeac31f05bd801995c475e7c8070f9ecda",

  "gperftools_revision": "e9ab4c53041ac62feefbbb076d326e9a77dd1567",

  # Revisions of /third_party/* dependencies.
  "args_tag": "1.4.4",
  "async_tag": "2.0.8",
  "bazel_worker_tag": "0.1.14",
  "boolean_selector_tag" : "1.0.4",
  "boringssl_gen_rev": "bbf52f18f425e29b1185f2f6753bec02ed8c5880",
  "boringssl_rev" : "702e2b6d3831486535e958f262a05c75a5cb312e",
  "charcode_tag": "v1.1.2",
  "chrome_rev" : "19997",
  "cli_util_rev" : "4ad7ccbe3195fd2583b30f86a86697ef61e80f41",
  "collection_tag": "1.14.11",
  "convert_tag": "2.0.2",
  "crypto_tag" : "2.0.6",
  "csslib_tag" : "0.14.4+1",
  "dart2js_info_tag" : "0.5.15",

  # Note: updates to dart_style have to be coordinated carefully with
  # the infrastructure-team so that the internal formatter in
  # `sdk/tools/sdks/dart-sdk/bin/dartfmt` matches the version here.
  #
  # Please follow this process to make updates:
  #   * file an issue with area-infrastructure requesting a roll for this
  #     package (please also indicate what version to roll).
  #   * let the infrastructure team submit the change on your behalf,
  #     so they can build a new dev release and roll the submitted sdks a few
  #     minutes later.
  #
  # For more details, see https://github.com/dart-lang/sdk/issues/30164
  "dart_style_tag": "1.2.2",  # Please see the note above before updating.

  "dartdoc_tag" : "v0.28.0",
  "fixnum_tag": "0.10.9",
  "glob_tag": "1.1.7",
  "html_tag" : "0.13.3+2",
  "http_io_rev": "57da05a66f5bf7df3dd7aebe7b7efe0dfc477baa",
  "http_multi_server_tag" : "2.0.5",
  "http_parser_tag" : "3.1.1",
  "http_retry_tag": "0.1.1",
  "http_tag" : "0.12.0",
  "http_throttle_tag" : "1.0.2",
  "idl_parser_rev": "5fb1ebf49d235b5a70c9f49047e83b0654031eb7",
  "intl_tag": "0.15.7",
  "jinja2_rev": "2222b31554f03e62600cd7e383376a7c187967a1",
  "json_rpc_2_tag": "2.0.9",
  "linter_tag": "0.1.79",
  "logging_tag": "0.11.3+2",
  "markupsafe_rev": "8f45f5cfa0009d2a70589bcda0349b8cb2b72783",
  "markdown_tag": "2.0.2",
  "matcher_tag": "0.12.3",
  "mime_tag": "0.9.6+2",
  "mockito_tag": "d39ac507483b9891165e422ec98d9fb480037c8b",
  "mustache_tag" : "5e81b12215566dbe2473b2afd01a8a8aedd56ad9",
  "oauth2_tag": "1.2.1",
  "observatory_pub_packages_rev": "0894122173b0f98eb08863a7712e78407d4477bc",
  "package_config_tag": "1.0.5",
  "package_resolver_tag": "1.0.4",
  "path_tag": "1.6.2",
  "plugin_tag": "f5b4b0e32d1406d62daccea030ba6457d14b1c47",
  "ply_rev": "604b32590ffad5cbb82e4afef1d305512d06ae93",
  "pool_tag": "1.3.6",
  "protobuf_tag": "0.9.0",
  "pub_rev": "9f00679ef47bc79cadc18e143720ade6c06c0100",
  "pub_semver_tag": "1.4.2",
  "quiver_tag": "2.0.0+1",
  "resource_rev": "2.1.5",
  "root_certificates_rev": "16ef64be64c7dfdff2b9f4b910726e635ccc519e",
  "shelf_static_rev": "v0.2.8",
  "shelf_packages_handler_tag": "1.0.4",
  "shelf_tag": "0.7.3+3",
  "shelf_web_socket_tag": "0.2.2+3",
  "source_map_stack_trace_tag": "1.1.5",
  "source_maps-0.9.4_rev": "38524",
  "source_maps_tag": "8af7cc1a1c3a193c1fba5993ce22a546a319c40e",
  "source_span_tag": "1.4.1",
  "stack_trace_tag": "1.9.3",
  "stream_channel_tag": "1.6.8",
  "string_scanner_tag": "1.0.3",
  "test_descriptor_tag": "1.1.1",
  "test_process_tag": "1.0.3",
  "term_glyph_tag": "1.0.1",
  "test_reflective_loader_tag": "0.1.8",
  "test_tag": "1.3.4",
  "typed_data_tag": "1.1.6",
  "unittest_rev": "2b8375bc98bb9dc81c539c91aaea6adce12e1072",
  "usage_tag": "3.4.0",
  "utf_tag": "0.9.0+5",
  "watcher_rev": "0.9.7+12",
  "web_components_rev": "8f57dac273412a7172c8ade6f361b407e2e4ed02",
  "web_socket_channel_tag": "1.0.9",
  "WebCore_rev": "fb11e887f77919450e497344da570d780e078bc8",
  "yaml_tag": "2.1.15",
  "zlib_rev": "c44fb7248079cc3d5563b14b3f758aee60d6b415",
  "crashpad_rev": "bf327d8ceb6a669607b0dbab5a83a275d03f99ed",
  "minichromium_rev": "8d641e30a8b12088649606b912c2bc4947419ccc",
  "googletest_rev": "f854f1d27488996dc8a6db3c9453f80b02585e12",
}

deps = {
  # Stuff needed for GN build.
  Var("dart_root") + "/buildtools/clang_format/script":
    Var("chromium_git") + "/chromium/llvm-project/cfe/tools/clang-format.git" +
    "@" + Var("clang_format_scripts_rev"),

  Var("dart_root") + "/tools/sdks": {
      "packages": [{
          "package": "dart/dart-sdk/${{platform}}",
          "version": "version:2.1.1-dev.1.0",
      }],
      "dep_type": "cipd",
  },
  Var("dart_root") + "/third_party/d8": {
      "packages": [{
          "package": "dart/d8",
          "version": "version:6.9.427.23+1",
      }],
<<<<<<< HEAD
      "dep_type": "cipd",
  },

  Var("dart_root") + "/tests/co19_2/src": {
      "packages": [{
          "package": "dart/third_party/co19",
          "version": "git_revision:" + Var("co19_2_rev"),
      }],
      "dep_type": "cipd",
  },
=======
      "dep_type": "cipd",
  },

  Var("dart_root") + "/tests/co19_2/src": {
      "packages": [{
          "package": "dart/third_party/co19",
          "version": "git_revision:" + Var("co19_2_rev"),
      }],
      "dep_type": "cipd",
  },

  Var("dart_root") + "/third_party/markupsafe":
      Var("chromium_git") + "/chromium/src/third_party/markupsafe.git" +
      "@" + Var("markupsafe_rev"),
>>>>>>> 011a1239

  Var("dart_root") + "/third_party/zlib":
      Var("chromium_git") + "/chromium/src/third_party/zlib.git" +
      "@" + Var("zlib_rev"),

  Var("dart_root") + "/third_party/boringssl":
      Var("dart_git") + "boringssl_gen.git" + "@" + Var("boringssl_gen_rev"),
  Var("dart_root") + "/third_party/boringssl/src":
      "https://boringssl.googlesource.com/boringssl.git" +
      "@" + Var("boringssl_rev"),

  Var("dart_root") + "/third_party/gsutil": {
      "packages": [{
          "package": "infra/gsutil",
          "version": "version:4.34",
      }],
      "dep_type": "cipd",
  },

  Var("dart_root") + "/third_party/root_certificates":
      Var("dart_git") + "root_certificates.git" +
      "@" + Var("root_certificates_rev"),

  Var("dart_root") + "/third_party/jinja2":
      Var("chromium_git") + "/chromium/src/third_party/jinja2.git" +
      "@" + Var("jinja2_rev"),

  Var("dart_root") + "/third_party/ply":
      Var("chromium_git") + "/chromium/src/third_party/ply.git" +
      "@" + Var("ply_rev"),

  Var("dart_root") + "/tools/idl_parser":
      Var("chromium_git") + "/chromium/src/tools/idl_parser.git" +
      "@" + Var("idl_parser_rev"),

  Var("dart_root") + "/third_party/WebCore":
      Var("dart_git") + "webcore.git" + "@" + Var("WebCore_rev"),

  Var("dart_root") + "/third_party/tcmalloc/gperftools":
      Var('chromium_git') + '/external/github.com/gperftools/gperftools.git' +
      "@" + Var("gperftools_revision"),

  Var("dart_root") + "/third_party/pkg/args":
      Var("dart_git") + "args.git" + "@" + Var("args_tag"),
  Var("dart_root") + "/third_party/pkg/async":
      Var("dart_git") + "async.git" + "@" + Var("async_tag"),
  Var("dart_root") + "/third_party/pkg/bazel_worker":
      Var("dart_git") + "bazel_worker.git" + "@" + Var("bazel_worker_tag"),
  Var("dart_root") + "/third_party/pkg/boolean_selector":
      Var("dart_git") + "boolean_selector.git" +
      "@" + Var("boolean_selector_tag"),
  Var("dart_root") + "/third_party/pkg/charcode":
      Var("dart_git") + "charcode.git" + "@" + Var("charcode_tag"),
  Var("dart_root") + "/third_party/pkg/cli_util":
      Var("dart_git") + "cli_util.git" + "@" + Var("cli_util_rev"),
  Var("dart_root") + "/third_party/pkg/collection":
      Var("dart_git") + "collection.git" + "@" + Var("collection_tag"),
  Var("dart_root") + "/third_party/pkg/convert":
      Var("dart_git") + "convert.git" + "@" + Var("convert_tag"),
  Var("dart_root") + "/third_party/pkg/crypto":
      Var("dart_git") + "crypto.git" + "@" + Var("crypto_tag"),
  Var("dart_root") + "/third_party/pkg/csslib":
      Var("dart_git") + "csslib.git" + "@" + Var("csslib_tag"),
  Var("dart_root") + "/third_party/pkg_tested/dart_style":
      Var("dart_git") + "dart_style.git" + "@" + Var("dart_style_tag"),
  Var("dart_root") + "/third_party/pkg/dart2js_info":
      Var("dart_git") + "dart2js_info.git" + "@" + Var("dart2js_info_tag"),
  Var("dart_root") + "/third_party/pkg/dartdoc":
      Var("dart_git") + "dartdoc.git" + "@" + Var("dartdoc_tag"),
  Var("dart_root") + "/third_party/pkg/fixnum":
      Var("dart_git") + "fixnum.git" + "@" + Var("fixnum_tag"),
  Var("dart_root") + "/third_party/pkg/glob":
      Var("dart_git") + "glob.git" + "@" + Var("glob_tag"),
  Var("dart_root") + "/third_party/pkg/html":
      Var("dart_git") + "html.git" + "@" + Var("html_tag"),
  Var("dart_root") + "/third_party/pkg/http":
      Var("dart_git") + "http.git" + "@" + Var("http_tag"),
  Var("dart_root") + "/third_party/pkg_tested/http_io":
    Var("dart_git") + "http_io.git" + "@" + Var("http_io_rev"),
  Var("dart_root") + "/third_party/pkg/http_multi_server":
      Var("dart_git") + "http_multi_server.git" +
      "@" + Var("http_multi_server_tag"),
  Var("dart_root") + "/third_party/pkg/http_parser":
      Var("dart_git") + "http_parser.git" + "@" + Var("http_parser_tag"),
  Var("dart_root") + "/third_party/pkg/http_retry":
      Var("dart_git") + "http_retry.git" +
      "@" + Var("http_retry_tag"),
  Var("dart_root") + "/third_party/pkg/http_throttle":
      Var("dart_git") + "http_throttle.git" +
      "@" + Var("http_throttle_tag"),
  Var("dart_root") + "/third_party/pkg/intl":
      Var("dart_git") + "intl.git" + "@" + Var("intl_tag"),
  Var("dart_root") + "/third_party/pkg/json_rpc_2":
      Var("dart_git") + "json_rpc_2.git" + "@" + Var("json_rpc_2_tag"),
  Var("dart_root") + "/third_party/pkg/linter":
      Var("dart_git") + "linter.git" + "@" + Var("linter_tag"),
  Var("dart_root") + "/third_party/pkg/logging":
      Var("dart_git") + "logging.git" + "@" + Var("logging_tag"),
  Var("dart_root") + "/third_party/pkg/markdown":
      Var("dart_git") + "markdown.git" + "@" + Var("markdown_tag"),
  Var("dart_root") + "/third_party/pkg/matcher":
      Var("dart_git") + "matcher.git" + "@" + Var("matcher_tag"),
  Var("dart_root") + "/third_party/pkg/mime":
      Var("dart_git") + "mime.git" + "@" + Var("mime_tag"),
  Var("dart_root") + "/third_party/pkg/mockito":
      Var("dart_git") + "mockito.git" + "@" + Var("mockito_tag"),
  Var("dart_root") + "/third_party/pkg/mustache":
      Var("dart_git")
      + "external/github.com/xxgreg/mustache"
      + "@" + Var("mustache_tag"),
  Var("dart_root") + "/third_party/pkg/oauth2":
      Var("dart_git") + "oauth2.git" + "@" + Var("oauth2_tag"),
  Var("dart_root") + "/third_party/observatory_pub_packages":
      Var("dart_git") + "observatory_pub_packages.git"
      + "@" + Var("observatory_pub_packages_rev"),
  Var("dart_root") + "/third_party/pkg_tested/package_config":
      Var("dart_git") + "package_config.git" +
      "@" + Var("package_config_tag"),
  Var("dart_root") + "/third_party/pkg_tested/package_resolver":
      Var("dart_git") + "package_resolver.git"
      + "@" + Var("package_resolver_tag"),
  Var("dart_root") + "/third_party/pkg/path":
      Var("dart_git") + "path.git" + "@" + Var("path_tag"),
  Var("dart_root") + "/third_party/pkg/plugin":
      Var("dart_git") + "plugin.git" + "@" + Var("plugin_tag"),
  Var("dart_root") + "/third_party/pkg/pool":
      Var("dart_git") + "pool.git" + "@" + Var("pool_tag"),
  Var("dart_root") + "/third_party/pkg/protobuf":
      Var("dart_git") + "protobuf.git" + "@" + Var("protobuf_tag"),
  Var("dart_root") + "/third_party/pkg/pub_semver":
      Var("dart_git") + "pub_semver.git" + "@" + Var("pub_semver_tag"),
  Var("dart_root") + "/third_party/pkg/pub":
      Var("dart_git") + "pub.git" + "@" + Var("pub_rev"),
  Var("dart_root") + "/third_party/pkg/quiver":
      Var("chromium_git")
      + "/external/github.com/google/quiver-dart.git"
      + "@" + Var("quiver_tag"),
  Var("dart_root") + "/third_party/pkg/resource":
      Var("dart_git") + "resource.git" + "@" + Var("resource_rev"),
  Var("dart_root") + "/third_party/pkg/shelf":
      Var("dart_git") + "shelf.git" + "@" + Var("shelf_tag"),
  Var("dart_root") + "/third_party/pkg/shelf_packages_handler":
      Var("dart_git") + "shelf_packages_handler.git"
      + "@" + Var("shelf_packages_handler_tag"),
  Var("dart_root") + "/third_party/pkg/shelf_static":
      Var("dart_git") + "shelf_static.git" + "@" + Var("shelf_static_rev"),
  Var("dart_root") + "/third_party/pkg/shelf_web_socket":
      Var("dart_git") + "shelf_web_socket.git" +
      "@" + Var("shelf_web_socket_tag"),
  Var("dart_root") + "/third_party/pkg/source_maps":
      Var("dart_git") + "source_maps.git" + "@" + Var("source_maps_tag"),
  Var("dart_root") + "/third_party/pkg/source_span":
      Var("dart_git") + "source_span.git" + "@" + Var("source_span_tag"),
  Var("dart_root") + "/third_party/pkg/source_map_stack_trace":
      Var("dart_git") + "source_map_stack_trace.git" +
      "@" + Var("source_map_stack_trace_tag"),
  Var("dart_root") + "/third_party/pkg/stack_trace":
      Var("dart_git") + "stack_trace.git" + "@" + Var("stack_trace_tag"),
  Var("dart_root") + "/third_party/pkg/stream_channel":
      Var("dart_git") + "stream_channel.git" +
      "@" + Var("stream_channel_tag"),
  Var("dart_root") + "/third_party/pkg/string_scanner":
      Var("dart_git") + "string_scanner.git" +
      "@" + Var("string_scanner_tag"),
  Var("dart_root") + "/third_party/pkg/term_glyph":
      Var("dart_git") + "term_glyph.git" + "@" + Var("term_glyph_tag"),
  Var("dart_root") + "/third_party/pkg/test":
      Var("dart_git") + "test.git" + "@" + Var("test_tag"),
  Var("dart_root") + "/third_party/pkg/test_descriptor":
      Var("dart_git") + "test_descriptor.git" + "@" + Var("test_descriptor_tag"),
  Var("dart_root") + "/third_party/pkg/test_process":
      Var("dart_git") + "test_process.git" + "@" + Var("test_process_tag"),
  Var("dart_root") + "/third_party/pkg/test_reflective_loader":
      Var("dart_git") + "test_reflective_loader.git" +
      "@" + Var("test_reflective_loader_tag"),
  Var("dart_root") + "/third_party/pkg/typed_data":
      Var("dart_git") + "typed_data.git" + "@" + Var("typed_data_tag"),
  # Unittest is an early version, 0.11.x, of the package "test"
  # Do not use it in any new tests. Fetched from chromium_git to avoid
  # race condition in cache with pkg/test.
  Var("dart_root") + "/third_party/pkg/unittest":
      Var("chromium_git") + "/external/github.com/dart-lang/test.git" +
      "@" + Var("unittest_rev"),
  Var("dart_root") + "/third_party/pkg/usage":
      Var("dart_git") + "usage.git" + "@" + Var("usage_tag"),
  Var("dart_root") + "/third_party/pkg/utf":
      Var("dart_git") + "utf.git" + "@" + Var("utf_tag"),
  Var("dart_root") + "/third_party/pkg/watcher":
      Var("dart_git") + "watcher.git" + "@" + Var("watcher_rev"),
  Var("dart_root") + "/third_party/pkg/web_components":
      Var("dart_git") + "web-components.git" +
      "@" + Var("web_components_rev"),
  Var("dart_root") + "/third_party/pkg/web_socket_channel":
      Var("dart_git") + "web_socket_channel.git" +
      "@" + Var("web_socket_channel_tag"),
  Var("dart_root") + "/third_party/pkg/yaml":
      Var("dart_git") + "yaml.git" + "@" + Var("yaml_tag"),

  Var("dart_root") + "/buildtools/" + Var("host_os") + "-" + Var("host_cpu") + "/clang": {
      "packages": [
          {
              "package": "fuchsia/clang/${{platform}}",
              "version": "git_revision:" + Var("clang_revision"),
          },
      ],
      "condition": "(host_os == 'linux' or host_os == 'mac') and (host_cpu == 'x64' or host_cpu == 'arm64')",
      "dep_type": "cipd",
  },

  Var("dart_root") + "/buildtools": {
      "packages": [
          {
              "package": "gn/gn/${{platform}}",
              "version": "git_revision:" + Var("gn_revision"),
          },
      ],
      "dep_type": "cipd",
  },
}

deps_os = {
  "win": {
    Var("dart_root") + "/third_party/cygwin":
        Var("chromium_git") + "/chromium/deps/cygwin.git" + "@" +
        "c89e446b273697fadf3a10ff1007a97c0b7de6df",
    Var("dart_root") + "/third_party/crashpad/crashpad":
        Var("chromium_git") + "/crashpad/crashpad.git" + "@" +
        Var("crashpad_rev"),
    Var("dart_root") + "/third_party/mini_chromium/mini_chromium":
        Var("chromium_git") + "/chromium/mini_chromium" + "@" +
        Var("minichromium_rev"),
    Var("dart_root") + "/third_party/googletest":
        Var("fuchsia_git") + "/third_party/googletest" + "@" +
        Var("googletest_rev"),
  }
}

# TODO(iposva): Move the necessary tools so that hooks can be run
# without the runtime being available.
hooks = [
  {
    "name": "firefox_jsshell",
    "pattern": ".",
    "action": [
      "download_from_google_storage",
      "--no_auth",
      "--no_resume",
      "--bucket",
      "dart-dependencies",
      "--recursive",
      "--auto_platform",
      "--extract",
      "--directory",
      Var('dart_root') + "/third_party/firefox_jsshell",
    ],
  },
  {
    "name": "7zip",
    "pattern": ".",
    "action": [
      "download_from_google_storage",
      "--no_auth",
      "--no_resume",
      "--bucket",
      "dart-dependencies",
      "--platform=win32",
      "--extract",
      "-s",
      Var('dart_root') + "/third_party/7zip.tar.gz.sha1",
    ],
  },
  {
    # Pull Debian wheezy sysroot for i386 Linux
    'name': 'sysroot_i386',
    'pattern': '.',
    'action': ['python', 'sdk/build/linux/sysroot_scripts/install-sysroot.py',
               '--arch', 'i386'],
  },
  {
    # Pull Debian wheezy sysroot for amd64 Linux
    'name': 'sysroot_amd64',
    'pattern': '.',
    'action': ['python', 'sdk/build/linux/sysroot_scripts/install-sysroot.py',
               '--arch', 'amd64'],
  },
  {
    # Pull Debian wheezy sysroot for arm Linux
    'name': 'sysroot_amd64',
    'pattern': '.',
    'action': ['python', 'sdk/build/linux/sysroot_scripts/install-sysroot.py',
               '--arch', 'arm'],
  },
  {
    # Pull Debian jessie sysroot for arm64 Linux
    'name': 'sysroot_amd64',
    'pattern': '.',
    'action': ['python', 'sdk/build/linux/sysroot_scripts/install-sysroot.py',
               '--arch', 'arm64'],
  },
  {
    'name': 'download_android_tools',
    'pattern': '.',
    'action': ['python', 'sdk/tools/android/download_android_tools.py'],
  },
  {
    'name': 'buildtools',
    'pattern': '.',
    'action': ['python', 'sdk/tools/buildtools/update.py'],
  },
  {
    # Update the Windows toolchain if necessary.
    'name': 'win_toolchain',
    'pattern': '.',
    'action': ['python', 'sdk/build/vs_toolchain.py', 'update'],
  },
]<|MERGE_RESOLUTION|>--- conflicted
+++ resolved
@@ -166,7 +166,6 @@
           "package": "dart/d8",
           "version": "version:6.9.427.23+1",
       }],
-<<<<<<< HEAD
       "dep_type": "cipd",
   },
 
@@ -177,22 +176,10 @@
       }],
       "dep_type": "cipd",
   },
-=======
-      "dep_type": "cipd",
-  },
-
-  Var("dart_root") + "/tests/co19_2/src": {
-      "packages": [{
-          "package": "dart/third_party/co19",
-          "version": "git_revision:" + Var("co19_2_rev"),
-      }],
-      "dep_type": "cipd",
-  },
 
   Var("dart_root") + "/third_party/markupsafe":
       Var("chromium_git") + "/chromium/src/third_party/markupsafe.git" +
       "@" + Var("markupsafe_rev"),
->>>>>>> 011a1239
 
   Var("dart_root") + "/third_party/zlib":
       Var("chromium_git") + "/chromium/src/third_party/zlib.git" +
