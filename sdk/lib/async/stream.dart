--- conflicted
+++ resolved
@@ -1628,15 +1628,9 @@
    *                 onDone: controller.close,
    *                 cancelOnError: cancelOnError);
    *             },
-<<<<<<< HEAD
-   *             onPause: () => subscription.pause(),
-   *             onResume: () => subscription.resume(),
-   *             onCancel: () => subscription.cancel(),
-=======
    *             onPause: () { subscription.pause(); },
    *             onResume: () { subscription.resume(); },
    *             onCancel: () { subscription.cancel(); },
->>>>>>> d9397d8a
    *             sync: true);
    *           return controller.stream.listen(null);
    *         });
