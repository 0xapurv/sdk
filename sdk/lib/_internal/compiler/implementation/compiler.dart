--- conflicted
+++ resolved
@@ -133,6 +133,7 @@
   Element _currentElement;
   LibraryElement coreLibrary;
   LibraryElement isolateLibrary;
+  LibraryElement isolateHelperLibrary;
   LibraryElement jsHelperLibrary;
   LibraryElement interceptorsLibrary;
   LibraryElement foreignLibrary;
@@ -408,23 +409,14 @@
   void enableIsolateSupport(LibraryElement element) {
     // TODO(ahe): Move this method to Enqueuer.
     isolateLibrary = element.patch;
-<<<<<<< HEAD
-    enqueuer.resolution.addToWorkList(isolateLibrary.find(START_ROOT_ISOLATE));
-=======
     enqueuer.resolution.addToWorkList(
         isolateHelperLibrary.find(START_ROOT_ISOLATE));
->>>>>>> 02594902
     enqueuer.resolution.addToWorkList(
-        isolateLibrary.find(const SourceString('_currentIsolate')));
+        isolateHelperLibrary.find(const SourceString('_currentIsolate')));
     enqueuer.resolution.addToWorkList(
-<<<<<<< HEAD
-        isolateLibrary.find(const SourceString('_callInIsolate')));
-    enqueuer.codegen.addToWorkList(isolateLibrary.find(START_ROOT_ISOLATE));
-=======
         isolateHelperLibrary.find(const SourceString('_callInIsolate')));
     enqueuer.codegen.addToWorkList(
         isolateHelperLibrary.find(START_ROOT_ISOLATE));
->>>>>>> 02594902
   }
 
   bool hasIsolateSupport() => isolateLibrary != null;
@@ -527,7 +519,7 @@
 
   /** Define the JS helper functions in the given library. */
   void importForeignLibrary(LibraryElement library) {
-    if (jsHelperLibrary != null) {
+    if (foreignLibrary != null) {
       libraryLoader.importLibrary(library, foreignLibrary, null);
     }
   }
@@ -546,7 +538,6 @@
         'dart/tests/compiler/dart2js_native');
     if (nativeTest
         || libraryName == 'dart:mirrors'
-        || libraryName == 'dart:isolate'
         || libraryName == 'dart:math'
         || libraryName == 'dart:html'
         || libraryName == 'dart:html_common'
