--- conflicted
+++ resolved
@@ -199,8 +199,6 @@
   accept(ExpressionVisitor visitor) => visitor.visitLiteralMap(this);
 }
 
-<<<<<<< HEAD
-=======
 class TypeOperator extends Expression {
   Expression receiver;
   final DartType type;
@@ -211,7 +209,6 @@
   accept(ExpressionVisitor visitor) => visitor.visitTypeOperator(this);
 }
 
->>>>>>> 6bd9b19c
 /// A conditional expression.
 class Conditional extends Expression {
   Expression condition;
@@ -444,11 +441,8 @@
   E visitNot(Not node);
   E visitLiteralList(LiteralList node);
   E visitLiteralMap(LiteralMap node);
-<<<<<<< HEAD
-=======
   E visitTypeOperator(TypeOperator node);
 }
->>>>>>> 6bd9b19c
 
 abstract class StatementVisitor<S> {
   S visitStatement(Statement s) => s.accept(this);
@@ -831,8 +825,6 @@
     return new If(condition, thenStatement, elseStatement);
   }
 
-<<<<<<< HEAD
-=======
   Expression visitInvokeConstConstructor(ir.InvokeConstConstructor node) {
     return new InvokeConstructor(
         node.type,
@@ -842,7 +834,6 @@
         node.constant);
   }
 
->>>>>>> 6bd9b19c
   Expression visitConstant(ir.Constant node) {
     return new Constant(node.value);
   }
