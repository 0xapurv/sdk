<<<<<<< HEAD
## 2.3.0-dev.0.5
=======
## 2.3.0-dev.XX.0
(Add new changes here, and they will be copied to the change section for the
 next dev version)

### Core library changes

#### `dart:async`
* BREAKING CHANGE: 
  Fixes bug in `StreamIterator` which allowed constructor argument to be `null`.
  Also allowed `await for` on a `null` stream. This is now a runtime error.

#### `dart:core`

* **Breaking change**: The `RegExp` interface has been extended with two new
  constructor named parameters:

  * `unicode:` (`bool`, default: `false`), for Unicode patterns , and
  * `dotAll:` (`bool`, default: `false`), to change the matching behavior of
    '.' to also match line terminating characters.

  Appropriate properties for these named parameters have also been added so
  their use can be detected after construction.

  In addition, `RegExp` methods that originally returned `Match` objects
  now return a more specific subtype, `RegExpMatch`, which adds two features:

  * `Iterable<String> groupNames`, a property that contains the names of all
    named capture groups, and
  * `String namedGroup(String name)`: a method that retrieves the match for
    the given named capture group

  This change only affects implementers of the `RegExp` interface; current
  code using Dart regular expressions will not be affected.

#### `dart:isolate`

* BREAKING CHANGE: The `await for` allowed `null` as a stream due to a bug
  in `StreamIterator` class. This bug has now been fixed.

## 2.3.0

The focus in this release is on the new "UI-as-code" language features which
make collections more expressive and declarative.
>>>>>>> 5b63d746

* Cherry-pick 347b72c260949fa96ec5a45f3d6b1e2388ea245a to dev

<<<<<<< HEAD
## 2.3.0-dev.0.4

* Cherry-pick d03323783a5a5a571916457fcf084d103fce86b3 to dev
* Cherry-pick 14d09498b7830fba62816ec8db3ed9b58601b841 to dev

## 2.3.0-dev.0.3

* Cherry-pick 04e1b0d976151cc6aa5dcc80667d568c95495c80 to dev

## 2.3.0-dev.0.2

* Cherry-pick d8a0d68bd66b388e4c5f6dc38f4fd940a4cb88bc to dev
* Cherry-pick 1ecedb23416943b13fd3f48a5d398f2cfa6dbee4 to dev
* Cherry-pick 2c304d997f08e9ba1d8d1af665522b31d695f19a to dev
* Cherry-pick 1f1592edce7122ff657d9538d58d9cce0cae46e6 to dev
* Cherry-pick cf4444b803a376bb1ad6442e1f09434a4d58167b to dev

## 2.3.0-dev.0.1

* Cherry-pick 43eebea5a3715d7c3904cd85a35db5cffaae687e to dev

## 2.3.0-dev.0.0

### Tool Changes

#### Linter

The Linter was updated to `0.1.86` which includes the following change:
* new lint: `prefer_inlined_adds`

## 2.2.1-dev.4.2

* Cherry-pick ab66a3808b28dfc94eaf0ed151c13f4fc696b5dc to dev

## 2.2.1-dev.4.1

* Cherry-pick 72b7e95c74b3ec0f0530322923713162a83013e2 to dev

## 2.2.1-dev.4.0
=======
Flutter is growing rapidly, which means many Dart users are building UI in code
out of big deeply-nested expressions. Our goal with 2.3.0 was to [make that kind
of code easier to write and maintain][ui-as-code]. Collection literals are a
large component, so we focused on three features to make collections more
powerful. We'll use list literals in the examples below, but these features also
work in map and set literals.
>>>>>>> 5b63d746

[ui-as-code]: https://medium.com/dartlang/making-dart-a-better-language-for-ui-f1ccaf9f546c

#### Spread

Placing `...` before an expression inside a collection literal unpacks the
result of the expression and inserts its elements directly inside the new
collection. Where before you had to write something like this:

```dart
CupertinoPageScaffold(
  child: ListView(children: [
    Tab2Header()
  ]..addAll(buildTab2Conversation())
    ..add(buildFooter())),
);
```

<<<<<<< HEAD
The Linter was updated to `0.1.85` which includes the following changes:
=======
Now you can write this:
>>>>>>> 5b63d746

```dart
CupertinoPageScaffold(
  child: ListView(children: [
    Tab2Header(),
    ...buildTab2Conversation(),
    buildFooter()
  ]),
);
```

<<<<<<< HEAD
## 2.2.1-dev.3.1
=======
If you know the expression might evaluate to null and you want to treat that as
equivalent to zero elements, you can use the null-aware spread `...?`.

#### Collection if
>>>>>>> 5b63d746

Sometimes you might want to include one or more elements in a collection only
under certain conditions. If you're lucky, you can use a `?:` operator to
selectively swap out a single element, but if you want to exchange more than one
or omit elements, you are forced to write imperative code like this:

<<<<<<< HEAD
#### dartfmt
=======
```dart
Widget build(BuildContext context) {
  var children = [
    IconButton(icon: Icon(Icons.menu)),
    Expanded(child: title)
  ];

  if (isAndroid) {
    children.add(IconButton(icon: Icon(Icons.search)));
  }

  return Row(children: children);
}
```
>>>>>>> 5b63d746

We now allow `if` inside collection literals to conditionally omit or (with
`else`) swap out an element:

```dart
Widget build(BuildContext context) {
  return Row(
    children: [
      IconButton(icon: Icon(Icons.menu)),
      Expanded(child: title),
      if (isAndroid)
        IconButton(icon: Icon(Icons.search)),
    ],
  );
}
```

Unlike the existing `?:` operator, a collection `if` can be composed with
spreads to conditionally include or omit multiple items:

```dart
Widget build(BuildContext context) {
  return Row(
    children: [
      IconButton(icon: Icon(Icons.menu)),
      if (isAndroid) ...[
        Expanded(child: title),
        IconButton(icon: Icon(Icons.search)),
      ]
    ],
  );
}
```

#### Collection for

In many cases, the higher-order methods on Iterable give you a declarative way
to modify a collection in the context of a single expression. But some
operations, especially involving both transforming and filtering, can be
cumbersome to express in a functional style.

To solve this problem, you can use `for` inside a collection literal. Each
iteration of the loop produces an element which is then inserted in the
resulting collection. Consider the following code:

```dart
var command = [
  engineDartPath,
  frontendServer,
  ...fileSystemRoots.map((root) => "--filesystem-root=$root"),
  ...entryPoints
      .where((entryPoint) => fileExists("lib/$entryPoint.json"))
      .map((entryPoint) => "lib/$entryPoint"),
  mainPath
];
```

With a collection `for`, the code becomes simpler:

```dart
var command = [
  engineDartPath,
  frontendServer,
  for (var root in fileSystemRoots) "--filesystem-root=$root",
  for (var entryPoint in entryPoints)
    if (fileExists("lib/$entryPoint.json")) "lib/$entryPoint",
  mainPath
];
```

As you can see, all three of these features can be freely composed. For full
details of the changes, see [the official proposal][ui-as-code proposal].

[ui-as-code proposal]: https://github.com/dart-lang/language/blob/master/accepted/future-releases/unified-collections/feature-specification.md

**Note: These features are not currently supported in *const* collection
literals. In a future release, we intend to relax this restriction and allow
spread and collection `if` inside const collections.**

### Core library changes

#### `dart:isolate`

*   Added `debugName` property to `Isolate`.
*   Added `debugName` optional parameter to `Isolate.spawn` and
    `Isolate.spawnUri`.

#### `dart:core`

*   RegExp patterns can now use lookbehind assertions.
*   RegExp patterns can now use named capture groups and named backreferences.
    Currently, named group matches can only be retrieved in Dart either by the
    implicit index of the named group or by downcasting the returned Match
    object to the type RegExpMatch. The RegExpMatch interface contains methods
    for retrieving the available group names and retrieving a match by group
    name.

### Dart VM

*   The VM service now requires an authentication code by default. This behavior
    can be disabled by providing the `--disable-service-auth-codes` flag.

*   Support for deprecated flags '-c' and '--checked' has been removed.

### Dart for the Web

#### dart2js

A binary format was added to dump-info. The old JSON format is still available
and provided by default, but we are starting to deprecate it. The new binary
format is more compact and cheaper to generate. On some large apps we tested, it
was 4x faster to serialize and used 6x less memory.

To use the binary format today, use `--dump-info=binary`, instead of
`--dump-info`.

What to expect next?

*   The [visualizer tool][visualizer] will not be updated to support the new
    binary format, but you can find several command-line tools at
    `package:dart2js_info` that provide similar features to those in the
    visualizer.

*   The command-line tools in `package:dart2js_info` also work with the old JSON
    format, so you can start using them even before you enable the new format.

*   In a future release `--dump-info` will default to `--dump-info=binary`. At
    that point, there will be an option to fallback to the JSON format, but the
    visualizer tool will be deprecated.

*   A release after that, the JSON format will no longer be available from
    dart2js, but may be available from a command-line tool in
    `package:dart2js_info`.

[visualizer]: https://dart-lang.github.io/dump-info-visualizer/

### Tools

#### dartfmt

*   Tweak set literal formatting to follow other collection literals.
*   Add support for "UI as code" features.
*   Properly format trailing commas in assertions.
*   Improve indentation of adjacent strings in argument lists.

#### Linter

The Linter was updated to `0.1.86`, which includes the following changes:

*   Added the following lints: `prefer_inlined_adds`,
    `prefer_for_elements_to_map_fromIterable`,
    `prefer_if_elements_to_conditional_expressions`,
    `diagnostic_describe_all_properties`.
*   Updated `file_names` to skip prefixed-extension Dart files (`.css.dart`,
  `.g.dart`, etc.).
*   Fixed false positives in `unnecessary_parenthesis`.

#### Pub client

*   Added a CHANGELOG validator that complains if you `pub publish` without
    mentioning the current version.
*   Removed validation of library names when doing `pub publish`.
*   Added support for `pub global activate`ing package from a custom pub URL.
*   Added subcommand: `pub logout`. Logs you out of the current session.

#### Dart native

Initial support for compiling Dart apps to native machine code has been added.
Two new tools have been added to the `bin` folder of the Dart SDK:

* `dart2aot`: AOT (ahead-of-time) compiles a Dart program to native
machine code. The tool is supported on Windows, macOS, and Linux.

* `dartaotruntime`: A small runtime used for executing an AOT compiled program.

## 2.2.0 - 2019-02-26

### Language

Sets now have a literal syntax like lists and maps do:

```dart
var set = {1, 2, 3};
```

Using curly braces makes empty sets ambiguous with maps:

```dart
var collection = {}; // Empty set or map?
```

To avoid breaking existing code, an ambiguous literal is treated as a map.
To create an empty set, you can rely on either a surrounding context type
or an explicit type argument:

```dart
// Variable type forces this to be a set:
Set<int> set = {};

// A single type argument means this must be a set:
var set2 = <int>{};
```

Set literals are released on all platforms. The `set-literals` experiment flag
has been disabled.

### Tools

#### Analyzer

*   The `DEPRECATED_MEMBER_USE` hint was split into two hints:

    *   `DEPRECATED_MEMBER_USE` reports on usage of `@deprecated` members
        declared in a different package.
    *   `DEPRECATED_MEMBER_USE_FROM_SAME_PACKAGE` reports on usage of
        `@deprecated` members declared in the same package.

#### Linter

Upgraded the linter to `0.1.82` which adds the following improvements:

*   Added `provide_deprecation_message`, and
    `use_full_hex_values_for_flutter_colors`, `prefer_null_aware_operators`.
*   Fixed `prefer_const_declarations` set literal false-positives.
*   Updated `prefer_collection_literals` to support set literals.
*   Updated `unnecessary_parenthesis` play nicer with cascades.
*   Removed deprecated lints from the "all options" sample.
*   Stopped registering "default lints".
*   Fixed `hash_and_equals` to respect `hashCode` fields.

### Other libraries

#### `package:kernel`

*   **Breaking change:** The `klass` getter on the `InstanceConstant` class in
    the Kernel AST API has been renamed to `classNode` for consistency.

*   **Breaking change:** Updated `Link` implementation to utilize true symbolic
    links instead of junctions on Windows. Existing junctions will continue to
    work with the new `Link` implementation, but all new links will create
    symbolic links.

    To create a symbolic link, Dart must be run with administrative privileges
    or Developer Mode must be enabled, otherwise a `FileSystemException` will be
    raised with errno set to `ERROR_PRIVILEGE_NOT_HELD` (Issue [33966]).

[33966]: https://github.com/dart-lang/sdk/issues/33966

## 2.1.1 - 2019-02-18

This is a patch version release. Again, the team's focus was mostly on improving
performance and stability after the large changes in Dart 2.0.0. In particular,
dart2js now always uses the "fast startup" emitter and the old emitter has been
removed.

There are a couple of very minor **breaking changes:**

*   In `dart:io`, adding to a closed `IOSink` now throws a `StateError`.

*   On the Dart VM, a soundness hole when using `dart:mirrors` to reflectively
    invoke a method in an incorrect way that violates its static types has
    been fixed (Issue [35611][]).

### Language

This release has no language changes.

### Core library

#### `dart:core`

*   Made `DateTime.parse()` also recognize `,` as a valid decimal separator
    when parsing from a string (Issue [35576][]).

[35576]: https://github.com/dart-lang/sdk/issues/35576

#### `dart:html`

*   Added methods `Element.removeAttribute`, `Element.removeAttributeNS`,
    `Element.hasAttribute` and `Element.hasAttributeNS`. (Issue [35655][]).
*   Improved dart2js compilation of `element.attributes.remove(name)` to
    generate `element.removeAttribute(name)`, so that there is no performance
    reason to migrate to the above methods.
*   Fixed a number of `dart:html` bugs:

    *   Fixed HTML API's with callback typedef to correctly convert Dart
        functions to JS functions (Issue [35484]).
    *   HttpStatus constants exposed in `dart:html` (Issue [34318]).
    *   Expose DomName `ondblclick` and `dblclickEvent` for Angular analyzer.
    *   Fixed `removeAll` on `classes`; `elements` parameter should be
        `Iterable<Object>` to match Set's `removeAll` not `Iterable<E>` (Issue
        [30278]).
    *   Fixed a number of methods on DataTransferItem, Entry, FileEntry and
        DirectoryEntry which previously returned NativeJavaScriptObject.  This
        fixes handling drag/drop of files/directories (Issue [35510]).
    *   Added ability to allow local file access from Chrome browser in ddb.

[35655]: https://github.com/dart-lang/sdk/issues/35655
[30278]: https://github.com/dart-lang/sdk/issues/30278
[34318]: https://github.com/dart-lang/sdk/issues/34318
[35484]: https://github.com/dart-lang/sdk/issues/35484
[35510]: https://github.com/dart-lang/sdk/issues/35510

#### `dart:io`

*   **Breaking Change:** Adding to a closed `IOSink` now throws a `StateError`.
*   Added ability to get and set low level socket options.

[29554]: https://github.com/dart-lang/sdk/issues/29554

### Dart VM

In previous releases it was possible to violate static types using
`dart:mirrors`. This code would run without any TypeErrors and print
"impossible" output:

```dart
import 'dart:mirrors';

class A {
  void method(int v) {
    if (v != null && v is! int) {
      print("This should be impossible: expected null or int got ${v}");
    }
  }
}

void main() {
  final obj = A();
  reflect(obj).invoke(#method, ['not-an-number']);
}
```

This bug is fixed now. Only code that already violates static typing will break.
See Issue [35611][] for more details.

[35611]: https://github.com/dart-lang/sdk/issues/35611

### Dart for the Web

#### dart2js

*   The old "full emitter" back-end is removed and dart2js always uses the "fast
    startup" back-end. The generated fast startup code is optimized to load
    faster, even though it can be slightly larger. The `--fast-startup` and
    `--no-fast-startup` are allowed but ignored. They will be removed in a
    future version.

*   We fixed a bug in how deferred constructor calls were incorrectly not marked
    as deferred. The old behavior didn't cause breakages, but was imprecise and
    pushed more code to the main output unit.

*   A new deferred split algorithm implementation was added.

    This implementation fixes a soundness bug and addresses performance issues
    of the previous implementation, because of that it can have a visible impact
    on apps. In particular:

    *   We fixed a performance issue which was introduced when we migrated to
        the common front-end. On large apps, the fix can cut 2/3 of the time
        spent on this task.

    *   We fixed a bug in how inferred types were categorized (Issue [35311][]).
        The old behavior was unsound and could produce broken programs. The fix
        may cause more code to be pulled into the main output unit.

        This shows up frequently when returning deferred values from closures
        since the closure's inferred return type is the deferred type. For
        example, if you have:

        ```dart
        () async {
          await deferred_prefix.loadLibrary();
          return new deferred_prefix.Foo();
        }
        ```

        The closure's return type is `Future<Foo>`. The old implementation
        defers `Foo`, and incorrectly makes the return type `Future<dynamic>`.
        This may break in places where the correct type is expected.

        The new implementation will not defer `Foo`, and will place it in the
        main output unit. If your intent is to defer it, then you need to ensure
        the return type is not inferred to be `Foo`. For example, you can do so
        by changing the code to a named closure with a declared type, or by
        ensuring that the return expression has the type you want, like:

        ```dart
        () async {
          await deferred_prefix.loadLibrary();
          return new deferred_prefix.Foo() as dynamic;
        }
        ```

        Because the new implementation might require you to inspect and fix your
        app, we exposed two temporary flags:

    *   The `--report-invalid-deferred-types` causes dart2js to run both the
        old and new algorithms and report any cases where an invalid type was
        detected.

    *   The `--new-deferred-split` flag enables this new algorithm.

*   The `--categories=*` flag is being replaced. `--categories=all` was only
    used for testing and it is no longer supported. `--categories=Server`
    continues to work at this time but it is deprecated, please use
    `--server-mode` instead.

*   The `--library-root` flag was replaced by `--libraries-spec`. This flag is
    rarely used by developers invoking dart2js directly. It's important for
    integrating dart2js with build systems. See `--help` for more details on the
    new flag.

[35311]: https://github.com/dart-lang/sdk/issues/35311

### Tools

#### Analyzer

*   Support for `declarations-casts` has been removed and the `implicit-casts`
    option now has the combined semantics of both options. This means that
    users that disable `implicit-casts` might now see errors that were not
    previously being reported.

*   New hints added:

    *   `NON_CONST_CALL_TO_LITERAL_CONSTRUCTOR` and
        `NON_CONST_CALL_TO_LITERAL_CONSTRUCTOR_USING_NEW` inform you when a
        `@literal` const constructor is called in a non-const context (or with
        `new`).
    *   `INVALID_LITERAL_ANNOTATION` reports when something other than a const
        constructor is annotated with `@literal`.
    *   `SUBTYPE_OF_SEALED_CLASS` reports when any class or mixin subclasses
        (extends, implements, mixes in, or constrains to) a `@sealed` class, and
        the two are declared in different packages.
    *   `MIXIN_ON_SEALED_CLASS` reports when a `@sealed` class is used as a
        superclass constraint of a mixin.

#### dartdoc

Default styles now work much better on mobile. Simple browsing and searching of
API docs now work in many cases.

Upgraded the linter to `0.1.78` which adds the following improvements:

*   Added `prefer_final_in_for_each`, `unnecessary_await_in_return`,
    `use_function_type_syntax_for_parameters`,
    `avoid_returning_null_for_future`, and `avoid_shadowing_type_parameters`.
*   Updated `invariant_booleans` status to experimental.
*   Fixed `type_annotate_public_apis` false positives on local functions.
*   Fixed `avoid_shadowing_type_parameters` to report shadowed type parameters
    in generic typedefs.
*   Fixed `use_setters_to_change_properties` to not wrongly lint overriding
    methods.
*   Fixed `cascade_invocations` to not lint awaited targets.
*   Fixed `prefer_conditional_assignment` false positives.
*   Fixed `join_return_with_assignment` false positives.
*   Fixed `cascade_invocations` false positives.
*   Deprecated `prefer_bool_in_asserts` as it is redundant in Dart 2.

## 2.1.0 - 2018-11-15

This is a minor version release. The team's focus was mostly on improving
performance and stability after the large changes in Dart 2.0.0. Notable
changes:

*   We've introduced a dedicated syntax for declaring a mixin. Instead of the
    `class` keyword, it uses `mixin`:

    ```dart
    mixin SetMixin<E> implements Set<E> {
      ...
    }
    ```

    The new syntax also enables `super` calls inside mixins.

*   Integer literals now work in double contexts. When passing a literal number
    to a function that expects a `double`, you no longer need an explicit `.0`
    at the end of the number. In releases before 2.1, you need code like this
    when setting a double like `fontSize`:

    ```dart
    TextStyle(fontSize: 18.0)
    ```

    Now you can remove the `.0`:

    ```dart
    TextStyle(fontSize: 18)
    ```

    In releases before 2.1, `fontSize : 18` causes a static error. This was a
    common mistake and source of friction.

*   **Breaking change:** A number of static errors that should have been
    detected and reported were not supported in 2.0.0. These are reported now,
    which means existing incorrect code may show new errors.

*   `dart:core` now exports `Future` and `Stream`. You no longer need to import
    `dart:async` to use those very common types.

### Language

*   Introduced a new syntax for mixin declarations.

    ```dart
    mixin SetMixin<E> implements Set<E> {
      ...
    }
    ```

    Most classes that are intended to be used as mixins are intended to *only*
    be used as mixins. The library author doesn't want users to be able to
    construct or subclass the class. The new syntax makes that intent clear and
    enforces it in the type system. It is an error to extend or construct a type
    declared using `mixin`. (You can implement it since mixins expose an
    implicit interface.)

    Over time, we expect most mixin declarations to use the new syntax. However,
    if you have a "mixin" class where users *are* extending or constructing it,
    note that moving it to the new syntax is a breaking API change since it
    prevents users from doing that. If you have a type like this that is a
    mixin as well as being a concrete class and/or superclass, then the existing
    syntax is what you want.

    If you need to use a `super` inside a mixin, the new syntax is required.
    This was previously only allowed with the experimental `--supermixins` flag
    because it has some complex interactions with the type system. The new
    syntax addresses those issues and lets you use `super` calls by declaring
    the superclass constraint your mixin requires:

    ```dart
    class Superclass {
      superclassMethod() {
        print("in superclass");
      }
    }

    mixin SomeMixin on Superclass {
      mixinMethod() {
        // This is OK:
        super.superclassMethod();
      }
    }

    class GoodSub extends Superclass with SomeMixin {}

    class BadSub extends Object with SomeMixin {}
    // Error: Since the super() call in mixinMethod() can't find a
    // superclassMethod() to call, this is prohibited.
    ```

    Even if you don't need to use `super` calls, the new mixin syntax is good
    because it clearly expresses that you intend the type to be mixed in.

*   Allow integer literals to be used in double contexts. An integer literal
    used in a place where a double is required is now interpreted as a double
    value. The numerical value of the literal needs to be precisely
    representable as a double value.

*   Integer literals compiled to JavaScript are now allowed to have any value
    that can be exactly represented as a JavaScript `Number`. They were
    previously limited to such numbers that were also representable as signed
    64-bit integers.

**(Breaking)** A number of static errors that should have been detected and
reported were not supported in 2.0.0. These are reported now, which means
existing incorrect code may show new errors:

*   **Setters with the same name as the enclosing class aren't allowed.** (Issue
    [34225][].) It is not allowed to have a class member with the same name as
    the enclosing class:

    ```dart
    class A {
      set A(int x) {}
    }
    ```

    Dart 2.0.0 incorrectly allows this for setters (only). Dart 2.1.0 rejects
    it.

    *To fix:* This is unlikely to break anything, since it violates all style
    guides anyway.

*   **Constant constructors cannot redirect to non-constant constructors.**
    (Issue [34161][].) It is not allowed to have a constant constructor that
    redirects to a non-constant constructor:

    ```dart
    class A {
      const A.foo() : this(); // Redirecting to A()
      A() {}
    }
    ```

    Dart 2.0.0 incorrectly allows this. Dart 2.1.0 rejects it.

    *To fix:* Make the target of the redirection a properly const constructor.

*   **Abstract methods may not unsoundly override a concrete method.** (Issue
    [32014][].) Concrete methods must be valid implementations of their
    interfaces:

    ```dart
    class A {
      num get thing => 2.0;
    }

    abstract class B implements A {
      int get thing;
    }

    class C extends A with B {}
    // 'thing' from 'A' is not a valid override of 'thing' from 'B'.

    main() {
      print(new C().thing.isEven); // Expects an int but gets a double.
    }
    ```

    Dart 2.0.0 allows unsound overrides like the above in some cases. Dart 2.1.0
    rejects them.

    *To fix:* Relax the type of the invalid override, or tighten the type of the
    overridden method.

*   **Classes can't implement FutureOr.** (Issue [33744][].) Dart doesn't allow
    classes to implement the FutureOr type:

    ```dart
    class A implements FutureOr<Object> {}
    ```

    Dart 2.0.0 allows classes to implement FutureOr. Dart 2.1.0 does not.

    *To fix:* Don't do this.

*   **Type arguments to generic typedefs must satisfy their bounds.** (Issue
    [33308][].) If a parameterized typedef specifies a bound, actual arguments
    must be checked against it:

    ```dart
    class A<X extends int> {}

    typedef F<Y extends int> = A<Y> Function();

    F<num> f = null;
    ```

    Dart 2.0.0 allows bounds violations like `F<num>` above. Dart 2.1.0 rejects
    them.

    *To fix:* Either remove the bound on the typedef parameter, or pass a valid
    argument to the typedef.

*   **Constructor invocations must use valid syntax, even with optional `new`.**
    (Issue [34403][].) Type arguments to generic named constructors go after the
    class name, not the constructor name, even when used without an explicit
    `new`:

    ```dart
    class A<T> {
      A.foo() {}
    }

    main() {
      A.foo<String>(); // Incorrect syntax, was accepted in 2.0.0.
      A<String>.foo(); // Correct syntax.
    }
    ```

    Dart 2.0.0 accepts the incorrect syntax when the `new` keyword is left out.
    Dart 2.1.0 correctly rejects this code.

    *To fix:* Move the type argument to the correct position after the class
    name.

*   **Instance members should shadow prefixes.** (Issue [34498][].) If the same
    name is used as an import prefix and as a class member name, then the class
    member name takes precedence in the class scope.

    ```dart
    import 'dart:core';
    import 'dart:core' as core;

    class A {
      core.List get core => null; // "core" refers to field, not prefix.
    }
    ```

    Dart 2.0.0 incorrectly resolves the use of `core` in `core.List` to the
    prefix name. Dart 2.1.0 correctly resolves this to the field name.

    *To fix:* Change the prefix name to something which does not clash with the
    instance member.

*   **Implicit type arguments in extends clauses must satisfy the class
    bounds.** (Issue [34532][].) Implicit type arguments for generic classes are
    computed if not passed explicitly, but when used in an `extends` clause they
    must be checked for validity:

    ```dart
    class Foo<T> {}

    class Bar<T extends Foo<T>> {}

    class Baz extends Bar {} // Should error because Bar completes to Bar<Foo>
    ```

    Dart 2.0.0 accepts the broken code above. Dart 2.1.0 rejects it.

    *To fix:* Provide explicit type arguments to the superclass that satisfy the
    bound for the superclass.

*   **Mixins must correctly override their superclasses.** (Issue [34235][].) In
    some rare cases, combinations of uses of mixins could result in invalid
    overrides not being caught:

    ```dart
    class A {
      num get thing => 2.0;
    }

    class M1 {
      int get thing => 2;
    }

    class B = A with M1;

    class M2 {
      num get thing => 2.0;
    }

    class C extends B with M2 {} // 'thing' from 'M2' not a valid override.

    main() {
      M1 a = new C();
      print(a.thing.isEven); // Expects an int but gets a double.
    }
    ```

    Dart 2.0.0 accepts the above example. Dart 2.1.0 rejects it.

    *To fix:* Ensure that overriding methods are correct overrides of their
    superclasses, either by relaxing the superclass type, or tightening the
    subclass/mixin type.

[32014]: https://github.com/dart-lang/sdk/issues/32014
[33308]: https://github.com/dart-lang/sdk/issues/33308
[33744]: https://github.com/dart-lang/sdk/issues/33744
[34161]: https://github.com/dart-lang/sdk/issues/34161
[34225]: https://github.com/dart-lang/sdk/issues/34225
[34235]: https://github.com/dart-lang/sdk/issues/34235
[34403]: https://github.com/dart-lang/sdk/issues/34403
[34498]: https://github.com/dart-lang/sdk/issues/34498
[34532]: https://github.com/dart-lang/sdk/issues/34532

### Core libraries

#### `dart:async`

*   Fixed a bug where calling `stream.take(0).drain(value)` would not correctly
    forward the `value` through the returned `Future`.
*   Added a `StreamTransformer.fromBind` constructor.
*   Updated `Stream.fromIterable` to send a done event after the error when the
    iterator's `moveNext` throws, and handle if the `current` getter throws
    (issue [33431][]).

[33431]: http://dartbug.com/33431

#### `dart:core`

*   Added `HashMap.fromEntries` and `LinkedHashmap.fromEntries` constructors.
*   Added `ArgumentError.checkNotNull` utility method.
*   Made `Uri` parsing more permissive about `[` and `]` occurring in the path,
    query or fragment, and `#` occurring in fragment.
*   Exported `Future` and `Stream` from `dart:core`.
*   Added operators `&`, `|` and `^` to `bool`.
*   Added missing methods to `UnmodifiableMapMixin`. Some maps intended to
    be unmodifiable incorrectly allowed new methods added in Dart 2 to
    succeed.
*   Deprecated the `provisional` annotation and the `Provisional`
    annotation class. These should have been removed before releasing Dart 2.0,
    and they have no effect.

#### `dart:html`

Fixed Service Workers and any Promise/Future API with a Dictionary parameter.

APIs in dart:html (that take a Dictionary) will receive a Dart Map parameter.
The Map parameter must be converted to a Dictionary before passing to the
browser's API.  Before this change, any Promise/Future API with a
Map/Dictionary parameter never called the Promise and didn't return a Dart
Future - now it does.

This caused a number of breaks especially in Service Workers (register, etc.).
Here is a complete list of the fixed APIs:

*   BackgroundFetchManager
    *   `Future<BackgroundFetchRegistration> fetch(String id, Object requests,
        [Map options])`
*   CacheStorage
    *   `Future match(/*RequestInfo*/ request, [Map options])`
*   CanMakePayment
    *   `Future<List<Client>> matchAll([Map options])`
*   CookieStore
    *   `Future getAll([Map options])`
    *   `Future set(String name, String value, [Map options])`
*   CredentialsContainer
    *   `Future get([Map options])`
    *   `Future create([Map options])`
*   ImageCapture
    *   `Future setOptions(Map photoSettings)`
*   MediaCapabilities
    *   `Future<MediaCapabilitiesInfo> decodingInfo(Map configuration)`
    *   `Future<MediaCapabilitiesInfo> encodingInfo(Map configuration)`
*   MediaStreamTrack
    *   `Future applyConstraints([Map constraints])`
*   Navigator
    *   `Future requestKeyboardLock([List<String> keyCodes])`
    *   `Future requestMidiAccess([Map options])`
    *   `Future share([Map data])`
*   OffscreenCanvas
    *   `Future<Blob> convertToBlob([Map options])`
*   PaymentInstruments
    *   `Future set(String instrumentKey, Map details)`
*   Permissions
    *   `Future<PermissionStatus> query(Map permission)`
    *   `Future<PermissionStatus> request(Map permissions)`
    *   `Future<PermissionStatus> revoke(Map permission)`
*   PushManager
    *   `Future permissionState([Map options])`
    *   `Future<PushSubscription> subscribe([Map options])`
*   RtcPeerConnection
    *   Changed:

        ```dart
        Future createAnswer([options_OR_successCallback,
            RtcPeerConnectionErrorCallback failureCallback,
            Map mediaConstraints])
        ```

        to:

        ```dart
        Future<RtcSessionDescription> createAnswer([Map options])
        ```

    *   Changed:

        ```dart
        Future createOffer([options_OR_successCallback,
            RtcPeerConnectionErrorCallback failureCallback,
            Map rtcOfferOptions])
        ```

        to:

        ```dart
        Future<RtcSessionDescription> createOffer([Map options])
        ```

    *   Changed:

        ```dart
        Future setLocalDescription(Map description,
            VoidCallback successCallback,
            [RtcPeerConnectionErrorCallback failureCallback])
        ```

        to:

        ```dart
        Future setLocalDescription(Map description)
        ```

    *   Changed:

        ```dart
        Future setLocalDescription(Map description,
            VoidCallback successCallback,
            [RtcPeerConnectionErrorCallback failureCallback])
        ```

        to:

        ```dart
        Future setRemoteDescription(Map description)
        ```

*   ServiceWorkerContainer
    *   `Future<ServiceWorkerRegistration> register(String url, [Map options])`
*   ServiceWorkerRegistration
    *   `Future<List<Notification>> getNotifications([Map filter])`
    *   `Future showNotification(String title, [Map options])`
*   VRDevice
    *   `Future requestSession([Map options])`
    *   `Future supportsSession([Map options])`
*   VRSession
    *   `Future requestFrameOfReference(String type, [Map options])`
*   Window
    *   `Future fetch(/*RequestInfo*/ input, [Map init])`
*   WorkerGlobalScope
    *   `Future fetch(/*RequestInfo*/ input, [Map init])`

In addition, exposed Service Worker "self" as a static getter named "instance".
The instance is exposed on four different Service Worker classes and can throw
a InstanceTypeError if the instance isn't of the class expected
(WorkerGlobalScope.instance will always work and not throw):

*   `SharedWorkerGlobalScope.instance`
*   `DedicatedWorkerGlobalScope.instance`
*   `ServiceWorkerGlobalScope.instance`
*   `WorkerGlobalScope.instance`

#### `dart:io`

*   Added new HTTP status codes.

### Dart for the Web

#### dart2js

*   **(Breaking)** Duplicate keys in a const map are not allowed and produce a
    compile-time error. Dart2js used to report this as a warning before. This
    was already an error in dartanalyzer and DDC and will be an error in other
    tools in the future as well.

*   Added `-O` flag to tune optimization levels.  For more details run `dart2js
    -h -v`.

    We recommend to enable optimizations using the `-O` flag instead of
    individual flags for each optimization. This is because the `-O` flag is
    intended to be stable and continue to work in future versions of dart2js,
    while individual flags may come and go.

    At this time we recommend to test and debug with `-O1` and to deploy with
    `-O3`.

### Tool Changes

#### dartfmt

*   Addressed several dartfmt issues when used with the new CFE parser.

#### Linter

Bumped the linter to `0.1.70` which includes the following new lints:

*   `avoid_returning_null_for_void`
*   `sort_pub_dependencies`
*   `prefer_mixin`
*   `avoid_implementing_value_types`
*   `flutter_style_todos`
*   `avoid_void_async`
*   `prefer_void_to_null`

and improvements:

*   Fixed NPE in `prefer_iterable_whereType`.
*   Improved message display for `await_only_futures`
*   Performance improvements for `null_closures`
*   Mixin support
*   Updated `sort_constructors_first` to apply to all members.
*   Updated `unnecessary_this` to work on field initializers.
*   Updated `unawaited_futures` to ignore assignments within cascades.
*   Improved handling of constant expressions with generic type params.
*   NPE fix for `invariant_booleans`.
*   Improved docs for `unawaited_futures`.
*   Updated `unawaited_futures` to check cascades.
*   Relaxed `void_checks` (allowing `T Function()` to be assigned to
    `void Function()`).
*   Fixed false positives in `lines_longer_than_80_chars`.

#### Pub

*   Renamed the `--checked` flag to `pub run` to `--enable-asserts`.
*   Pub will no longer delete directories named "packages".
*   The `--packages-dir` flag is now ignored.

## 2.0.0 - 2018-08-07

This is the first major version release of Dart since 1.0.0, so it contains many
significant changes across all areas of the platform. Large changes include:

*   **(Breaking)** The unsound optional static type system has been replaced
    with a sound static type system using type inference and runtime checks.
    This was formerly called "[strong mode][]" and only used by the Dart for web
    products. Now it is the one official static type system for the entire
    platform and replaces the previous "checked" and "production" modes.

*   **(Breaking)** Functions marked `async` now run synchronously until the
    first `await` statement. Previously, they would return to the event loop
    once at the top of the function body before any code runs ([issue 30345][]).

*   **(Breaking)** Constants in the core libraries have been renamed from
    `SCREAMING_CAPS` to `lowerCamelCase`.

*   **(Breaking)** Many new methods have been added to core library classes. If
    you implement the interfaces of these classes, you will need to implement
    the new methods.

*   **(Breaking)** "dart:isolate" and "dart:mirrors" are no longer supported
    when using Dart for the web. They are still supported in the command-line
    VM.

*   **(Breaking)** Pub's transformer-based build system has been [replaced by a
    new build system][transformers].

*   The `new` keyword is optional and can be omitted. Likewise, `const` can be
    omitted inside a const context ([issue 30921][]).

*   Dartium is no longer maintained or supported.

[issue 30345]: https://github.com/dart-lang/sdk/issues/30345
[issue 30921]: https://github.com/dart-lang/sdk/issues/30921
[strong mode]: https://www.dartlang.org/guides/language/sound-dart
[transformers]: https://www.dartlang.org/tools/pub/obsolete

### Language

*   "[Strong mode][]" is now the official type system of the language.

*   The `new` keyword is optional and can be omitted. Likewise, `const` can be
    omitted inside a const context.

*   A string in a `part of` declaration may now be used to refer to the library
    this file is part of. A library part can now declare its library as either:

    ```dart
    part of name.of.library;
    ```

    Or:

    ```dart
    part of "uriReferenceOfLibrary.dart";
    ```

    This allows libraries with no library declarations (and therefore no name)
    to have parts, and it allows tools to easily find the library of a part
    file. The Dart 1.0 syntax is supported but deprecated.

*   Functions marked `async` now run synchronously until the first `await`
    statement. Previously, they would return to the event loop once at the top
    of the function body before any code runs ([issue 30345][]).

*   The type `void` is now a Top type like `dynamic`, and `Object`. It also now
    has new errors for being used where not allowed (such as being assigned to
    any non-`void`-typed parameter). Some libraries (importantly, mockito) may
    need to be updated to accept void values to keep their APIs working.

*   Future flattening is now done only as specified in the Dart 2.0 spec, rather
    than more broadly. This means that the following code has an error on the
    assignment to `y`.

    ```dart
    test() {
      Future<int> f;
      var x = f.then<Future<List<int>>>((x) => []);
      Future<List<int>> y = x;
    }
    ```

*   Invocations of `noSuchMethod()` receive default values for optional args.
    The following program used to print "No arguments passed", and now prints
    "First argument is 3".

    ```dart
    abstract class B {
      void m([int x = 3]);
    }

    class A implements B {
      noSuchMethod(Invocation i) {
        if (i.positionalArguments.length == 0) {
          print("No arguments passed");
        } else {
          print("First argument is ${i.positionalArguments[0]}");
        }
      }
    }

    void main() {
      A().m();
    }
    ```

*   Bounds on generic functions are invariant. The following program now issues
    an invalid override error ([issue 29014][sdk#29014]):

    ```dart
    class A {
      void f<T extends int>() {}
    }

    class B extends A {
      @override
      void f<T extends num>() {}
    }
    ```

*   Numerous corner case bugs around return statements in synchronous and
    asynchronous functions fixed. Specifically:

    *   Issues [31887][issue 31887], [32881][issue 32881]. Future flattening
        should not be recursive.
    *   Issues [30638][issue 30638], [32233][issue 32233]. Incorrect downcast
        errors with `FutureOr`.
    *   Issue [32233][issue 32233]. Errors when returning `FutureOr`.
    *   Issue [33218][issue 33218]. Returns in functions with void related
        types.
    *   Issue [31278][issue 31278]. Incorrect hint on empty returns in async.
        functions.

*   An empty `return;` in an async function with return type `Future<Object>`
    does not report an error.

*   `return exp;` where `exp` has type `void` in an async function is now an
    error unless the return type of the function is `void` or `dynamic`.

*   Mixed return statements of the form `return;` and `return exp;` are now
    allowed when `exp` has type `void`.

*   A compile time error is emitted for any literal which cannot be exactly
    represented on the target platform. As a result, dart2js and DDC report
    errors if an integer literal cannot be represented exactly in JavaScript
    ([issue 33282][]).

*   New member conflict rules have been implemented. Most cases of conflicting
    members with the same name are now static errors ([issue 33235][]).

[sdk#29014]: https://github.com/dart-lang/sdk/issues/29014
[issue 30638]: https://github.com/dart-lang/sdk/issues/30638
[issue 31278]: https://github.com/dart-lang/sdk/issues/31278
[issue 31887]: https://github.com/dart-lang/sdk/issues/31887
[issue 32233]: https://github.com/dart-lang/sdk/issues/32233
[issue 32881]: https://github.com/dart-lang/sdk/issues/32881
[issue 33218]: https://github.com/dart-lang/sdk/issues/33218
[issue 33235]: https://github.com/dart-lang/sdk/issues/33235
[issue 33282]: https://github.com/dart-lang/sdk/issues/33282
[issue 33341]: https://github.com/dart-lang/sdk/issues/33341

### Core libraries

*   Replaced `UPPER_CASE` constant names with `lowerCamelCase`. For example,
    `HTML_ESCAPE` is now `htmlEscape`.

*   The Web libraries were re-generated using Chrome 63 WebIDLs
    ([details][idl]).

[idl]: https://github.com/dart-lang/sdk/wiki/Chrome-63-Dart-Web-Libraries

#### `dart:async`

*   `Stream`:
    *   Added `cast` and `castFrom`.
    *   Changed `firstWhere`, `lastWhere`, and `singleWhere` to return
        `Future<T>` and added an optional `T orElse()` callback.
*   `StreamTransformer`: added `cast` and `castFrom`.
*   `StreamTransformerBase`: new class.
*   `Timer`: added `tick` property.
*   `Zone`
    *   changed to be strong-mode clean. This required some breaking API
        changes. See https://goo.gl/y9mW2x for more information.
    *   Added `bindBinaryCallbackGuarded`, `bindCallbackGuarded`, and
        `bindUnaryCallbackGuarded`.
    *   Renamed `Zone.ROOT` to `Zone.root`.
*   Removed the deprecated `defaultValue` parameter on `Stream.firstWhere` and
    `Stream.lastWhere`.
*   Changed an internal lazily-allocated reusable "null future" to always belong
    to the root zone. This avoids race conditions where the first access to the
    future determined which zone it would belong to. The zone is only used for
    *scheduling* the callback of listeners, the listeners themselves will run in
    the correct zone in any case. Issue [#32556](http://dartbug.com/32556).

#### `dart:cli`

*   *New* "provisional" library for CLI-specific features.
*   `waitFor`: function that suspends a stack to wait for a `Future` to
    complete.

#### `dart:collection`

*   `MapBase`: added `mapToString`.
*   `LinkedHashMap` no longer implements `HashMap`
*   `LinkedHashSet` no longer implements `HashSet`.
*   Added `of` constructor to `Queue`, `ListQueue`, `DoubleLinkedQueue`,
    `HashSet`, `LinkedHashSet`, `SplayTreeSet`, `Map`, `HashMap`,
    `LinkedHashMap`, `SplayTreeMap`.
*   Removed `Maps` class. Extend `MapBase` or mix in `MapMixin` instead to
    provide map method implementations for a class.
*   Removed experimental `Document` method `getCSSCanvasContext` and property
    `supportsCssCanvasContext`.
*   Removed obsolete `Element` property `xtag` no longer supported in browsers.
*   Exposed `ServiceWorker` class.
*   Added constructor to `MessageChannel` and `MessagePort` `addEventListener`
    automatically calls `start` method to receive queued messages.

#### `dart:convert`

*   `Base64Codec.decode` return type is now `Uint8List`.
*   `JsonUnsupportedObjectError`: added `partialResult` property
*   `LineSplitter` now implements `StreamTransformer<String, String>` instead of
    `Converter`. It retains `Converter` methods `convert` and
    `startChunkedConversion`.
*   `Utf8Decoder` when compiled with dart2js uses the browser's `TextDecoder` in
    some common cases for faster decoding.
*   Renamed `ASCII`, `BASE64`, `BASE64URI`, `JSON`, `LATIN1` and `UTF8` to
    `ascii`, `base64`, `base64Uri`, `json`, `latin1` and `utf8`.
*   Renamed the `HtmlEscapeMode` constants `UNKNOWN`, `ATTRIBUTE`,
    `SQ_ATTRIBUTE` and `ELEMENT` to `unknown`, `attribute`, `sqAttribute` and
    `elements`.
*   Added `jsonEncode`, `jsonDecode`, `base64Encode`, `base64UrlEncode` and
    `base64Decode` top-level functions.
*   Changed return type of `encode` on `AsciiCodec` and `Latin1Codec`, and
    `convert` on `AsciiEncoder`, `Latin1Encoder`, to `Uint8List`.
*   Allow `utf8.decoder.fuse(json.decoder)` to ignore leading Unicode BOM.

#### `dart:core`

*   `BigInt` class added to support integers greater than 64-bits.
*   Deprecated the `proxy` annotation.
*   Added `Provisional` class and `provisional` field.
*   Added `pragma` annotation.
*   `RegExp` added static `escape` function.
*   The `Uri` class now correctly handles paths while running on Node.js on
    Windows.
*   Core collection changes:
    *   `Iterable` added members `cast`, `castFrom`, `followedBy` and
        `whereType`.
    *   `Iterable.singleWhere` added `orElse` parameter.
    *   `List` added `+` operator, `first` and `last` setters, and `indexWhere`
        and `lastIndexWhere` methods, and static `copyRange` and `writeIterable`
        methods.
    *   `Map` added `fromEntries` constructor.
    *   `Map` added `addEntries`, `cast`, `entries`, `map`, `removeWhere`,
        `update` and `updateAll` members.
    *   `MapEntry`: new class used by `Map.entries`.
    *   *Note*: if a class extends `IterableBase`, `ListBase`, `SetBase` or
        `MapBase` (or uses the corresponding mixins) from `dart:collection`, the
        new members are implemented automatically.
    *   Added `of` constructor to `List`, `Set`, `Map`.
*   Renamed `double.INFINITY`, `double.NEGATIVE_INFINITY`, `double.NAN`,
    `double.MAX_FINITE` and `double.MIN_POSITIVE` to `double.infinity`,
    `double.negativeInfinity`, `double.nan`, `double.maxFinite` and
    `double.minPositive`.
*   Renamed the following constants in `DateTime` to lower case: `MONDAY`
    through `SUNDAY`, `DAYS_PER_WEEK` (as `daysPerWeek`), `JANUARY` through
    `DECEMBER` and `MONTHS_PER_YEAR` (as `monthsPerYear`).
*   Renamed the following constants in `Duration` to lower case:
    `MICROSECONDS_PER_MILLISECOND` to `microsecondsPerMillisecond`,
    `MILLISECONDS_PER_SECOND` to `millisecondsPerSecond`, `SECONDS_PER_MINUTE`
    to `secondsPerMinute`, `MINUTES_PER_HOUR` to `minutesPerHour`,
    `HOURS_PER_DAY` to `hoursPerDay`, `MICROSECONDS_PER_SECOND` to
    `microsecondsPerSecond`, `MICROSECONDS_PER_MINUTE` to
    `microsecondsPerMinute`, `MICROSECONDS_PER_HOUR` to `microsecondsPerHour`,
    `MICROSECONDS_PER_DAY` to `microsecondsPerDay`, `MILLISECONDS_PER_MINUTE` to
    `millisecondsPerMinute`, `MILLISECONDS_PER_HOUR` to `millisecondsPerHour`,
    `MILLISECONDS_PER_DAY` to `millisecondsPerDay`, `SECONDS_PER_HOUR` to
    `secondsPerHour`, `SECONDS_PER_DAY` to `secondsPerDay`, `MINUTES_PER_DAY` to
    `minutesPerDay`, and `ZERO` to `zero`.
*   Added `typeArguments` to `Invocation` class.
*   Added constructors to invocation class that allows creation of `Invocation`
    objects directly, without going through `noSuchMethod`.
*   Added `unaryMinus` and `empty` constant symbols on the `Symbol` class.
*   Changed return type of `UriData.dataAsBytes` to `Uint8List`.
*   Added `tryParse` static method to `int`, `double`, `num`, `BigInt`, `Uri`
    and `DateTime`.
*   Deprecated `onError` parameter on `int.parse`, `double.parse` and
    `num.parse`.
*   Deprecated the `NoSuchMethodError` constructor.
*   `int.parse` on the VM no longer accepts unsigned hexadecimal numbers greater
    than or equal to `2**63` when not prefixed by `0x`. (SDK issue
    [32858](https://github.com/dart-lang/sdk/issues/32858))

#### `dart:developer`

*   `Flow` class added.
*   `Timeline.startSync` and `Timeline.timeSync` now accept an optional
    parameter `flow` of type `Flow`. The `flow` parameter is used to generate
    flow timeline events that are enclosed by the slice described by
    `Timeline.{start,finish}Sync` and `Timeline.timeSync`.

<!--
Still need entries for all changes to dart:html since 1.x
-->

#### `dart:html`

*   Removed deprecated `query` and `queryAll`. Use `querySelector` and
    `querySelectorAll`.

#### `dart:io`

*   `HttpStatus` added `UPGRADE_REQUIRED`.
*   `IOOverrides` and `HttpOverrides` added to aid in writing tests that wish to
    mock varios `dart:io` objects.
*   `Platform.operatingSystemVersion` added  that gives a platform-specific
    String describing the version of the operating system.
*   `ProcessStartMode.INHERIT_STDIO` added, which allows a child process to
    inherit the parent's stdio handles.
*   `RawZLibFilter` added  for low-level access to compression and decompression
    routines.
*   Unified backends for `SecureSocket`, `SecurityContext`, and
    `X509Certificate` to be consistent across all platforms. All `SecureSocket`,
    `SecurityContext`, and `X509Certificate` properties and methods are now
    supported on iOS and OSX.
*   `SecurityContext.alpnSupported` deprecated as ALPN is now supported on all
    platforms.
*   `SecurityContext`: added `withTrustedRoots` named optional parameter
    constructor, which defaults to false.
*   Added a `timeout` parameter to `Socket.connect`, `RawSocket.connect`,
    `SecureSocket.connect` and `RawSecureSocket.connect`. If a connection
    attempt takes longer than the duration specified in `timeout`, a
    `SocketException` will be thrown. Note: if the duration specified in
    `timeout` is greater than the OS level timeout, a timeout may occur sooner
    than specified in `timeout`.
*   `Stdin.hasTerminal` added, which is true if stdin is attached to a terminal.
*   `WebSocket` added static `userAgent` property.
*   `RandomAccessFile.close` returns `Future<void>`
*   Added `IOOverrides.socketConnect`.
*   Added Dart-styled constants to  `ZLibOptions`, `FileMode`, `FileLock`,
    `FileSystemEntityType`, `FileSystemEvent`, `ProcessStartMode`,
    `ProcessSignal`, `InternetAddressType`, `InternetAddress`,
    `SocketDirection`, `SocketOption`, `RawSocketEvent`, and `StdioType`, and
    deprecated the old `SCREAMING_CAPS` constants.
*   Added the Dart-styled top-level constants `zlib`, `gzip`, and
    `systemEncoding`, and deprecated the old `SCREAMING_CAPS` top-level
    constants.
*   Removed the top-level `FileMode` constants `READ`, `WRITE`, `APPEND`,
    `WRITE_ONLY`, and `WRITE_ONLY_APPEND`. Please use e.g. `FileMode.read`
    instead.
*   Added `X509Certificate.der`, `X509Certificate.pem`, and
    `X509Certificate.sha1`.
*   Added `FileSystemEntity.fromRawPath` constructor to allow for the creation
    of `FileSystemEntity` using `Uint8List` buffers.
*   Dart-styled constants have been added for `HttpStatus`, `HttpHeaders`,
    `ContentType`, `HttpClient`, `WebSocketStatus`, `CompressionOptions`, and
    `WebSocket`. The `SCREAMING_CAPS` constants are marked deprecated. Note that
    `HttpStatus.CONTINUE` is now `HttpStatus.continue_`, and that e.g.
    `HttpHeaders.FIELD_NAME` is now `HttpHeaders.fieldNameHeader`.
*   Deprecated `Platform.packageRoot`, which is only used for `packages/`
    directory resolution which is no longer supported. It will now always return
    null, which is a value that was always possible for it to return previously.
*   Adds `HttpClient.connectionTimeout`.
*   Adds `{Socket,RawSocket,SecureSocket}.startConnect`. These return a
    `ConnectionTask`, which can be used to cancel an in-flight connection
    attempt.

#### `dart:isolate`

*   Make `Isolate.spawn` take a type parameter representing the argument type of
    the provided function. This allows functions with arguments types other than
    `Object` in strong mode.
*   Rename `IMMEDIATE` and `BEFORE_NEXT_EVENT` on `Isolate` to `immediate` and
    `beforeNextEvent`.
*   Deprecated `Isolate.packageRoot`, which is only used for `packages/`
    directory resolution which is no longer supported. It will now always return
    null, which is a value that was always possible for it to return previously.
*   Deprecated `packageRoot` parameter in `Isolate.spawnUri`, which is was
    previously used only for `packages/` directory resolution. That style of
    resolution is no longer supported in Dart 2.

<!--
Still need entries for all changes to dart:js since 1.x
-->

#### `dart.math`

*   Renamed `E`, `LN10`, `LN`, `LOG2E`, `LOG10E`, `PI`, `SQRT1_2` and `SQRT2` to
    `e`, `ln10`, `ln`, `log2e`, `log10e`, `pi`, `sqrt1_2` and `sqrt2`.

#### `dart.mirrors`

*   Added `IsolateMirror.loadUri`, which allows dynamically loading additional
    code.
*   Marked `MirrorsUsed` as deprecated. The `MirrorsUsed` annotation was only
    used to inform the dart2js compiler about how mirrors were used, but dart2js
    no longer supports the mirrors library altogether.

<!--
Still need entries for all changes to dart:svg since 1.x
-->

#### `dart:typed_data`

*   Added `Unmodifiable` view classes over all `List` types.
*   Renamed `BYTES_PER_ELEMENT` to `bytesPerElement` on all typed data lists.
*   Renamed constants `XXXX` through `WWWW` on `Float32x4` and `Int32x4` to
    lower-case `xxxx` through `wwww`.
*   Renamed `Endinanness` to `Endian` and its constants from `BIG_ENDIAN`,
    `LITTLE_ENDIAN` and `HOST_ENDIAN` to `little`, `big` and `host`.

<!--
Still need entries for all changes to dart:web_audio,web_gl,web_sql since 1.x
-->

### Dart VM

*   Support for MIPS has been removed.

*   Dart `int` is now restricted to 64 bits. On overflow, arithmetic operations
    wrap around, and integer literals larger than 64 bits are not allowed. See
    https://github.com/dart-lang/sdk/blob/master/docs/language/informal/int64.md
    for details.

*   The Dart VM no longer attempts to perform `packages/` directory resolution
    (for loading scripts, and in `Isolate.resolveUri`). Users relying on
    `packages/` directories should switch to `.packages` files.

### Dart for the Web

*   Expose JavaScript Promise APIs using Dart futures. For example,
    `BackgroundFetchManager.get` is defined as:

    ```dart
      Future<BackgroundFetchRegistration> get(String id)
    ```

    It can be used like:

    ```dart
    BackgroundFetchRegistration result = await fetchMgr.get('abc');
    ```

    The underlying JS Promise-to-Future mechanism will be exposed as a public
    API in the future.

#### Dart Dev Compiler (DDC)

*   dartdevc will no longer throw an error from `is` checks that return a
    different result in weak mode (SDK [issue 28988][sdk#28988]). For example:

    ```dart
    main() {
      List l = [];
      // Prints "false", does not throw.
      print(l is List<String>);
    }
    ```

*   Failed `as` casts on `Iterable<T>`, `Map<T>`, `Future<T>`, and `Stream<T>`
    are no longer ignored. These failures were ignored to make it easier to
    migrate Dart 1 code to strong mode, but ignoring them is a hole in the type
    system. This closes part of that hole. (We still need to stop ignoring "as"
    cast failures on function types, and implicit cast failures on the above
    types and function types.)

[sdk#28988]: https://github.com/dart-lang/sdk/issues/28988

#### dart2js

*   dart2js now compiles programs with Dart 2.0 semantics. Apps are expected to
    be bigger than before, because Dart 2.0 has many more implicit checks
    (similar to the `--checked` flag in Dart 1.0).

    We exposed a `--omit-implicit-checks` flag which removes most of the extra
    implicit checks. Only use this if you have enough test coverage to know that
    the app will work well without the checks. If a check would have failed and
    it is omitted, your app may crash or behave in unexpected ways. This flag is
    similar to `--trust-type-annotations` in Dart 1.0.

*   dart2js replaced its front-end with the common front-end (CFE). Thanks to
    the CFE, dart2js errors are more consistent with all other Dart tools.

*   dart2js replaced its source-map implementation.  There aren't any big
    differences, but more data is emitted for synthetic code generated by the
    compiler.

*   `dart:mirrors` support was removed. Frameworks are encouraged to use
    code-generation instead. Conditional imports indicate that mirrors are not
    supported, and any API in the mirrors library will throw at runtime.

*   The generated output of dart2js can now be run as a webworker.

*   `dart:isolate` support was removed. To launch background tasks, please
    use webworkers instead. APIs for webworkers can be accessed from `dart:html`
    or JS-interop.

*   dart2js no longer supports the `--package-root` flag. This flag was
    deprecated in favor of `--packages` long ago.

### Tool Changes

#### Analyzer

*   The analyzer will no longer issue a warning when a generic type parameter is
    used as the type in an instance check. For example:

    ```dart
    test<T>() {
      print(3 is T); // No warning
    }
    ```

*   New static checking of `@visibleForTesting` elements. Accessing a method,
    function, class, etc. annotated with `@visibleForTesting` from a file _not_
    in a `test/` directory will result in a new hint ([issue 28273][]).

*   Static analysis now respects functions annotated with `@alwaysThrows`
    ([issue 31384][]).

*   New hints added:

    *   `NULL_AWARE_BEFORE_OPERATOR` when an operator is used after a null-aware
        access. For example:

        ```dart
        x?.a - ''; // HINT
        ```

    *   `NULL_AWARE_IN_LOGICAL_OPERATOR` when an expression with null-aware
        access is used as a condition in logical operators. For example:

        ```dart
        x.a || x?.b; // HINT
        ```

*   The command line analyzer (dartanalyzer) and the analysis server no longer
    treat directories named `packages` specially. Previously they had ignored
    these directories - and their contents - from the point of view of analysis.
    Now they'll be treated just as regular directories. This special-casing of
    `packages` directories was to support using symlinks for package:
    resolution; that functionality is now handled by `.packages` files.

*   New static checking of duplicate shown or hidden names in an export
    directive ([issue 33182][]).

*   The analysis server will now only analyze code in Dart 2 mode ('strong
    mode'). It will emit warnings for analysis options files that have
    `strong-mode: false` set (and will emit a hint for `strong-mode: true`,
    which is no longer necessary).

*   The dartanalyzer `--strong` flag is now deprecated and ignored. The
    command-line analyzer now only analyzes code in strong mode.

[issue 28273]: https://github.com/dart-lang/sdk/issues/28273
[issue 31384]: https://github.com/dart-lang/sdk/issues/31384
[issue 33182]: https://github.com/dart-lang/sdk/issues/33182

#### dartfmt

*   Support `assert()` in const constructor initializer lists.

*   Better formatting for multi-line strings in argument lists.

*   Force splitting an empty block as the then body of an if with an else.

*   Support metadata annotations on enum cases.

*   Add `--fix` to remove unneeded `new` and `const` keywords, and change `:` to
    `=` before named parameter default values.

*   Change formatting rules around static methods to uniformly format code with
    and without `new` and `const`.

*   Format expressions inside string interpolation.

#### Pub

*   Pub has a brand new version solver! It supports all the same features as the
    old version solver, but it's much less likely to stall out on difficult
    package graphs, and it's much clearer about why a solution can't be found
    when version solving fails.

*   Remove support for transformers, `pub build`, and `pub serve`. Use the
    [new build system][transformers] instead.

*   There is now a default SDK constraint of `<2.0.0` for any package with no
    existing upper bound. This allows us to move more safely to 2.0.0. All new
    packages published on pub will now require an upper bound SDK constraint so
    future major releases of Dart don't destabilize the package ecosystem.

    All SDK constraint exclusive upper bounds are now treated as though they
    allow pre-release versions of that upper bound. For example, the SDK
    constraint `>=1.8.0 <2.0.0` now allows pre-release SDK versions such as
    `2.0.0-beta.3.0`. This allows early adopters to try out packages that don't
    explicitly declare support for the new version yet. You can disable this
    functionality by setting the `PUB_ALLOW_PRERELEASE_SDK` environment variable
    to `false`.

*   Allow depending on a package in a subdirectory of a Git repository. Git
    dependencies may now include a `path` parameter, indicating that the package
    exists in a subdirectory of the Git repository. For example:

    ```yaml
    dependencies:
      foobar:
        git:
          url: git://github.com/dart-lang/multi_package_repo
          path: pkg/foobar
    ```

*   Added an `--executables` option to `pub deps` command. This will list all
    available executables that can be run with `pub run`.

*   The Flutter `sdk` source will now look for packages in
    `flutter/bin/cache/pkg/` as well as `flutter/packages/`. In particular, this
    means that packages can depend on the `sky_engine` package from the `sdk`
    source ([issue 1775][pub#1775]).

*   Pub now caches compiled packages and snapshots in the `.dart_tool/pub`
    directory, rather than the `.pub` directory ([issue 1795][pub#1795]).

*   Other bug fixes and improvements.

[issue 30246]: https://github.com/dart-lang/sdk/issues/30246
[pub#1679]: https://github.com/dart-lang/pub/issues/1679
[pub#1684]: https://github.com/dart-lang/pub/issues/1684
[pub#1775]: https://github.com/dart-lang/pub/issues/1775
[pub#1795]: https://github.com/dart-lang/pub/issues/1795
[pub#1823]: https://github.com/dart-lang/pub/issues/1823

## 1.24.3 - 2017-12-14

* Fix for constructing a new SecurityContext that contains the built-in
  certificate authority roots
  ([issue 24693](https://github.com/dart-lang/sdk/issues/24693)).

### Core library changes

* `dart:io`
  * Unified backends for `SecureSocket`, `SecurityContext`, and
    `X509Certificate` to be consistent across all platforms. All
    `SecureSocket`, `SecurityContext`, and `X509Certificate` properties and
    methods are now supported on iOS and OSX.

## 1.24.2 - 2017-06-22

* Fixes for debugging in Dartium.
  * Fix DevConsole crash with JS
    ([issue 29873](https://github.com/dart-lang/sdk/issues/29873)).
  * Fix debugging in WebStorm, NULL returned for JS objects
    ([issue 29854](https://github.com/dart-lang/sdk/issues/29854)).

## 1.24.1 - 2017-06-14

* Bug fixes for dartdevc support in `pub serve`.
  * Fixed module config invalidation logic so modules are properly
    recalculated when package layout changes.
  * Fixed exception when handling require.js errors that aren't script load
    errors.
  * Fixed an issue where requesting the bootstrap.js file before the dart.js
    file would result in a 404.
  * Fixed a Safari issue during bootstrapping (note that Safari is still not
    officially supported but does work for trivial examples).
* Fix for a Dartium issue where there was no sound in checked mode
  ([issue 29810](https://github.com/dart-lang/sdk/issues/29810)).

## 1.24.0 - 2017-06-12

### Language
* During a dynamic type check, `void` is not required to be `null` anymore.
  In practice, this makes overriding `void` functions with non-`void` functions
  safer.

* During static analysis, a function or setter declared using `=>` with return
  type `void` now allows the returned expression to have any type. For example,
  assuming the declaration `int x;`, it is now type correct to have
  `void f() => ++x;`.

* A new function-type syntax has been added to the language.
  **Warning**: *In Dart 1.24, this feature is incomplete, and not stable in the Analyzer.*

  Intuitively, the type of a function can be constructed by textually replacing
  the function's name with `Function` in its declaration. For instance, the
  type of `void foo() {}` would be `void Function()`. The new syntax may be used
  wherever a type can be written. It is thus now possible to declare fields
  containing functions without needing to write typedefs: `void Function() x;`.
  The new function type has one restriction: it may not contain the old-style
  function-type syntax for its parameters. The following is thus illegal:
  `void Function(int f())`.
  `typedefs` have been updated to support this new syntax.

  Examples:

  ```dart
  typedef F = void Function();  // F is the name for a `void` callback.
  int Function(int) f;  // A field `f` that contains an int->int function.

  class A<T> {
    // The parameter `callback` is a function that takes a `T` and returns
    // `void`.
    void forEach(void Function(T) callback);
  }

  // The new function type supports generic arguments.
  typedef Invoker = T Function<T>(T Function() callback);
  ```

### Core library changes

* `dart:async`, `dart:core`, `dart:io`
    * Adding to a closed sink, including `IOSink`, is no longer not allowed. In
      1.24, violations are only reported (on stdout or stderr), but a future
      version of the Dart SDK will change this to throwing a `StateError`.

* `dart:convert`
  * **BREAKING** Removed the deprecated `ChunkedConverter` class.
  * JSON maps are now typed as `Map<String, dynamic>` instead of
    `Map<dynamic, dynamic>`. A JSON-map is not a `HashMap` or `LinkedHashMap`
    anymore (but just a `Map`).

* `dart:io`
  * Added `Platform.localeName`, needed for accessing the locale on platforms
    that don't store it in an environment variable.
  * Added `ProcessInfo.currentRss` and `ProcessInfo.maxRss` for inspecting
    the Dart VM process current and peak resident set size.
  * Added `RawSynchronousSocket`, a basic synchronous socket implementation.

* `dart:` web APIs have been updated to align with Chrome v50.
   This change includes **a large number of changes**, many of which are
   breaking. In some cases, new class names may conflict with names that exist
   in existing code.

* `dart:html`

  * **REMOVED** classes: `Bluetooth`, `BluetoothDevice`,
    `BluetoothGattCharacteristic`, `BluetoothGattRemoteServer`,
    `BluetoothGattService`, `BluetoothUuid`, `CrossOriginConnectEvent`,
    `DefaultSessionStartEvent`, `DomSettableTokenList`, `MediaKeyError`,
    `PeriodicSyncEvent`, `PluginPlaceholderElement`, `ReadableStream`,
    `StashedMessagePort`, `SyncRegistration`

  * **REMOVED** members:
    * `texImage2DCanvas` was removed from `RenderingContext`.
    * `endClip` and `startClip` were removed from `Animation`.
    * `after` and `before` were removed from `CharacterData`, `ChildNode` and
      `Element`.
    * `keyLocation` was removed from `KeyboardEvent`. Use `location` instead.
    * `generateKeyRequest`, `keyAddedEvent`, `keyErrorEvent`, `keyMessageEvent`,
      `mediaGroup`, `needKeyEvent`, `onKeyAdded`, `onKeyError`, `onKeyMessage`,
      and `onNeedKey` were removed from `MediaElement`.
    * `getStorageUpdates` was removed from `Navigator`
    * `status` was removed from `PermissionStatus`
    * `getAvailability` was removed from `PreElement`

  * Other behavior changes:
    * URLs returned in CSS or html are formatted with quoted string.
      Like `url("http://google.com")` instead of `url(http://google.com)`.
    * Event timestamp property type changed from `int` to `num`.
    * Chrome introduced slight layout changes of UI objects.
      In addition many height/width dimensions are returned in subpixel values
      (`num` instead of whole numbers).
    * `setRangeText` with a `selectionMode` value of 'invalid' is no longer
      valid. Only "select", "start", "end", "preserve" are allowed.

* `dart:svg`

  * A large number of additions and removals. Review your use of `dart:svg`
    carefully.

* `dart:web_audio`

  * new method on `AudioContext` – `createIirFilter` returns a new class
    `IirFilterNode`.

* `dart:web_gl`

  * new classes: `CompressedTextureAstc`, `ExtColorBufferFloat`,
    `ExtDisjointTimerQuery`, and `TimerQueryExt`.

  * `ExtFragDepth` added: `readPixels2` and `texImage2D2`.

#### Strong Mode

* Removed ad hoc `Future.then` inference in favor of using `FutureOr`.  Prior to
  adding `FutureOr` to the language, the analyzer implented an ad hoc type
  inference for `Future.then` (and overrides) treating it as if the onValue
  callback was typed to return `FutureOr` for the purposes of inference.
  This ad hoc inference has been removed now that `FutureOr` has been added.

  Packages that implement `Future` must either type the `onValue` parameter to
  `.then` as returning `FutureOr<T>`, or else must leave the type of the parameter
  entirely to allow inference to fill in the type.

* During static analysis, a function or setter declared using `=>` with return
  type `void` now allows the returned expression to have any type.

### Tool Changes

* Dartium

  Dartium is now based on Chrome v50. See *Core library changes* above for
  details on the changed APIs.

* Pub

  * `pub build` and `pub serve`

    * Added support for the Dart Development Compiler.

      Unlike dart2js, this new compiler is modular, which allows pub to do
      incremental re-builds for `pub serve`, and potentially `pub build` in the
      future.

      In practice what that means is you can edit your Dart files, refresh in
      Chrome (or other supported browsers), and see your edits almost
      immediately. This is because pub is only recompiling your package, not all
      packages that you depend on.

      There is one caveat with the new compiler, which is that your package and
      your dependencies must all be strong mode clean. If you are getting an
      error compiling one of your dependencies, you will need to file bugs or
      send pull requests to get them strong mode clean.

      There are two ways of opting into the new compiler:

        * Use the new `--web-compiler` flag, which supports `dartdevc`,
          `dart2js` or `none` as options. This is the easiest way to try things
          out without changing the default.

        * Add config to your pubspec. There is a new `web` key which supports a
          single key called `compiler`. This is a map from mode names to
          compiler to use. For example, to default to dartdevc in debug mode you
          can add the following to your pubspec:

          ```yaml
          web:
            compiler:
              debug: dartdevc
          ```

      You can also use the new compiler to run your tests in Chrome much more
      quickly than you can with dart2js. In order to do that, run
      `pub serve test --web-compiler=dartdevc`, and then run
      `pub run test -p chrome --pub-serve=8080`.

    * The `--no-dart2js` flag has been deprecated in favor of
      `--web-compiler=none`.

    * `pub build` will use a failing exit code if there are errors in any
      transformer.

  * `pub publish`

    * Added support for the UNLICENSE file.

    * Packages that depend on the Flutter SDK may be published.

  * `pub get` and `pub upgrade`

    * Don't dump a stack trace when a network error occurs while fetching
      packages.

* dartfmt
    * Preserve type parameters in new generic function typedef syntax.
    * Add self-test validation to ensure formatter bugs do not cause user code
      to be lost.

### Infrastructure changes

* As of this release, we'll show a warning when using the MIPS architecture.
  Unless we learn about any critical use of Dart on MIPS in the meantime, we're
  planning to deprecate support for MIPS starting with the next stable release.

## 1.23.0 - 2017-04-21

#### Strong Mode

* Breaking change - it is now a strong mode error if a mixin causes a name
  conflict between two private members (field/getter/setter/method) from a
  different library. (SDK
  issue [28809](https://github.com/dart-lang/sdk/issues/28809)).

lib1.dart:


```dart
class A {
  int _x;
}

class B {
  int _x;
}
```

lib2.dart:


```dart
import 'lib1.dart';

class C extends A with B {}
```

```
    error • The private name _x, defined by B, conflicts with the same name defined by A at tmp/lib2.dart:3:24 • private_collision_in_mixin_application
```


* Breaking change - strong mode will prefer the expected type to infer generic
  types, functions, and methods (SDK
  issue [27586](https://github.com/dart-lang/sdk/issues/27586)).

  ```dart
  main() {
    List<Object> foo = /*infers: <Object>*/['hello', 'world'];
    var bar = /*infers: <String>*/['hello', 'world'];
  }
  ```

* Strong mode inference error messages are improved
  (SDK issue [29108](https://github.com/dart-lang/sdk/issues/29108)).

  ```dart
  import 'dart:math';
  test(Iterable/* fix is to add <num> here */ values) {
    num n = values.fold(values.first as num, max);
  }
  ```
  Now produces the error on the generic function "max":
  ```
  Couldn't infer type parameter 'T'.

  Tried to infer 'dynamic' for 'T' which doesn't work:
    Function type declared as '<T extends num>(T, T) → T'
                  used where  '(num, dynamic) → num' is required.

  Consider passing explicit type argument(s) to the generic.
  ```

* Strong mode supports overriding fields, `@virtual` is no longer required
    (SDK issue [28120](https://github.com/dart-lang/sdk/issues/28120)).

    ```dart
    class C {
      int x = 42;
    }
    class D extends C {
      get x {
        print("x got called");
        return super.x;
      }
    }
    main() {
      print(new D().x);
    }
    ```

* Strong mode down cast composite warnings are no longer issued by default.
  (SDK issue [28588](https://github.com/dart-lang/sdk/issues/28588)).

```dart
void test() {
  List untyped = [];
  List<int> typed = untyped; // No down cast composite warning
}
```

To opt back into the warnings, add the following to
the
[.analysis_options](https://www.dartlang.org/guides/language/analysis-options)
file for your project.

```
analyzer:
  errors:
    strong_mode_down_cast_composite: warning
```


### Core library changes

* `dart:core`
  * Added `Uri.isScheme` function to check the scheme of a URI.
    Example: `uri.isScheme("http")`. Ignores case when comparing.
  * Make `UriData.parse` validate its input better.
    If the data is base-64 encoded, the data is normalized wrt.
    alphabet and padding, and it contains invalid base-64 data,
    parsing fails. Also normalizes non-base-64 data.
* `dart:io`
  * Added functions `File.lastAccessed`, `File.lastAccessedSync`,
    `File.setLastModified`, `File.setLastModifiedSync`, `File.setLastAccessed`,
    and `File.setLastAccessedSync`.
  * Added `{Stdin,Stdout}.supportsAnsiEscapes`.

### Dart VM

* Calls to `print()` and `Stdout.write*()` now correctly print unicode
  characters to the console on Windows. Calls to `Stdout.add*()` behave as
  before.

### Tool changes

* Analysis
  * `dartanalyzer` now follows the same rules as the analysis server to find
    an analysis options file, stopping when an analysis options file is found:
    * Search up the directory hierarchy looking for an analysis options file.
    * If analyzing a project referencing the [Flutter](https://flutter.io/)
      package, then use the
      [default Flutter analysis options](https://github.com/flutter/flutter/blob/master/packages/flutter/lib/analysis_options_user.yaml)
      found in `package:flutter`.
    * If in a Bazel workspace, then use the analysis options in
      `package:dart.analysis_options/default.yaml` if it exists.
    * Use the default analysis options rules.
  * In addition, specific to `dartanalyzer`:
    * an analysis options file can be specified on the command line via
      `--options` and that file will be used instead of searching for an
      analysis options file.
    * any analysis option specified on the command line
      (e.g. `--strong` or `--no-strong`) takes precedence over any corresponding
      value specified in the analysis options file.

* Dartium, dart2js, and DDC

  * Imports to `dart:io` are allowed, but the imported library is not supported
    and will likely fail on most APIs at runtime. This change was made as a
    stopgap measure to make it easier to write libraries that share code between
    platforms (like package `http`). This might change again when configuration
    specific imports are supported.

* Pub
  * Now sends telemetry data to `pub.dartlang.org` to allow better understanding
    of why a particular package is being accessed.
  * `pub publish`
    * Warns if a package imports a package that's not a dependency from within
      `lib/` or `bin/`, or a package that's not a dev dependency from within
      `benchmark/`, `example/`, `test/` or `tool/`.
    * No longer produces "UID too large" errors on OS X. All packages are now
      uploaded with the user and group names set to "pub".
    * No longer fails with a stack overflow when uploading a package that uses
      Git submodules.
  * `pub get` and `pub upgrade`
    * Produce more informative error messages if they're run directly in a
      package that uses Flutter.
    * Properly unlock SDK and path dependencies if they have a new version
      that's also valid according to the user's pubspec.

* dartfmt
  * Support new generic function typedef syntax.
  * Make the precedence of cascades more visible.
  * Fix a couple of places where spurious newlines were inserted.
  * Correctly report unchanged formatting when reading from stdin.
  * Ensure space between `-` and `--`. Code that does this is pathological, but
    it technically meant dartfmt could change the semantics of the code.
  * Preserve a blank line between enum cases.
  * Other small formatting tweaks.


## 1.22.1 - 2017-02-22

Patch release, resolves two issues:
* Dart VM crash: [Issue 28072](https://github.com/dart-lang/sdk/issues/28757)

* Dart VM bug combining types, await, and deferred loading: [Issue 28678](https://github.com/dart-lang/sdk/issues/28678)


## 1.22.0 - 2017-02-14

### Language

  * Breaking change:
    ['Generalized tear-offs'](https://github.com/gbracha/generalizedTearOffs/blob/master/proposal.md)
    are no longer supported, and will cause errors. We updated the language spec
    and added warnings in 1.21, and are now taking the last step to fully
    de-support them. They were previously only supported in the VM, and there
    are almost no known uses of them in the wild.

  * The `assert()` statement has been expanded to support an optional second
    `message` argument
    (SDK issue [27342](https://github.com/dart-lang/sdk/issues/27342)).

    The message is displayed if the assert fails. It can be any object, and it
    is accessible as `AssertionError.message`. It can be used to provide more
    user friendly exception outputs. As an example, the following assert:

    ```dart
    assert(configFile != null, "Tool config missing. Please see https://goo.gl/k8iAi for details.");
    ```

    would produce the following exception output:

    ```
    Unhandled exception:
    'file:///Users/mit/tmp/tool/bin/main.dart': Failed assertion: line 9 pos 10:
    'configFile != null': Tool config missing. Please see https://goo.gl/k8iAi for details.
    #0      _AssertionError._doThrowNew (dart:core-patch/errors_patch.dart:33)
    #1      _AssertionError._throwNew (dart:core-patch/errors_patch.dart:29)
    #2      main (file:///Users/mit/tmp/tool/bin/main.dart:9:10)
    ```

  * The `Null` type has been moved to the bottom of the type hierarchy. As such,
    it is considered a subtype of every other type. The `null` *literal* was
    always treated as a bottom type. Now the named class `Null` is too:

    ```dart
    const empty = <Null>[];

    String concatenate(List<String> parts) => parts.join();
    int sum(List<int> numbers) => numbers.fold(0, (sum, n) => sum + n);

    concatenate(empty); // OK.
    sum(empty); // OK.
    ```

  * Introduce `covariant` modifier on parameters. It indicates that the
    parameter (and the corresponding parameter in any method that overrides it)
    has looser override rules. In strong mode, these require a runtime type
    check to maintain soundness, but enable an architectural pattern that is
    useful in some code.

    It lets you specialize a family of classes together, like so:

    ```dart
    abstract class Predator {
      void chaseAndEat(covariant Prey p);
    }

    abstract class Prey {}

    class Mouse extends Prey {}

    class Seal extends Prey {}

    class Cat extends Predator {
      void chaseAndEat(Mouse m) => ...
    }

    class Orca extends Predator {
      void chaseAndEat(Seal s) => ...
    }
    ```

    This isn't statically safe, because you could do:

    ```dart
    Predator predator = new Cat(); // Upcast.
    predator.chaseAndEat(new Seal()); // Cats can't eat seals!
    ```

    To preserve soundness in strong mode, in the body of a method that uses a
    covariant override (here, `Cat.chaseAndEat()`), the compiler automatically
    inserts a check that the parameter is of the expected type. So the compiler
    gives you something like:

    ```dart
    class Cat extends Predator {
      void chaseAndEat(o) {
        var m = o as Mouse;
        ...
      }
    }
    ```

    Spec mode allows this unsound behavior on all parameters, even though users
    rarely rely on it. Strong mode disallowed it initially. Now, strong mode
    lets you opt into this behavior in the places where you do want it by using
    this modifier. Outside of strong mode, the modifier is ignored.

  * Change instantiate-to-bounds rules for generic type parameters when running
    in strong mode. If you leave off the type parameters from a generic type, we
    need to decide what to fill them in with.  Dart 1.0 says just use `dynamic`,
    but that isn't sound:

    ```dart
    class Abser<T extends num> {
       void absThis(T n) { n.abs(); }
    }

    var a = new Abser(); // Abser<dynamic>.
    a.absThis("not a num");
    ```

    We want the body of `absThis()` to be able to safely assume `n` is at
    least a `num` -- that's why there's a constraint on T, after all. Implicitly
    using `dynamic` as the type parameter in this example breaks that.

    Instead, strong mode uses the bound. In the above example, it fills it in
    with `num`, and then the second line where a string is passed becomes a
    static error.

    However, there are some cases where it is hard to figure out what that
    default bound should be:

    ```dart
    class RuhRoh<T extends Comparable<T>> {}
    ```

    Strong mode's initial behavior sometimes produced surprising, unintended
    results. For 1.22, we take a simpler approach and then report an error if
    a good default type argument can't be found.

### Core libraries

  * Define `FutureOr<T>` for code that works with either a future or an
    immediate value of some type. For example, say you do a lot of text
    manipulation, and you want a handy function to chain a bunch of them:

    ```dart
    typedef String StringSwizzler(String input);

    String swizzle(String input, List<StringSwizzler> swizzlers) {
      var result = input;
      for (var swizzler in swizzlers) {
        result = swizzler(result);
      }

      return result;
    }
    ```

    This works fine:

    ```dart
    main() {
      var result = swizzle("input", [
        (s) => s.toUpperCase(),
        (s) => () => s * 2)
      ]);
      print(result); // "INPUTINPUT".
    }
    ```

    Later, you realize you'd also like to support swizzlers that are
    asynchronous (maybe they look up synonyms for words online). You could make
    your API strictly asynchronous, but then users of simple synchronous
    swizzlers have to manually wrap the return value in a `Future.value()`.
    Ideally, your `swizzle()` function would be "polymorphic over asynchrony".
    It would allow both synchronous and asynchronous swizzlers. Because `await`
    accepts immediate values, it is easy to implement this dynamically:

    ```dart
    Future<String> swizzle(String input, List<StringSwizzler> swizzlers) async {
      var result = input;
      for (var swizzler in swizzlers) {
        result = await swizzler(result);
      }

      return result;
    }

    main() async {
      var result = swizzle("input", [
        (s) => s.toUpperCase(),
        (s) => new Future.delayed(new Duration(milliseconds: 40), () => s * 2)
      ]);
      print(await result);
    }
    ```

    What should the declared return type on StringSwizzler be? In the past, you
    had to use `dynamic` or `Object`, but that doesn't tell the user much. Now,
    you can do:

    ```dart
    typedef FutureOr<String> StringSwizzler(String input);
    ```

    Like the name implies, `FutureOr<String>` is a union type. It can be a
    `String` or a `Future<String>`, but not anything else. In this case, that's
    not super useful beyond just stating a more precise type for readers of the
    code. It does give you a little better error checking in code that uses the
    result of that.

    `FutureOr<T>` becomes really important in *generic* methods like
    `Future.then()`. In those cases, having the type system understand this
    magical union type helps type inference figure out the type argument of
    `then()` based on the closure you pass it.

    Previously, strong mode had hard-coded rules for handling `Future.then()`
    specifically. `FutureOr<T>` exposes that functionality so third-party APIs
    can take advantage of it too.

### Tool changes

* Dart2Js

  * Remove support for (long-time deprecated) mixin typedefs.

* Pub

  * Avoid using a barback asset server for executables unless they actually use
    transformers. This makes precompilation substantially faster, produces
    better error messages when precompilation fails, and allows
    globally-activated executables to consistently use the
    `Isolate.resolvePackageUri()` API.

  * On Linux systems, always ignore packages' original file owners and
    permissions when extracting those packages. This was already the default
    under most circumstances.

  * Properly close the standard input stream of child processes started using
    `pub run`.

  * Handle parse errors from the package cache more gracefully. A package whose
    pubspec can't be parsed will now be ignored by `pub get --offline` and
    deleted by `pub cache repair`.

  * Make `pub run` run executables in spawned isolates. This lets them handle
    signals and use standard IO reliably.

  * Fix source-maps produced by dart2js when running in `pub serve`: URL
    references to assets from packages match the location where `pub serve`
    serves them (`packages/package_name/` instead of
    `../packages/package_name/`).

### Infrastructure changes

  * The SDK now uses GN rather than gyp to generate its build files, which will
    now be exclusively ninja flavored. Documentation can be found on our
    [wiki](https://github.com/dart-lang/sdk/wiki/Building-with-GN). Also see the
    help message of `tools/gn.py`. This change is in response to the deprecation
    of gyp. Build file generation with gyp will continue to be available in this
    release by setting the environment variable `DART_USE_GYP` before running
    `gclient sync` or `gclient runhooks`, but this will be removed in a future
    release.

## 1.21.1 - 2017-01-13

Patch release, resolves one issue:

* Dart VM: Snapshots of generic functions fail. [Issue 28072](https://github.com/dart-lang/sdk/issues/28072)

## 1.21.0 - 2016-12-07

### Language

* Support generic method syntax. Type arguments are not available at
  runtime. For details, check the
  [informal specification](https://gist.github.com/eernstg/4353d7b4f669745bed3a5423e04a453c).
* Support access to initializing formals, e.g., the use of `x` to initialize
 `y` in `class C { var x, y; C(this.x): y = x; }`.
  Please check the
  [informal specification](https://gist.github.com/eernstg/cff159be9e34d5ea295d8c24b1a3e594)
  for details.
* Don't warn about switch case fallthrough if the case ends in a `rethrow`
  statement.  (SDK issue
  [27650](https://github.com/dart-lang/sdk/issues/27650))
* Also don't warn if the entire switch case is wrapped in braces - as long as
  the block ends with a `break`, `continue`, `rethrow`, `return` or `throw`.
* Allow `=` as well as `:` as separator for named parameter default values.

  ```dart
  enableFlags({bool hidden: false}) { … }
  ```

  can now be replaced by

  ```dart
  enableFlags({bool hidden = false}) { … }
  ```

  (SDK issue [27559](https://github.com/dart-lang/sdk/issues/27559))

### Core library changes

* `dart:core`: `Set.difference` now takes a `Set<Object>` as argument.  (SDK
  issue [27573](https://github.com/dart-lang/sdk/issues/27573))

* `dart:developer`

  * Added `Service` class.
    * Allows inspecting and controlling the VM service protocol HTTP server.
    * Provides an API to access the ID of an `Isolate`.

### Tool changes

* Dart Dev Compiler

  * Support calls to `loadLibrary()` on deferred libraries. Deferred libraries
    are still loaded eagerly. (SDK issue
    [27343](https://github.com/dart-lang/sdk/issues/27343))

## 1.20.1 - 2016-10-13

Patch release, resolves one issue:

* Dartium: Fixes a bug that caused crashes.  No issue filed.

### Strong Mode

* It is no longer a warning when casting from dynamic to a composite type
    (SDK issue [27766](https://github.com/dart-lang/sdk/issues/27766)).

    ```dart
    main() {
      dynamic obj = <int>[1, 2, 3];
      // This is now allowed without a warning.
      List<int> list = obj;
    }
    ```

## 1.20.0 - 2016-10-11

### Dart VM

* We have improved the way that the VM locates the native code library for a
  native extension (e.g. `dart-ext:` import). We have updated this
  [article on native extensions](https://www.dartlang.org/articles/dart-vm/native-extensions)
  to reflect the VM's improved behavior.

* Linux builds of the VM will now use the `tcmalloc` library for memory
  allocation. This has the advantages of better debugging and profiling support
  and faster small allocations, with the cost of slightly larger initial memory
  footprint, and slightly slower large allocations.

* We have improved the way the VM searches for trusted root certificates for
  secure socket connections on Linux. First, the VM will look for trusted root
  certificates in standard locations on the file system
  (`/etc/pki/tls/certs/ca-bundle.crt` followed by `/etc/ssl/certs`), and only if
  these do not exist will it fall back on the builtin trusted root certificates.
  This behavior can be overridden on Linux with the new flags
  `--root-certs-file` and `--root-certs-cache`. The former is the path to a file
  containing the trusted root certificates, and the latter is the path to a
  directory containing root certificate files hashed using `c_rehash`.

* The VM now throws a catchable `Error` when method compilation fails. This
  allows easier debugging of syntax errors, especially when testing.  (SDK issue
  [23684](https://github.com/dart-lang/sdk/issues/23684))

### Core library changes

* `dart:core`: Remove deprecated `Resource` class.
  Use the class in `package:resource` instead.
* `dart:async`
  * `Future.wait` now catches synchronous errors and returns them in the
    returned Future.  (SDK issue
    [27249](https://github.com/dart-lang/sdk/issues/27249))
  * More aggressively returns a `Future` on `Stream.cancel` operations.
    Discourages to return `null` from `cancel`.  (SDK issue
    [26777](https://github.com/dart-lang/sdk/issues/26777))
  * Fixes a few bugs where the cancel future wasn't passed through
    transformations.
* `dart:io`
  * Added `WebSocket.addUtf8Text` to allow sending a pre-encoded text message
    without a round-trip UTF-8 conversion.  (SDK issue
    [27129](https://github.com/dart-lang/sdk/issues/27129))

### Strong Mode

* Breaking change - it is an error if a generic type parameter cannot be
    inferred (SDK issue [26992](https://github.com/dart-lang/sdk/issues/26992)).

    ```dart
    class Cup<T> {
      Cup(T t);
    }
    main() {
      // Error because:
      // - if we choose Cup<num> it is not assignable to `cOfInt`,
      // - if we choose Cup<int> then `n` is not assignable to int.
      num n;
      C<int> cOfInt = new C(n);
    }
    ```

* New feature - use `@checked` to override a method and tighten a parameter
    type (SDK issue [25578](https://github.com/dart-lang/sdk/issues/25578)).

    ```dart
    import 'package:meta/meta.dart' show checked;
    class View {
      addChild(View v) {}
    }
    class MyView extends View {
      // this override is legal, it will check at runtime if we actually
      // got a MyView.
      addChild(@checked MyView v) {}
    }
    main() {
      dynamic mv = new MyView();
      mv.addChild(new View()); // runtime error
    }
    ```

* New feature - use `@virtual` to allow field overrides in strong mode
    (SDK issue [27384](https://github.com/dart-lang/sdk/issues/27384)).

    ```dart
    import 'package:meta/meta.dart' show virtual;
    class Base {
      @virtual int x;
    }
    class Derived extends Base {
      int x;

      // Expose the hidden storage slot:
      int get superX => super.x;
      set superX(int v) { super.x = v; }
    }
    ```

* Breaking change - infer list and map literals from the context type as well as
    their values, consistent with generic methods and instance creation
    (SDK issue [27151](https://github.com/dart-lang/sdk/issues/27151)).

    ```dart
    import 'dart:async';
    main() async {
      var b = new Future<B>.value(new B());
      var c = new Future<C>.value(new C());
      var/*infer List<Future<A>>*/ list = [b, c];
      var/*infer List<A>*/ result = await Future.wait(list);
    }
    class A {}
    class B extends A {}
    class C extends A {}
    ```

### Tool changes

* `dartfmt` - upgraded to v0.2.10
    * Don't crash on annotations before parameters with trailing commas.
    * Always split enum declarations if they end in a trailing comma.
    * Add `--set-exit-if-changed` to set the exit code on a change.

* Pub
  * Pub no longer generates a `packages/` directory by default.  Instead, it
    generates a `.packages` file, called a package spec. To generate
    a `packages/` directory in addition to the package spec, use the
    `--packages-dir` flag with `pub get`, `pub upgrade`, and `pub downgrade`.
    See the [Good-bye
    symlinks](http://news.dartlang.org/2016/10/good-bye-symlinks.html) article
    for details.

## 1.19.1 - 2016-09-08

Patch release, resolves one issue:

* Dartdoc:  Fixes a bug that prevented generation of docs.
  (Dartdoc issue [1233](https://github.com/dart-lang/dartdoc/issues/1233))

## 1.19.0 - 2016-08-26

### Language changes

* The language now allows a trailing comma after the last argument of a call and
 the last parameter of a function declaration. This can make long argument or
 parameter lists easier to maintain, as commas can be left as-is when
 reordering lines. For details, see SDK issue
 [26644](https://github.com/dart-lang/sdk/issues/26644).

### Tool Changes

* `dartfmt` - upgraded to v0.2.9+1
  * Support trailing commas in argument and parameter lists.
  * Gracefully handle read-only files.
  * About a dozen other bug fixes.

* Pub
  * Added a `--no-packages-dir` flag to `pub get`, `pub upgrade`, and `pub
    downgrade`. When this flag is passed, pub will not generate a `packages/`
    directory, and will remove that directory and any symlinks to it if they
    exist. Note that this replaces the unsupported `--no-package-symlinks` flag.

  * Added the ability for packages to declare a constraint on the [Flutter][]
    SDK:

    ```yaml
    environment:
      flutter: ^0.1.2
      sdk: >=1.19.0 <2.0.0
    ```

    A Flutter constraint will only be satisfiable when pub is running in the
    context of the `flutter` executable, and when the Flutter SDK version
    matches the constraint.

  * Added `sdk` as a new package source that fetches packages from a hard-coded
    SDK. Currently only the `flutter` SDK is supported:

    ```yaml
    dependencies:
      flutter_driver:
        sdk: flutter
        version: ^0.0.1
    ```

    A Flutter `sdk` dependency will only be satisfiable when pub is running in
    the context of the `flutter` executable, and when the Flutter SDK contains a
    package with the given name whose version matches the constraint.

  * `tar` files on Linux are now created with `0` as the user and group IDs.
    This fixes a crash when publishing packages while using Active Directory.

  * Fixed a bug where packages from a hosted HTTP URL were considered the same
    as packages from an otherwise-identical HTTPS URL.

  * Fixed timer formatting for timers that lasted longer than a minute.

  * Eliminate some false negatives when determining whether global executables
    are on the user's executable path.

* `dart2js`
  * `dart2dart` (aka `dart2js --output-type=dart`) has been removed (this was deprecated in Dart 1.11).

[Flutter]: https://flutter.io/

### Dart VM

*   The dependency on BoringSSL has been rolled forward. Going forward, builds
    of the Dart VM including secure sockets will require a compiler with C++11
    support. For details, see the
    [Building wiki page](https://github.com/dart-lang/sdk/wiki/Building).

### Strong Mode

*   New feature - an option to disable implicit casts
    (SDK issue [26583](https://github.com/dart-lang/sdk/issues/26583)),
    see the [documentation](https://github.com/dart-lang/dev_compiler/blob/master/doc/STATIC_SAFETY.md#disable-implicit-casts)
    for usage instructions and examples.

*   New feature - an option to disable implicit dynamic
    (SDK issue [25573](https://github.com/dart-lang/sdk/issues/25573)),
    see the [documentation](https://github.com/dart-lang/dev_compiler/blob/master/doc/STATIC_SAFETY.md#disable-implicit-dynamic)
    for usage instructions and examples.

*   Breaking change - infer generic type arguments from the
    constructor invocation arguments
    (SDK issue [25220](https://github.com/dart-lang/sdk/issues/25220)).

    ```dart
    var map = new Map<String, String>();

    // infer: Map<String, String>
    var otherMap = new Map.from(map);
    ```

*   Breaking change - infer local function return type
    (SDK issue [26414](https://github.com/dart-lang/sdk/issues/26414)).

    ```dart
    void main() {
      // infer: return type is int
      f() { return 40; }
      int y = f() + 2; // type checks
      print(y);
    }
    ```

*   Breaking change - allow type promotion from a generic type parameter
    (SDK issue [26414](https://github.com/dart-lang/sdk/issues/26965)).

    ```dart
    void fn/*<T>*/(/*=T*/ object) {
      if (object is String) {
        // Treat `object` as `String` inside this block.
        // But it will require a cast to pass it to something that expects `T`.
        print(object.substring(1));
      }
    }
    ```

* Breaking change - smarter inference for Future.then
    (SDK issue [25944](https://github.com/dart-lang/sdk/issues/25944)).
    Previous workarounds that use async/await or `.then/*<Future<SomeType>>*/`
    should no longer be necessary.

    ```dart
    // This will now infer correctly.
    Future<List<int>> t2 = f.then((_) => [3]);
    // This infers too.
    Future<int> t2 = f.then((_) => new Future.value(42));
    ```

* Breaking change - smarter inference for async functions
    (SDK issue [25322](https://github.com/dart-lang/sdk/issues/25322)).

    ```dart
    void test() async {
      List<int> x = await [4]; // was previously inferred
      List<int> y = await new Future.value([4]); // now inferred too
    }
    ```

* Breaking change - sideways casts are no longer allowed
    (SDK issue [26120](https://github.com/dart-lang/sdk/issues/26120)).

## 1.18.1 - 2016-08-02

Patch release, resolves two issues and improves performance:

* Debugger: Fixes a bug that crashes the VM
(SDK issue [26941](https://github.com/dart-lang/sdk/issues/26941))

* VM: Fixes an optimizer bug involving closures, try, and await
(SDK issue [26948](https://github.com/dart-lang/sdk/issues/26948))

* Dart2js: Speeds up generated code on Firefox
(https://codereview.chromium.org/2180533002)

## 1.18.0 - 2016-07-27

### Core library changes

* `dart:core`
  * Improved performance when parsing some common URIs.
  * Fixed bug in `Uri.resolve` (SDK issue [26804](https://github.com/dart-lang/sdk/issues/26804)).
* `dart:io`
  * Adds file locking modes `FileLock.BLOCKING_SHARED` and
    `FileLock.BLOCKING_EXCLUSIVE`.

## 1.17.1 - 2016-06-10

Patch release, resolves two issues:

* VM: Fixes a bug that caused crashes in async functions.
(SDK issue [26668](https://github.com/dart-lang/sdk/issues/26668))

* VM: Fixes a bug that caused garbage collection of reachable weak properties.
(https://codereview.chromium.org/2041413005)

## 1.17.0 - 2016-06-08

### Core library changes
* `dart:convert`
  * Deprecate `ChunkedConverter` which was erroneously added in 1.16.

* `dart:core`
  * `Uri.replace` supports iterables as values for the query parameters.
  * `Uri.parseIPv6Address` returns a `Uint8List`.

* `dart:io`
  * Added `NetworkInterface.listSupported`, which is `true` when
    `NetworkInterface.list` is supported, and `false` otherwise. Currently,
    `NetworkInterface.list` is not supported on Android.

### Tool Changes

* Pub
  * TAR files created while publishing a package on Mac OS and Linux now use a
    more portable format.

  * Errors caused by invalid arguments now print the full usage information for
    the command.

  * SDK constraints for dependency overrides are no longer considered when
    determining the total SDK constraint for a lockfile.

  * A bug has been fixed in which a lockfile was considered up-to-date when it
    actually wasn't.

  * A bug has been fixed in which `pub get --offline` would crash when a
    prerelease version was selected.

* Dartium and content shell
  * Debugging Dart code inside iframes improved, was broken.

## 1.16.1 - 2016-05-24

Patch release, resolves one issue:

* VM: Fixes a bug that caused intermittent hangs on Windows.
(SDK issue [26400](https://github.com/dart-lang/sdk/issues/26400))

## 1.16.0 - 2016-04-26

### Core library changes

* `dart:convert`
  * Added `BASE64URL` codec and corresponding `Base64Codec.urlSafe` constructor.

  * Introduce `ChunkedConverter` and deprecate chunked methods on `Converter`.

* `dart:html`

  There have been a number of **BREAKING** changes to align APIs with recent
  changes in Chrome. These include:

  * Chrome's `ShadowRoot` interface no longer has the methods `getElementById`,
    `getElementsByClassName`, and `getElementsByTagName`, e.g.,

    ```dart
    elem.shadowRoot.getElementsByClassName('clazz')
    ```

    should become:

    ```dart
    elem.shadowRoot.querySelectorAll('.clazz')
    ```

  * The `clipboardData` property has been removed from `KeyEvent`
    and `Event`. It has been moved to the new `ClipboardEvent` class, which is
    now used by `copy`, `cut`, and `paste` events.

  * The `layer` property has been removed from `KeyEvent` and
    `UIEvent`. It has been moved to `MouseEvent`.

  * The `Point get page` property has been removed from `UIEvent`.
    It still exists on `MouseEvent` and `Touch`.

  There have also been a number of other additions and removals to `dart:html`,
  `dart:indexed_db`, `dart:svg`, `dart:web_audio`, and `dart:web_gl` that
  correspond to changes to Chrome APIs between v39 and v45. Many of the breaking
  changes represent APIs that would have caused runtime exceptions when compiled
  to Javascript and run on recent Chrome releases.

* `dart:io`
  * Added `SecurityContext.alpnSupported`, which is true if a platform
    supports ALPN, and false otherwise.

### JavaScript interop

For performance reasons, a potentially **BREAKING** change was added for
libraries that use JS interop.
Any Dart file that uses `@JS` annotations on declarations (top-level functions,
classes or class members) to interop with JavaScript code will require that the
file have the annotation `@JS()` on a library directive.

```dart
@JS()
library my_library;
```

The analyzer will enforce this by generating the error:

The `@JS()` annotation can only be used if it is also declared on the library
directive.

If part file uses the `@JS()` annotation, the library that uses the part should
have the `@JS()` annotation e.g.,

```dart
// library_1.dart
@JS()
library library_1;

import 'package:js/js.dart';

part 'part_1.dart';
```

```dart
// part_1.dart
part of library_1;

@JS("frameworkStabilizers")
external List<FrameworkStabilizer> get frameworkStabilizers;
```

If your library already has a JS module e.g.,

```dart
@JS('array.utils')
library my_library;
```

Then your library will work without any additional changes.

### Analyzer

*   Static checking of `for in` statements. These will now produce static
    warnings:

    ```dart
    // Not Iterable.
    for (var i in 1234) { ... }

    // String cannot be assigned to int.
    for (int n in <String>["a", "b"]) { ... }
    ```

### Tool Changes

* Pub
  * `pub serve` now provides caching headers that should improve the performance
    of requesting large files multiple times.

  * Both `pub get` and `pub upgrade` now have a `--no-precompile` flag that
    disables precompilation of executables and transformed dependencies.

  * `pub publish` now resolves symlinks when publishing from a Git repository.
    This matches the behavior it always had when publishing a package that
    wasn't in a Git repository.

* Dart Dev Compiler
  * The **experimental** `dartdevc` executable has been added to the SDK.

  * It will help early adopters validate the implementation and provide
    feedback. `dartdevc` **is not** yet ready for production usage.

  * Read more about the Dart Dev Compiler [here][dartdevc].

[dartdevc]: https://github.com/dart-lang/dev_compiler

## 1.15.0 - 2016-03-09

### Core library changes

* `dart:async`
  * Made `StreamView` class a `const` class.

* `dart:core`
  * Added `Uri.queryParametersAll` to handle multiple query parameters with
    the same name.

* `dart:io`
  * Added `SecurityContext.usePrivateKeyBytes`,
    `SecurityContext.useCertificateChainBytes`,
    `SecurityContext.setTrustedCertificatesBytes`, and
    `SecurityContext.setClientAuthoritiesBytes`.
  * **Breaking** The named `directory` argument of
    `SecurityContext.setTrustedCertificates` has been removed.
  * Added support to `SecurityContext` for PKCS12 certificate and key
    containers.
  * All calls in `SecurityContext` that accept certificate data now accept an
    optional named parameter `password`, similar to
    `SecurityContext.usePrivateKeyBytes`, for use as the password for PKCS12
    data.

### Tool changes

* Dartium and content shell
  * The Chrome-based tools that ship as part of the Dart SDK – Dartium and
    content shell – are now based on Chrome version 45 (instead of Chrome 39).
  * Dart browser libraries (`dart:html`, `dart:svg`, etc) *have not* been
    updated.
    * These are still based on Chrome 39.
    * These APIs will be updated in a future release.
  * Note that there are experimental APIs which have changed in the underlying
    browser, and will not work with the older libraries.
    For example, `Element.animate`.

* `dartfmt` - upgraded to v0.2.4
  * Better handling for long collections with comments.
  * Always put member metadata annotations on their own line.
  * Indent functions in named argument lists with non-functions.
  * Force the parameter list to split if a split occurs inside a function-typed
    parameter.
  * Don't force a split for before a single named argument if the argument
    itself splits.

### Service protocol changes

* Fixed a documentation bug where the field `extensionRPCs` in `Isolate`
  was not marked optional.

### Experimental language features
  * Added support for [configuration-specific imports](https://github.com/munificent/dep-interface-libraries/blob/master/Proposal.md).
    On the VM and `dart2js`, they can be enabled with `--conditional-directives`.

    The analyzer requires additional configuration:
    ```yaml
    analyzer:
      language:
        enableConditionalDirectives: true
    ```

    Read about [configuring the analyzer] for more details.

[configuring the analyzer]: https://github.com/dart-lang/sdk/tree/master/pkg/analyzer#configuring-the-analyzer

## 1.14.2 - 2016-02-10

Patch release, resolves three issues:

* VM: Fixed a code generation bug on x64.
  (SDK commit [834b3f02](https://github.com/dart-lang/sdk/commit/834b3f02b6ab740a213fd808e6c6f3269bed80e5))

* `dart:io`: Fixed EOF detection when reading some special device files.
  (SDK issue [25596](https://github.com/dart-lang/sdk/issues/25596))

* Pub: Fixed an error using hosted dependencies in SDK version 1.14.
  (Pub issue [1386](https://github.com/dart-lang/pub/issues/1386))

## 1.14.1 - 2016-02-04

Patch release, resolves one issue:

* Debugger: Fixes a VM crash when a debugger attempts to set a break point
during isolate initialization.
(SDK issue [25618](https://github.com/dart-lang/sdk/issues/25618))

## 1.14.0 - 2016-01-28

### Core library changes
* `dart:async`
  * Added `Future.any` static method.
  * Added `Stream.fromFutures` constructor.

* `dart:convert`
  * `Base64Decoder.convert` now takes optional `start` and `end` parameters.

* `dart:core`
  * Added `current` getter to `StackTrace` class.
  * `Uri` class added support for data URIs
      * Added two new constructors: `dataFromBytes` and `dataFromString`.
      * Added a `data` getter for `data:` URIs with a new `UriData` class for
      the return type.
  * Added `growable` parameter to `List.filled` constructor.
  * Added microsecond support to `DateTime`: `DateTime.microsecond`,
    `DateTime.microsecondsSinceEpoch`, and
    `new DateTime.fromMicrosecondsSinceEpoch`.

* `dart:math`
  * `Random` added a `secure` constructor returning a cryptographically secure
    random generator which reads from the entropy source provided by the
    embedder for every generated random value.

* `dart:io`
  * `Platform` added a static `isIOS` getter and `Platform.operatingSystem` may
    now return `ios`.
  * `Platform` added a static `packageConfig` getter.
  * Added support for WebSocket compression as standardized in RFC 7692.
  * Compression is enabled by default for all WebSocket connections.
      * The optionally named parameter `compression` on the methods
      `WebSocket.connect`, `WebSocket.fromUpgradedSocket`, and
      `WebSocketTransformer.upgrade` and  the `WebSocketTransformer`
      constructor can be used to modify or disable compression using the new
      `CompressionOptions` class.

* `dart:isolate`
  * Added **_experimental_** support for [Package Resolution Configuration].
    * Added `packageConfig` and `packageRoot` instance getters to `Isolate`.
    * Added a `resolvePackageUri` method to `Isolate`.
    * Added named arguments `packageConfig` and `automaticPackageResolution` to
    the `Isolate.spawnUri` constructor.

[Package Resolution Configuration]: https://github.com/dart-lang/dart_enhancement_proposals/blob/master/Accepted/0005%20-%20Package%20Specification/DEP-pkgspec.md

### Tool changes

* `dartfmt`

  * Better line splitting in a variety of cases.

  * Other optimizations and bug fixes.

* Pub

  * **Breaking:** Pub now eagerly emits an error when a pubspec's "name" field
    is not a valid Dart identifier. Since packages with non-identifier names
    were never allowed to be published, and some of them already caused crashes
    when being written to a `.packages` file, this is unlikely to break many
    people in practice.

  * **Breaking:** Support for `barback` versions prior to 0.15.0 (released July
    1)    has been dropped. Pub will no longer install these older barback
    versions.

  * `pub serve` now GZIPs the assets it serves to make load times more similar
    to real-world use-cases.

  * `pub deps` now supports a `--no-dev` flag, which causes it to emit the
    dependency tree as it would be if no `dev_dependencies` were in use. This
    makes it easier to see your package's dependency footprint as your users
    will experience it.

  * `pub global run` now detects when a global executable's SDK constraint is no
    longer met and errors out, rather than trying to run the executable anyway.

  * Pub commands that check whether the lockfile is up-to-date (`pub run`, `pub
    deps`, `pub serve`, and `pub build`) now do additional verification. They
    ensure that any path dependencies' pubspecs haven't been changed, and they
    ensure that the current SDK version is compatible with all dependencies.

  * Fixed a crashing bug when using `pub global run` on a global script that
    didn't exist.

  * Fixed a crashing bug when a pubspec contains a dependency without a source
    declared.

## 1.13.2 - 2016-01-06

Patch release, resolves one issue:

* dart2js: Stack traces are not captured correctly (SDK issue [25235]
(https://github.com/dart-lang/sdk/issues/25235))

## 1.13.1 - 2015-12-17

Patch release, resolves three issues:

* VM type propagation fix: Resolves a potential crash in the Dart VM (SDK commit
 [dff13be]
(https://github.com/dart-lang/sdk/commit/dff13bef8de104d33b04820136da2d80f3c835d7))

* dart2js crash fix: Resolves a crash in pkg/js and dart2js (SDK issue [24974]
(https://github.com/dart-lang/sdk/issues/24974))

* Pub get crash on ARM: Fixes a crash triggered when running 'pub get' on ARM
 processors such as those on a Raspberry Pi (SDK issue [24855]
(https://github.com/dart-lang/sdk/issues/24855))

## 1.13.0 - 2015-11-18

### Core library changes
* `dart:async`
  * `StreamController` added getters for `onListen`, `onPause`, and `onResume`
    with the corresponding new `typedef void ControllerCallback()`.
  * `StreamController` added a getter for `onCancel` with the corresponding
    new `typedef ControllerCancelCallback()`;
  * `StreamTransformer` instances created with `fromHandlers` with no
    `handleError` callback now forward stack traces along with errors to the
    resulting streams.

* `dart:convert`
  * Added support for Base-64 encoding and decoding.
    * Added new classes `Base64Codec`, `Base64Encoder`, and `Base64Decoder`.
    * Added new top-level `const Base64Codec BASE64`.

* `dart:core`
  * `Uri` added `removeFragment` method.
  * `String.allMatches` (implementing `Pattern.allMatches`) is now lazy,
    as all `allMatches` implementations are intended to be.
  * `Resource` is deprecated, and will be removed in a future release.

* `dart:developer`
  * Added `Timeline` class for interacting with Observatory's timeline feature.
  * Added `ServiceExtensionHandler`, `ServiceExtensionResponse`, and `registerExtension` which enable developers to provide their own VM service protocol extensions.

* `dart:html`, `dart:indexed_db`, `dart:svg`, `dart:web_audio`, `dart:web_gl`, `dart:web_sql`
  * The return type of some APIs changed from `double` to `num`. Dartium is now
    using
    JS interop for most operations. JS does not distinguish between numeric
    types, and will return a number as an int if it fits in an int. This will
    mostly cause an error if you assign to something typed `double` in
    checked mode. You may
    need to insert a `toDouble()` call or accept `num`. Examples of APIs that
    are affected include `Element.getBoundingClientRect` and
    `TextMetrics.width`.

* `dart:io`
  * **Breaking:** Secure networking has changed, replacing the NSS library
    with the BoringSSL library. `SecureSocket`, `SecureServerSocket`,
    `RawSecureSocket`,`RawSecureServerSocket`, `HttpClient`, and `HttpServer`
    now all use a `SecurityContext` object which contains the certificates
    and keys used for secure TLS (SSL) networking.

    This is a breaking change for server applications and for some client
    applications. Certificates and keys are loaded into the `SecurityContext`
    from PEM files, instead of from an NSS certificate database. Information
    about how to change applications that use secure networking is at
    https://www.dartlang.org/server/tls-ssl.html

  * `HttpClient` no longer sends URI fragments in the request. This is not
    allowed by the HTTP protocol.
    The `HttpServer` still gracefully receives fragments, but discards them
    before delivering the request.
  * To allow connections to be accepted on the same port across different
    isolates, set the `shared` argument to `true` when creating server socket
    and `HttpServer` instances.
    * The deprecated `ServerSocketReference` and `RawServerSocketReference`
      classes have been removed.
    * The corresponding `reference` properties on `ServerSocket` and
      `RawServerSocket` have been removed.

* `dart:isolate`
  * `spawnUri` added an `environment` named argument.

### Tool changes

* `dart2js` and Dartium now support improved Javascript Interoperability via the
  [js package](https://pub.dartlang.org/packages/js).

* `docgen` and `dartdocgen` no longer ship in the SDK. The `docgen` sources have
   been removed from the repository.

* This is the last release to ship the VM's "legacy debug protocol".
  We intend to remove the legacy debug protocol in Dart VM 1.14.

* The VM's Service Protocol has been updated to version 3.0 to take care
  of a number of issues uncovered by the first few non-observatory
  clients.  This is a potentially breaking change for clients.

* Dartium has been substantially changed. Rather than using C++ calls into
  Chromium internals for DOM operations it now uses JS interop.
  The DOM objects in `dart:html` and related libraries now wrap
  a JavaScript object and delegate operations to it. This should be
  mostly transparent to users. However, performance and memory characteristics
  may be different from previous versions. There may be some changes in which
  DOM objects are wrapped as Dart objects. For example, if you get a reference
  to a Window object, even through JS interop, you will always see it as a
  Dart Window, even when used cross-frame. We expect the change to using
  JS interop will make it much simpler to update to new Chrome versions.

## 1.12.2 - 2015-10-21

### Core library changes

* `dart:io`

  * A memory leak in creation of Process objects is fixed.

## 1.12.1 - 2015-09-08

### Tool changes

* Pub

  * Pub will now respect `.gitignore` when validating a package before it's
    published. For example, if a `LICENSE` file exists but is ignored, that is
    now an error.

  * If the package is in a subdirectory of a Git repository and the entire
    subdirectory is ignored with `.gitignore`, pub will act as though nothing
    was ignored instead of uploading an empty package.

  * The heuristics for determining when `pub get` needs to be run before various
    commands have been improved. There should no longer be false positives when
    non-dependency sections of the pubspec have been modified.

## 1.12.0 - 2015-08-31

### Language changes

* Null-aware operators
    * `??`: if null operator. `expr1 ?? expr2` evaluates to `expr1` if
      not `null`, otherwise `expr2`.
    * `??=`: null-aware assignment. `v ??= expr` causes `v` to be assigned
      `expr` only if `v` is `null`.
    * `x?.p`: null-aware access. `x?.p` evaluates to `x.p` if `x` is not
      `null`, otherwise evaluates to `null`.
    * `x?.m()`: null-aware method invocation. `x?.m()` invokes `m` only
      if `x` is not `null`.

### Core library changes

* `dart:async`
  * `StreamController` added setters for the `onListen`, `onPause`, `onResume`
    and `onCancel` callbacks.

* `dart:convert`
  * `LineSplitter` added a `split` static method returning an `Iterable`.

* `dart:core`
  * `Uri` class now perform path normalization when a URI is created.
    This removes most `..` and `.` sequences from the URI path.
    Purely relative paths (no scheme or authority) are allowed to retain
    some leading "dot" segments.
    Also added `hasAbsolutePath`, `hasEmptyPath`, and `hasScheme` properties.

* `dart:developer`
  * New `log` function to transmit logging events to Observatory.

* `dart:html`
  * `NodeTreeSanitizer` added the `const trusted` field. It can be used
    instead of defining a `NullTreeSanitizer` class when calling
    `setInnerHtml` or other methods that create DOM from text. It is
    also more efficient, skipping the creation of a `DocumentFragment`.

* `dart:io`
  * Added two new file modes, `WRITE_ONLY` and `WRITE_ONLY_APPEND` for
    opening a file write only.
    [eaeecf2](https://github.com/dart-lang/sdk/commit/eaeecf2ed13ba6c7fbfd653c3c592974a7120960)
  * Change stdout/stderr to binary mode on Windows.
    [4205b29](https://github.com/dart-lang/sdk/commit/4205b2997e01f2cea8e2f44c6f46ed6259ab7277)

* `dart:isolate`
  * Added `onError`, `onExit` and `errorsAreFatal` parameters to
    `Isolate.spawnUri`.

* `dart:mirrors`
  * `InstanceMirror.delegate` moved up to `ObjectMirror`.
  * Fix InstanceMirror.getField optimization when the selector is an operator.
  * Fix reflective NoSuchMethodErrors to match their non-reflective
    counterparts when due to argument mismatches. (VM only)

### Tool changes

* Documentation tools

  * `dartdoc` is now the default tool to generate static HTML for API docs.
    [Learn more](https://pub.dartlang.org/packages/dartdoc).

  * `docgen` and `dartdocgen` have been deprecated. Currently plan is to remove
    them in 1.13.

* Formatter (`dartfmt`)

  * Over 50 bugs fixed.

  * Optimized line splitter is much faster and produces better output on
    complex code.

* Observatory
  * Allocation profiling.

  * New feature to display output from logging.

  * Heap snapshot analysis works for 64-bit VMs.

  * Improved ability to inspect typed data, regex and compiled code.

  * Ability to break on all or uncaught exceptions from Observatory's debugger.

  * Ability to set closure-specific breakpoints.

  * 'anext' - step past await/yield.

  * Preserve when a variable has been expanded/unexpanded in the debugger.

  * Keep focus on debugger input box whenever possible.

  * Echo stdout/stderr in the Observatory debugger.  Standalone-only so far.

  * Minor fixes to service protocol documentation.

* Pub

  * **Breaking:** various commands that previously ran `pub get` implicitly no
    longer do so. Instead, they merely check to make sure the ".packages" file
    is newer than the pubspec and the lock file, and fail if it's not.

  * Added support for `--verbosity=error` and `--verbosity=warning`.

  * `pub serve` now collapses multiple GET requests into a single line of
    output. For full output, use `--verbose`.

  * `pub deps` has improved formatting for circular dependencies on the
    entrypoint package.

  * `pub run` and `pub global run`

    * **Breaking:** to match the behavior of the Dart VM, executables no longer
      run in checked mode by default. A `--checked` flag has been added to run
      them in checked mode manually.

    * Faster start time for executables that don't import transformed code.

    * Binstubs for globally-activated executables are now written in the system
      encoding, rather than always in `UTF-8`. To update existing executables,
      run `pub cache repair`.

  * `pub get` and `pub upgrade`

    * Pub will now generate a ".packages" file in addition to the "packages"
      directory when running `pub get` or similar operations, per the
      [package spec proposal][]. Pub now has a `--no-package-symlinks` flag that
      will stop "packages" directories from being generated at all.

    * An issue where HTTP requests were sometimes made even though `--offline`
      was passed has been fixed.

    * A bug with `--offline` that caused an unhelpful error message has been
      fixed.

    * Pub will no longer time out when a package takes a long time to download.

  * `pub publish`

    * Pub will emit a non-zero exit code when it finds a violation while
      publishing.

    * `.gitignore` files will be respected even if the package isn't at the top
      level of the Git repository.

  * Barback integration

    * A crashing bug involving transformers that only apply to non-public code
      has been fixed.

    * A deadlock caused by declaring transformer followed by a lazy transformer
      (such as the built-in `$dart2js` transformer) has been fixed.

    * A stack overflow caused by a transformer being run multiple times on the
      package that defines it has been fixed.

    * A transformer that tries to read a non-existent asset in another package
      will now be re-run if that asset is later created.

[package spec proposal]: https://github.com/lrhn/dep-pkgspec

### VM Service Protocol Changes

* **BREAKING** The service protocol now sends JSON-RPC 2.0-compatible
  server-to-client events. To reflect this, the service protocol version is
  now 2.0.

* The service protocol now includes a `"jsonrpc"` property in its responses, as
  opposed to `"json-rpc"`.

* The service protocol now properly handles requests with non-string ids.
  Numeric ids are no longer converted to strings, and null ids now don't produce
  a response.

* Some RPCs that didn't include a `"jsonrpc"` property in their responses now
  include one.

## 1.11.2 - 2015-08-03

### Core library changes

* Fix a bug where `WebSocket.close()` would crash if called after
  `WebSocket.cancel()`.

## 1.11.1 - 2015-07-02

### Tool changes

* Pub will always load Dart SDK assets from the SDK whose `pub` executable was
  run, even if a `DART_SDK` environment variable is set.

## 1.11.0 - 2015-06-25

### Core library changes

* `dart:core`
  * `Iterable` added an `empty` constructor.
    [dcf0286](https://github.com/dart-lang/sdk/commit/dcf0286f5385187a68ce9e66318d3bf19abf454b)
  * `Iterable` can now be extended directly. An alternative to extending
    `IterableBase` from `dart:collection`.
  * `List` added an `unmodifiable` constructor.
    [r45334](https://code.google.com/p/dart/source/detail?r=45334)
  * `Map` added an `unmodifiable` constructor.
    [r45733](https://code.google.com/p/dart/source/detail?r=45733)
  * `int` added a `gcd` method.
    [a192ef4](https://github.com/dart-lang/sdk/commit/a192ef4acb95fad1aad1887f59eed071eb5e8201)
  * `int` added a `modInverse` method.
    [f6f338c](https://github.com/dart-lang/sdk/commit/f6f338ce67eb8801b350417baacf6d3681b26002)
  * `StackTrace` added a `fromString` constructor.
    [68dd6f6](https://github.com/dart-lang/sdk/commit/68dd6f6338e63d0465041d662e778369c02c2ce6)
  * `Uri` added a `directory` constructor.
    [d8dbb4a](https://github.com/dart-lang/sdk/commit/d8dbb4a60f5e8a7f874c2a4fbf59eaf1a39f4776)
  * List iterators may not throw `ConcurrentModificationError` as eagerly in
    release mode. In checked mode, the modification check is still as eager
    as possible.
    [r45198](https://github.com/dart-lang/sdk/commit/5a79c03)

* `dart:developer` - **NEW**
  * Replaces the deprecated `dart:profiler` library.
  * Adds new functions `debugger` and `inspect`.
    [6e42aec](https://github.com/dart-lang/sdk/blob/6e42aec4f64cf356dde7bad9426e07e0ea5b58d5/sdk/lib/developer/developer.dart)

* `dart:io`
  * `FileSystemEntity` added a `uri` property.
    [8cf32dc](https://github.com/dart-lang/sdk/commit/8cf32dc1a1664b516e57f804524e46e55fae88b2)
  * `Platform` added a `static resolvedExecutable` property.
    [c05c8c6](https://github.com/dart-lang/sdk/commit/c05c8c66069db91cc2fd48691dfc406c818d411d)

* `dart:html`
  * `Element` methods, `appendHtml` and `insertAdjacentHtml` now take `nodeValidator`
    and `treeSanitizer` parameters, and the inputs are consistently
    sanitized.
    [r45818 announcement](https://groups.google.com/a/dartlang.org/forum/#!topic/announce/GVO7EAcPi6A)

* `dart:isolate`
  * **BREAKING** The positional `priority` parameter of `Isolate.ping` and `Isolate.kill` is
    now a named parameter named `priority`.
  * **BREAKING** Removed the `Isolate.AS_EVENT` priority.
  * `Isolate` methods `ping` and `addOnExitListener` now have a named parameter
    `response`.
    [r45092](https://github.com/dart-lang/sdk/commit/1b208bd)
  * `Isolate.spawnUri` added a named argument `checked`.
  * Remove the experimental state of the API.

* `dart:profiler` - **DEPRECATED**
  * This library will be removed in 1.12. Use `dart:developer` instead.

### Tool changes

* This is the first release that does not include the Eclipse-based
  **Dart Editor**.
  See [dartlang.org/tools](https://www.dartlang.org/tools/) for alternatives.
* This is the last release that ships the (unsupported)
  dart2dart (aka `dart2js --output-type=dart`) utility as part
  of dart2js

## 1.10.0 – 2015-04-29

### Core library changes

* `dart:convert`
  * **POTENTIALLY BREAKING** Fix behavior of `HtmlEscape`. It no longer escapes
  no-break space (U+00A0) anywhere or forward slash (`/`, `U+002F`) in element
  context. Slash is still escaped using `HtmlEscapeMode.UNKNOWN`.
  [r45003](https://github.com/dart-lang/sdk/commit/8b8223d),
  [r45153](https://github.com/dart-lang/sdk/commit/8a5d049),
  [r45189](https://github.com/dart-lang/sdk/commit/3c39ad2)

* `dart:core`
  * `Uri.parse` added `start` and `end` positional arguments.

* `dart:html`
  * **POTENTIALLY BREAKING** `CssClassSet` method arguments must now be 'tokens', i.e. non-empty
  strings with no white-space characters. The implementation was incorrect for
  class names containing spaces. The fix is to forbid spaces and provide a
  faster implementation.
  [Announcement](https://groups.google.com/a/dartlang.org/d/msg/announce/jmUI2XJHfC8/UZUCvJH3p2oJ)

* `dart:io`

  * `ProcessResult` now exposes a constructor.
  * `import` and `Isolate.spawnUri` now supports the
    [Data URI scheme](http://en.wikipedia.org/wiki/Data_URI_scheme) on the VM.

## Tool Changes

### pub

  * Running `pub run foo` within a package now runs the `foo` executable defined
    by the `foo` package. The previous behavior ran `bin/foo`. This makes it
    easy to run binaries in dependencies, for instance `pub run test`.

  * On Mac and Linux, signals sent to `pub run` and forwarded to the child
    command.

## 1.9.3 – 2015-04-14

This is a bug fix release which merges a number of commits from `bleeding_edge`.

* dart2js: Addresses as issue with minified Javascript output with CSP enabled -
  [r44453](https://code.google.com/p/dart/source/detail?r=44453)

* Editor: Fixes accidental updating of files in the pub cache during rename
  refactoring - [r44677](https://code.google.com/p/dart/source/detail?r=44677)

* Editor: Fix for
  [issue 23032](https://code.google.com/p/dart/issues/detail?id=23032)
  regarding skipped breakpoints on Windows -
  [r44824](https://code.google.com/p/dart/source/detail?r=44824)

* dart:mirrors: Fix `MethodMirror.source` when the method is on the first line
  in a script -
  [r44957](https://code.google.com/p/dart/source/detail?r=44957),
  [r44976](https://code.google.com/p/dart/source/detail?r=44976)

* pub: Fix for
  [issue 23084](https://code.google.com/p/dart/issues/detail?id=23084):
  Pub can fail to load transformers necessary for local development -
  [r44876](https://code.google.com/p/dart/source/detail?r=44876)

## 1.9.1 – 2015-03-25

### Language changes

* Support for `async`, `await`, `sync*`, `async*`, `yield`, `yield*`, and `await
  for`. See the [the language tour][async] for more details.

* Enum support is fully enabled. See [the language tour][enum] for more details.

[async]: https://www.dartlang.org/docs/dart-up-and-running/ch02.html#asynchrony
[enum]: https://www.dartlang.org/docs/dart-up-and-running/ch02.html#enums

### Tool changes

* The formatter is much more comprehensive and generates much more readable
  code. See [its tool page][dartfmt] for more details.

* The analysis server is integrated into the IntelliJ plugin and the Dart
  editor. This allows analysis to run out-of-process, so that interaction
  remains smooth even for large projects.

* Analysis supports more and better hints, including unused variables and unused
  private members.

[dartfmt]: https://www.dartlang.org/tools/dartfmt/

### Core library changes

#### Highlights

* There's a new model for shared server sockets with no need for a `Socket`
  reference.

* A new, much faster [regular expression engine][regexp].

* The Isolate API now works across the VM and `dart2js`.

[regexp]: http://news.dartlang.org/2015/02/irregexp-dart-vms-new-regexp.html

#### Details

For more information on any of these changes, see the corresponding
documentation on the [Dart API site](http://api.dartlang.org).

* `dart:async`:

  * `Future.wait` added a new named argument, `cleanUp`, which is a callback
    that releases resources allocated by a successful `Future`.

  * The `SynchronousStreamController` class was added as an explicit name for
    the type returned when the `sync` argument is passed to `new
    StreamController`.

* `dart:collection`: The `new SplayTreeSet.from(Iterable)` constructor was
  added.

* `dart:convert`: `Utf8Encoder.convert` and `Utf8Decoder.convert` added optional
  `start` and `end` arguments.

* `dart:core`:

  * `RangeError` added new static helper functions: `checkNotNegative`,
    `checkValidIndex`, `checkValidRange`, and `checkValueInInterval`.

  * `int` added the `modPow` function.

  * `String` added the `replaceFirstMapped` and `replaceRange` functions.

* `dart:io`:

  * Support for locking files to prevent concurrent modification was added. This
    includes the `File.lock`, `File.lockSync`, `File.unlock`, and
    `File.unlockSync` functions as well as the `FileLock` class.

  * Support for starting detached processes by passing the named `mode` argument
    (a `ProcessStartMode`) to `Process.start`. A process can be fully attached,
    fully detached, or detached except for its standard IO streams.

  * `HttpServer.bind` and `HttpServer.bindSecure` added the `v6Only` named
    argument. If this is true, only IPv6 connections will be accepted.

  * `HttpServer.bind`, `HttpServer.bindSecure`, `ServerSocket.bind`,
    `RawServerSocket.bind`, `SecureServerSocket.bind` and
    `RawSecureServerSocket.bind` added the `shared` named argument. If this is
    true, multiple servers or sockets in the same Dart process may bind to the
    same address, and incoming requests will automatically be distributed
    between them.

  * **Deprecation:** the experimental `ServerSocketReference` and
    `RawServerSocketReference` classes, as well as getters that returned them,
    are marked as deprecated. The `shared` named argument should be used
    instead. These will be removed in Dart 1.10.

  * `Socket.connect` and `RawSocket.connect` added the `sourceAddress` named
    argument, which specifies the local address to bind when making a
    connection.

  * The static `Process.killPid` method was added to kill a process with a given
    PID.

  * `Stdout` added the `nonBlocking` instance property, which returns a
    non-blocking `IOSink` that writes to standard output.

* `dart:isolate`:

  * The static getter `Isolate.current` was added.

  * The `Isolate` methods `addOnExitListener`, `removeOnExitListener`,
    `setErrorsFatal`, `addOnErrorListener`, and `removeOnErrorListener` now work
    on the VM.

  * Isolates spawned via `Isolate.spawn` now allow most objects, including
    top-level and static functions, to be sent between them.

## 1.8.5 – 2015-01-21

* Code generation for SIMD on ARM and ARM64 is fixed.

* A possible crash on MIPS with newer GCC toolchains has been prevented.

* A segfault when using `rethrow` was fixed ([issue 21795][]).

[issue 21795]: https://code.google.com/p/dart/issues/detail?id=21795

## 1.8.3 – 2014-12-10

* Breakpoints can be set in the Editor using file suffixes ([issue 21280][]).

* IPv6 addresses are properly handled by `HttpClient` in `dart:io`, fixing a
  crash in pub ([issue 21698][]).

* Issues with the experimental `async`/`await` syntax have been fixed.

* Issues with a set of number operations in the VM have been fixed.

* `ListBase` in `dart:collection` always returns an `Iterable` with the correct
  type argument.

[issue 21280]: https://code.google.com/p/dart/issues/detail?id=21280
[issue 21698]: https://code.google.com/p/dart/issues/detail?id=21698

## 1.8.0 – 2014-11-28

* `dart:collection`: `SplayTree` added the `toSet` function.

* `dart:convert`: The `JsonUtf8Encoder` class was added.

* `dart:core`:

  * The `IndexError` class was added for errors caused by an index being outside
    its expected range.

  * The `new RangeError.index` constructor was added. It forwards to `new
    IndexError`.

  * `RangeError` added three new properties. `invalidProperty` is the value that
    caused the error, and `start` and `end` are the minimum and maximum values
    that the value is allowed to assume.

  * `new RangeError.value` and `new RangeError.range` added an optional
    `message` argument.

  * The `new String.fromCharCodes` constructor added optional `start` and `end`
    arguments.

* `dart:io`:

  * Support was added for the [Application-Layer Protocol Negotiation][alpn]
    extension to the TLS protocol for both the client and server.

  * `SecureSocket.connect`, `SecureServerSocket.bind`,
    `RawSecureSocket.connect`, `RawSecureSocket.secure`,
    `RawSecureSocket.secureServer`, and `RawSecureServerSocket.bind` added a
    `supportedProtocols` named argument for protocol negotiation.

  * `RawSecureServerSocket` added a `supportedProtocols` field.

  * `RawSecureSocket` and `SecureSocket` added a `selectedProtocol` field which
    contains the protocol selected during protocol negotiation.

[alpn]: https://tools.ietf.org/html/rfc7301

## 1.7.0 – 2014-10-15

### Tool changes

* `pub` now generates binstubs for packages that are globally activated so that
  they can be put on the user's `PATH` and used as normal executables. See the
  [`pub global activate` documentation][pub global activate].

* When using `dart2js`, deferred loading now works with multiple Dart apps on
  the same page.

[pub global activate]: https://www.dartlang.org/tools/pub/cmd/pub-global.html#running-a-script-from-your-path

### Core library changes

* `dart:async`: `Zone`, `ZoneDelegate`, and `ZoneSpecification` added the
  `errorCallback` function, which allows errors that have been programmatically
  added to a `Future` or `Stream` to be intercepted.

* `dart:io`:

  * **Breaking change:** `HttpClient.close` must be called for all clients or
    they will keep the Dart process alive until they time out. This fixes the
    handling of persistent connections. Previously, the client would shut down
    immediately after a request.

  * **Breaking change:** `HttpServer` no longer compresses all traffic by
    default. The new `autoCompress` property can be set to `true` to re-enable
    compression.

* `dart:isolate`: `Isolate.spawnUri` added the optional `packageRoot` argument,
  which controls how it resolves `package:` URIs.<|MERGE_RESOLUTION|>--- conflicted
+++ resolved
@@ -1,14 +1,9 @@
-<<<<<<< HEAD
-## 2.3.0-dev.0.5
-=======
-## 2.3.0-dev.XX.0
-(Add new changes here, and they will be copied to the change section for the
- next dev version)
+## 2.3.1-dev.0.0
 
 ### Core library changes
 
 #### `dart:async`
-* BREAKING CHANGE: 
+* BREAKING CHANGE:
   Fixes bug in `StreamIterator` which allowed constructor argument to be `null`.
   Also allowed `await for` on a `null` stream. This is now a runtime error.
 
@@ -40,62 +35,19 @@
 * BREAKING CHANGE: The `await for` allowed `null` as a stream due to a bug
   in `StreamIterator` class. This bug has now been fixed.
 
-## 2.3.0
+## 2.3.0 - 2019-05-08
 
 The focus in this release is on the new "UI-as-code" language features which
 make collections more expressive and declarative.
->>>>>>> 5b63d746
-
-* Cherry-pick 347b72c260949fa96ec5a45f3d6b1e2388ea245a to dev
-
-<<<<<<< HEAD
-## 2.3.0-dev.0.4
-
-* Cherry-pick d03323783a5a5a571916457fcf084d103fce86b3 to dev
-* Cherry-pick 14d09498b7830fba62816ec8db3ed9b58601b841 to dev
-
-## 2.3.0-dev.0.3
-
-* Cherry-pick 04e1b0d976151cc6aa5dcc80667d568c95495c80 to dev
-
-## 2.3.0-dev.0.2
-
-* Cherry-pick d8a0d68bd66b388e4c5f6dc38f4fd940a4cb88bc to dev
-* Cherry-pick 1ecedb23416943b13fd3f48a5d398f2cfa6dbee4 to dev
-* Cherry-pick 2c304d997f08e9ba1d8d1af665522b31d695f19a to dev
-* Cherry-pick 1f1592edce7122ff657d9538d58d9cce0cae46e6 to dev
-* Cherry-pick cf4444b803a376bb1ad6442e1f09434a4d58167b to dev
-
-## 2.3.0-dev.0.1
-
-* Cherry-pick 43eebea5a3715d7c3904cd85a35db5cffaae687e to dev
-
-## 2.3.0-dev.0.0
-
-### Tool Changes
-
-#### Linter
-
-The Linter was updated to `0.1.86` which includes the following change:
-* new lint: `prefer_inlined_adds`
-
-## 2.2.1-dev.4.2
-
-* Cherry-pick ab66a3808b28dfc94eaf0ed151c13f4fc696b5dc to dev
-
-## 2.2.1-dev.4.1
-
-* Cherry-pick 72b7e95c74b3ec0f0530322923713162a83013e2 to dev
-
-## 2.2.1-dev.4.0
-=======
+
+### Language
+
 Flutter is growing rapidly, which means many Dart users are building UI in code
 out of big deeply-nested expressions. Our goal with 2.3.0 was to [make that kind
 of code easier to write and maintain][ui-as-code]. Collection literals are a
 large component, so we focused on three features to make collections more
 powerful. We'll use list literals in the examples below, but these features also
 work in map and set literals.
->>>>>>> 5b63d746
 
 [ui-as-code]: https://medium.com/dartlang/making-dart-a-better-language-for-ui-f1ccaf9f546c
 
@@ -114,11 +66,7 @@
 );
 ```
 
-<<<<<<< HEAD
-The Linter was updated to `0.1.85` which includes the following changes:
-=======
 Now you can write this:
->>>>>>> 5b63d746
 
 ```dart
 CupertinoPageScaffold(
@@ -130,23 +78,16 @@
 );
 ```
 
-<<<<<<< HEAD
-## 2.2.1-dev.3.1
-=======
 If you know the expression might evaluate to null and you want to treat that as
 equivalent to zero elements, you can use the null-aware spread `...?`.
 
 #### Collection if
->>>>>>> 5b63d746
 
 Sometimes you might want to include one or more elements in a collection only
 under certain conditions. If you're lucky, you can use a `?:` operator to
 selectively swap out a single element, but if you want to exchange more than one
 or omit elements, you are forced to write imperative code like this:
 
-<<<<<<< HEAD
-#### dartfmt
-=======
 ```dart
 Widget build(BuildContext context) {
   var children = [
@@ -161,7 +102,6 @@
   return Row(children: children);
 }
 ```
->>>>>>> 5b63d746
 
 We now allow `if` inside collection literals to conditionally omit or (with
 `else`) swap out an element:
