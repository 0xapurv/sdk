<<<<<<< HEAD
# 2.1.0-dev.9.4

Cherry-pick e23acaaf90996b84548ea23af14730ff1a21d826 to dev

Cherry-pick e6d3a45b6a98ea36581ac375ec5cdd63dd829004 to dev

Cherry-pick a40fd6a976d3d3bc341cd2e0f7fb290b7819a52a to dev

Cherry-pick 9eb1d748819530bb3eb2f78699e0968de8b638fe to dev

# 2.1.0-dev.9.3

Cherry-pick 65951ef5080bcfa7d8862685e96f75c2c5d17841 to dev

Cherry-pick 6004c8a1876731e65104cf88f46af01bfe8c24c4 to dev

## 2.1.0-dev.9.2

Cherry-pick 2cf0ca381ce33d1e6597c778eb1a915eecdac109 to dev

Cherry-pick c7e6cdf81ca2f6113cc132d85d5f73a9441d3643 to dev

Cherry-pick a6518386520af63764ad40dde3b53e5e160b9bff to dev

Cherry-pick 2085277771bb91d488edb6e6e55552ba7116dd72 to dev

Cherry-pick 0fd4a51e2c805aec79d4d0e42f446f5395c6113a to dev

Cherry-pick be815e1a867d302ad2fbc8db8d7467cfe85319d2 to dev

Cherry-pick 61df5fdec81be4f8f04c18a774147856931ebbb9 to dev

Cherry-pick d8d68358498c83127e26ad1796359146772decad to dev

Cherry-pick 9c95624a6307f09f1cdc49054bdd08125acb6f53 to dev

Cherry-pick cde479301a81f9fbaec3fb007457a4ec8e5a65a7 to dev

## 2.1.0-dev.9.1

Cherry-pick commit 0fe448a99643e149acb2e7e32d7a30eba7dd646d to update the analysis server edit.dartfix protocol.

Cherry-pick commit 45d070d437bb1b596516edd3717e6ee614c5f9ac to update linter to version 0.1.71.

Cherry-pick commit 00f27a32cf52834b3e9e1f52889b6f1c83ad338c to fix usage of mixins in dart dev compiler.

Cherry-pick commit 523353d28017fced825581ea327509c620eed67e to fix the ARM 32-bit build.

Cherry-pick commit db4271378f56a66528a87f2f920c678162d59a35 to fix an
issue with coverage

## 2.1.0-dev.9.0

## 2.1.0-dev.8.0
=======
## 2.2.0-dev.XX.0
(Add new changes here, and they will be copied to the change section for the
  next dev version)
>>>>>>> f9ce4729

### Language

### Core library changes

### Dart VM

### Tool Changes

#### Pub

#### Other Tools

## 2.2.0-dev.0.0

### Dart for the Web

#### dart2js

* The `--categories=*` flag is being replaced. `--categories=all` was only used
  for testing and it is no longer supported. `--categories=Server` continues to
  work at this time but it is deprecated, please use `--server-mode` instead.

## 2.1.0 - 2018-11-15

This is a minor version release. The team's focus was mostly on improving
performance and stability after the large changes in Dart 2.0.0. Notable
changes:

*   We've introduced a dedicated syntax for declaring a mixin. Instead of the
    `class` keyword, it uses `mixin`:

    ```dart
    mixin SetMixin<E> implements Set<E> {
      ...
    }
    ```

    The new syntax also enables `super` calls inside mixins.

*   Integer literals now work in double contexts. When passing a literal number
    to a function that expects a `double`, you no longer need an explicit `.0`
    at the end of the number. In releases before 2.1, you need code like this
    when setting a double like `fontSize`:

    ```dart
    TextStyle(fontSize: 18.0)
    ```

    Now you can remove the `.0`:

    ```dart
    TextStyle(fontSize: 18)
    ```

    In releases before 2.1, `fontSize : 18` causes a static error. This was a
    common mistake and source of friction.

*   **Breaking change:** A number of static errors that should have been
    detected and reported were not supported in 2.0.0. These are reported now,
    which means existing incorrect code may show new errors.

*   `dart:core` now exports `Future` and `Stream`. You no longer need to import
    `dart:async` to use those very common types.

### Language

*   Introduced a new syntax for mixin declarations.

    ```dart
    mixin SetMixin<E> implements Set<E> {
      ...
    }
    ```

    Most classes that are intended to be used as mixins are intended to *only*
    be used as mixins. The library author doesn't want users to be able to
    construct or subclass the class. The new syntax makes that intent clear and
    enforces it in the type system. It is an error to extend or construct a type
    declared using `mixin`. (You can implement it since mixins expose an
    implicit interface.)

    Over time, we expect most mixin declarations to use the new syntax. However,
    if you have a "mixin" class where users *are* extending or constructing it,
    note that moving it to the new syntax is a breaking API change since it
    prevents users from doing that. If you have a type like this that is a
    mixin as well as being a concrete class and/or superclass, then the existing
    syntax is what you want.

    If you need to use a `super` inside a mixin, the new syntax is required.
    This was previously only allowed with the experimental `--supermixins` flag
    because it has some complex interactions with the type system. The new
    syntax addresses those issues and lets you use `super` calls by declaring
    the superclass constraint your mixin requires:

    ```dart
    class Superclass {
      superclassMethod() {
        print("in superclass");
      }
    }

    mixin SomeMixin on Superclass {
      mixinMethod() {
        // This is OK:
        super.superclassMethod();
      }
    }

    class GoodSub extends Superclass with SomeMixin {}

    class BadSub extends Object with SomeMixin {}
    // Error: Since the super() call in mixinMethod() can't find a
    // superclassMethod() to call, this is prohibited.
    ```

    Even if you don't need to use `super` calls, the new mixin syntax is good
    because it clearly expresses that you intend the type to be mixed in.

*   Allow integer literals to be used in double contexts. An integer literal
    used in a place where a double is required is now interpreted as a double
    value. The numerical value of the literal needs to be precisely
    representable as a double value.

*   Integer literals compiled to JavaScript are now allowed to have any value
    that can be exactly represented as a JavaScript `Number`. They were
    previously limited to such numbers that were also representable as signed
    64-bit integers.

**(Breaking)** A number of static errors that should have been detected and
reported were not supported in 2.0.0. These are reported now, which means
existing incorrect code may show new errors:

*   **Setters with the same name as the enclosing class aren't allowed.** (Issue
    [34225][].) It is not allowed to have a class member with the same name as
    the enclosing class:

    ```dart
    class A {
      set A(int x) {}
    }
    ```

    Dart 2.0.0 incorrectly allows this for setters (only). Dart 2.1.0 rejects
    it.

    *To fix:* This is unlikely to break anything, since it violates all style
    guides anyway.

*   **Constant constructors cannot redirect to non-constant constructors.**
    (Issue [34161][].) It is not allowed to have a constant constructor that
    redirects to a non-constant constructor:

    ```dart
    class A {
      const A.foo() : this(); // Redirecting to A()
      A() {}
    }
    ```

    Dart 2.0.0 incorrectly allows this. Dart 2.1.0 rejects it.

    *To fix:* Make the target of the redirection a properly const constructor.

*   **Abstract methods may not unsoundly override a concrete method.** (Issue
    [32014][].) Concrete methods must be valid implementations of their
    interfaces:

    ```dart
    class A {
      num get thing => 2.0;
    }

    abstract class B implements A {
      int get thing;
    }

<<<<<<< HEAD
### Language
=======
    class C extends A with B {}
    // 'thing' from 'A' is not a valid override of 'thing' from 'B'.

    main() {
      print(new C().thing.isEven); // Expects an int but gets a double.
    }
    ```
>>>>>>> f9ce4729

    Dart 2.0.0 allows unsound overrides like the above in some cases. Dart 2.1.0
    rejects them.

    *To fix:* Relax the type of the invalid override, or tighten the type of the
    overridden method.

*   **Classes can't implement FutureOr.** (Issue [33744][].) Dart doesn't allow
    classes to implement the FutureOr type:

    ```dart
    class A implements FutureOr<Object> {}
    ```

<<<<<<< HEAD
### Tool Changes
=======
    Dart 2.0.0 allows classes to implement FutureOr. Dart 2.1.0 does not.

    *To fix:* Don't do this.
>>>>>>> f9ce4729

*   **Type arguments to generic typedefs must satisfy their bounds.** (Issue
    [33308][].) If a parameterized typedef specifies a bound, actual arguments
    must be checked against it:

    ```dart
    class A<X extends int> {}

    typedef F<Y extends int> = A<Y> Function();

    F<num> f = null;
    ```

    Dart 2.0.0 allows bounds violations like `F<num>` above. Dart 2.1.0 rejects
    them.

<<<<<<< HEAD
#### dart2js
=======
    *To fix:* Either remove the bound on the typedef parameter, or pass a valid
    argument to the typedef.

*   **Constructor invocations must use valid syntax, even with optional `new`.**
    (Issue [34403][].) Type arguments to generic named constructors go after the
    class name, not the constructor name, even when used without an explicit
    `new`:
>>>>>>> f9ce4729

    ```dart
    class A<T> {
      A.foo() {}
    }

<<<<<<< HEAD
## 2.1.0-dev.7.1

* Cherry-pick 6b67cd784bbd13d5b6127cba44281a879fa7275c to dev
=======
    main() {
      A.foo<String>(); // Incorrect syntax, was accepted in 2.0.0.
      A<String>.foo(); // Correct syntax.
    }
    ```
>>>>>>> f9ce4729

    Dart 2.0.0 accepts the incorrect syntax when the `new` keyword is left out.
    Dart 2.1.0 correctly rejects this code.

    *To fix:* Move the type argument to the correct position after the class
    name.

*   **Instance members should shadow prefixes.** (Issue [34498][].) If the same
    name is used as an import prefix and as a class member name, then the class
    member name takes precedence in the class scope.

    ```dart
    import 'dart:core';
    import 'dart:core' as core;

    class A {
      core.List get core => null; // "core" refers to field, not prefix.
    }
    ```

    Dart 2.0.0 incorrectly resolves the use of `core` in `core.List` to the
    prefix name. Dart 2.1.0 correctly resolves this to the field name.

    *To fix:* Change the prefix name to something which does not clash with the
    instance member.

*   **Implicit type arguments in extends clauses must satisfy the class
    bounds.** (Issue [34532][].) Implicit type arguments for generic classes are
    computed if not passed explicitly, but when used in an `extends` clause they
    must be checked for validity:

    ```dart
    class Foo<T> {}

    class Bar<T extends Foo<T>> {}

    class Baz extends Bar {} // Should error because Bar completes to Bar<Foo>
    ```

    Dart 2.0.0 accepts the broken code above. Dart 2.1.0 rejects it.

    *To fix:* Provide explicit type arguments to the superclass that satisfy the
    bound for the superclass.

*   **Mixins must correctly override their superclasses.** (Issue [34235][].) In
    some rare cases, combinations of uses of mixins could result in invalid
    overrides not being caught:

    ```dart
    class A {
      num get thing => 2.0;
    }

    class M1 {
      int get thing => 2;
    }

    class B = A with M1;

    class M2 {
      num get thing => 2.0;
    }

    class C extends B with M2 {} // 'thing' from 'M2' not a valid override.

    main() {
      M1 a = new C();
      print(a.thing.isEven); // Expects an int but gets a double.
    }
    ```

    Dart 2.0.0 accepts the above example. Dart 2.1.0 rejects it.

    *To fix:* Ensure that overriding methods are correct overrides of their
    superclasses, either by relaxing the superclass type, or tightening the
    subclass/mixin type.

[32014]: https://github.com/dart-lang/sdk/issues/32014
[33308]: https://github.com/dart-lang/sdk/issues/33308
[33744]: https://github.com/dart-lang/sdk/issues/33744
[34161]: https://github.com/dart-lang/sdk/issues/34161
[34225]: https://github.com/dart-lang/sdk/issues/34225
[34235]: https://github.com/dart-lang/sdk/issues/34235
[34403]: https://github.com/dart-lang/sdk/issues/34403
[34498]: https://github.com/dart-lang/sdk/issues/34498
[34532]: https://github.com/dart-lang/sdk/issues/34532

### Core libraries

#### `dart:async`

*   Fixed a bug where calling `stream.take(0).drain(value)` would not correctly
    forward the `value` through the returned `Future`.
*   Added a `StreamTransformer.fromBind` constructor.
*   Updated `Stream.fromIterable` to send a done event after the error when the
    iterator's `moveNext` throws, and handle if the `current` getter throws
    (issue [33431][]).

[33431]: http://dartbug.com/33431

#### `dart:core`

*   Added `HashMap.fromEntries` and `LinkedHashmap.fromEntries` constructors.
*   Added `ArgumentError.checkNotNull` utility method.
*   Made `Uri` parsing more permissive about `[` and `]` occurring in the path,
    query or fragment, and `#` occurring in fragment.
*   Exported `Future` and `Stream` from `dart:core`.
*   Added operators `&`, `|` and `^` to `bool`.
*   Added missing methods to `UnmodifiableMapMixin`. Some maps intended to
    be unmodifiable incorrectly allowed new methods added in Dart 2 to
    succeed.
*   Deprecated the `provisional` annotation and the `Provisional`
    annotation class. These should have been removed before releasing Dart 2.0,
    and they have no effect.

#### `dart:html`

Fixed Service Workers and any Promise/Future API with a Dictionary parameter.

APIs in dart:html (that take a Dictionary) will receive a Dart Map parameter.
The Map parameter must be converted to a Dictionary before passing to the
browser's API.  Before this change, any Promise/Future API with a
Map/Dictionary parameter never called the Promise and didn't return a Dart
Future - now it does.

This caused a number of breaks especially in Service Workers (register, etc.).
Here is a complete list of the fixed APIs:

*   BackgroundFetchManager
    *   `Future<BackgroundFetchRegistration> fetch(String id, Object requests,
        [Map options])`
*   CacheStorage
    *   `Future match(/*RequestInfo*/ request, [Map options])`
*   CanMakePayment
    *   `Future<List<Client>> matchAll([Map options])`
*   CookieStore
    *   `Future getAll([Map options])`
    *   `Future set(String name, String value, [Map options])`
*   CredentialsContainer
    *   `Future get([Map options])`
    *   `Future create([Map options])`
*   ImageCapture
    *   `Future setOptions(Map photoSettings)`
*   MediaCapabilities
    *   `Future<MediaCapabilitiesInfo> decodingInfo(Map configuration)`
    *   `Future<MediaCapabilitiesInfo> encodingInfo(Map configuration)`
*   MediaStreamTrack
    *   `Future applyConstraints([Map constraints])`
*   Navigator
    *   `Future requestKeyboardLock([List<String> keyCodes])`
    *   `Future requestMidiAccess([Map options])`
    *   `Future share([Map data])`
*   OffscreenCanvas
    *   `Future<Blob> convertToBlob([Map options])`
*   PaymentInstruments
    *   `Future set(String instrumentKey, Map details)`
*   Permissions
    *   `Future<PermissionStatus> query(Map permission)`
    *   `Future<PermissionStatus> request(Map permissions)`
    *   `Future<PermissionStatus> revoke(Map permission)`
*   PushManager
    *   `Future permissionState([Map options])`
    *   `Future<PushSubscription> subscribe([Map options])`
*   RtcPeerConnection
    *   Changed:

        ```dart
        Future createAnswer([options_OR_successCallback,
            RtcPeerConnectionErrorCallback failureCallback,
            Map mediaConstraints])
        ```

        to:

        ```dart
        Future<RtcSessionDescription> createAnswer([Map options])
        ```

    *   Changed:

        ```dart
        Future createOffer([options_OR_successCallback,
            RtcPeerConnectionErrorCallback failureCallback,
            Map rtcOfferOptions])
        ```

        to:

        ```dart
        Future<RtcSessionDescription> createOffer([Map options])
        ```

    *   Changed:

        ```dart
        Future setLocalDescription(Map description,
            VoidCallback successCallback,
            [RtcPeerConnectionErrorCallback failureCallback])
        ```

        to:

        ```dart
        Future setLocalDescription(Map description)
        ```

    *   Changed:

        ```dart
        Future setLocalDescription(Map description,
            VoidCallback successCallback,
            [RtcPeerConnectionErrorCallback failureCallback])
        ```

        to:

        ```dart
        Future setRemoteDescription(Map description)
        ```

*   ServiceWorkerContainer
    *   `Future<ServiceWorkerRegistration> register(String url, [Map options])`
*   ServiceWorkerRegistration
    *   `Future<List<Notification>> getNotifications([Map filter])`
    *   `Future showNotification(String title, [Map options])`
*   VRDevice
    *   `Future requestSession([Map options])`
    *   `Future supportsSession([Map options])`
*   VRSession
    *   `Future requestFrameOfReference(String type, [Map options])`
*   Window
    *   `Future fetch(/*RequestInfo*/ input, [Map init])`
*   WorkerGlobalScope
    *   `Future fetch(/*RequestInfo*/ input, [Map init])`

In addition, exposed Service Worker "self" as a static getter named "instance".
The instance is exposed on four different Service Worker classes and can throw
a InstanceTypeError if the instance isn't of the class expected
(WorkerGlobalScope.instance will always work and not throw):

*   `SharedWorkerGlobalScope.instance`
*   `DedicatedWorkerGlobalScope.instance`
*   `ServiceWorkerGlobalScope.instance`
*   `WorkerGlobalScope.instance`

#### `dart:io`

*   Added new HTTP status codes.

### Dart for the Web

#### dart2js

*   **(Breaking)** Duplicate keys in a const map are not allowed and produce a
    compile-time error. Dart2js used to report this as a warning before. This
    was already an error in dartanalyzer and DDC and will be an error in other
    tools in the future as well.

*   Added `-O` flag to tune optimization levels.  For more details run `dart2js
    -h -v`.

    We recommend to enable optimizations using the `-O` flag instead of
    individual flags for each optimization. This is because the `-O` flag is
    intended to be stable and continue to work in future versions of dart2js,
    while individual flags may come and go.

    At this time we recommend to test and debug with `-O1` and to deploy with
    `-O3`.

### Tool Changes

#### dartfmt

*   Addressed several dartfmt issues when used with the new CFE parser.

#### Linter

Bumped the linter to `0.1.70` which includes the following new lints:

*   `avoid_returning_null_for_void`
*   `sort_pub_dependencies`
*   `prefer_mixin`
*   `avoid_implementing_value_types`
*   `flutter_style_todos`
*   `avoid_void_async`
*   `prefer_void_to_null`

and improvements:

*   Fixed NPE in `prefer_iterable_whereType`.
*   Improved message display for `await_only_futures`
*   Performance improvements for `null_closures`
*   Mixin support
*   Updated `sort_constructors_first` to apply to all members.
*   Updated `unnecessary_this` to work on field initializers.
*   Updated `unawaited_futures` to ignore assignments within cascades.
*   Improved handling of constant expressions with generic type params.
*   NPE fix for `invariant_booleans`.
*   Improved docs for `unawaited_futures`.
*   Updated `unawaited_futures` to check cascades.
*   Relaxed `void_checks` (allowing `T Function()` to be assigned to
    `void Function()`).
*   Fixed false positives in `lines_longer_than_80_chars`.

#### Pub

*   Renamed the `--checked` flag to `pub run` to `--enable-asserts`.
*   Pub will no longer delete directories named "packages".
*   The `--packages-dir` flag is now ignored.

## 2.0.0 - 2018-08-07

This is the first major version release of Dart since 1.0.0, so it contains many
significant changes across all areas of the platform. Large changes include:

*   **(Breaking)** The unsound optional static type system has been replaced
    with a sound static type system using type inference and runtime checks.
    This was formerly called "[strong mode][]" and only used by the Dart for web
    products. Now it is the one official static type system for the entire
    platform and replaces the previous "checked" and "production" modes.

*   **(Breaking)** Functions marked `async` now run synchronously until the
    first `await` statement. Previously, they would return to the event loop
    once at the top of the function body before any code runs ([issue 30345][]).

*   **(Breaking)** Constants in the core libraries have been renamed from
    `SCREAMING_CAPS` to `lowerCamelCase`.

*   **(Breaking)** Many new methods have been added to core library classes. If
    you implement the interfaces of these classes, you will need to implement
    the new methods.

*   **(Breaking)** "dart:isolate" and "dart:mirrors" are no longer supported
    when using Dart for the web. They are still supported in the command-line
    VM.

*   **(Breaking)** Pub's transformer-based build system has been [replaced by a
    new build system][transformers].

*   The `new` keyword is optional and can be omitted. Likewise, `const` can be
    omitted inside a const context ([issue 30921][]).

*   Dartium is no longer maintained or supported.

[issue 30345]: https://github.com/dart-lang/sdk/issues/30345
[issue 30921]: https://github.com/dart-lang/sdk/issues/30921
[strong mode]: https://www.dartlang.org/guides/language/sound-dart
[transformers]: https://www.dartlang.org/tools/pub/obsolete

### Language

*   "[Strong mode][]" is now the official type system of the language.

*   The `new` keyword is optional and can be omitted. Likewise, `const` can be
    omitted inside a const context.

*   A string in a `part of` declaration may now be used to refer to the library
    this file is part of. A library part can now declare its library as either:

    ```dart
    part of name.of.library;
    ```

    Or:

    ```dart
    part of "uriReferenceOfLibrary.dart";
    ```

    This allows libraries with no library declarations (and therefore no name)
    to have parts, and it allows tools to easily find the library of a part
    file. The Dart 1.0 syntax is supported but deprecated.

*   Functions marked `async` now run synchronously until the first `await`
    statement. Previously, they would return to the event loop once at the top
    of the function body before any code runs ([issue 30345][]).

*   The type `void` is now a Top type like `dynamic`, and `Object`. It also now
    has new errors for being used where not allowed (such as being assigned to
    any non-`void`-typed parameter). Some libraries (importantly, mockito) may
    need to be updated to accept void values to keep their APIs working.

*   Future flattening is now done only as specified in the Dart 2.0 spec, rather
    than more broadly. This means that the following code has an error on the
    assignment to `y`.

    ```dart
    test() {
      Future<int> f;
      var x = f.then<Future<List<int>>>((x) => []);
      Future<List<int>> y = x;
    }
    ```

*   Invocations of `noSuchMethod()` receive default values for optional args.
    The following program used to print "No arguments passed", and now prints
    "First argument is 3".

    ```dart
    abstract class B {
      void m([int x = 3]);
    }

    class A implements B {
      noSuchMethod(Invocation i) {
        if (i.positionalArguments.length == 0) {
          print("No arguments passed");
        } else {
          print("First argument is ${i.positionalArguments[0]}");
        }
      }
    }

    void main() {
      A().m();
    }
    ```

*   Bounds on generic functions are invariant. The following program now issues
    an invalid override error ([issue 29014][sdk#29014]):

    ```dart
    class A {
      void f<T extends int>() {}
    }

    class B extends A {
      @override
      void f<T extends num>() {}
    }
    ```

*   Numerous corner case bugs around return statements in synchronous and
    asynchronous functions fixed. Specifically:

    *   Issues [31887][issue 31887], [32881][issue 32881]. Future flattening
        should not be recursive.
    *   Issues [30638][issue 30638], [32233][issue 32233]. Incorrect downcast
        errors with `FutureOr`.
    *   Issue [32233][issue 32233]. Errors when returning `FutureOr`.
    *   Issue [33218][issue 33218]. Returns in functions with void related
        types.
    *   Issue [31278][issue 31278]. Incorrect hint on empty returns in async.
        functions.

*   An empty `return;` in an async function with return type `Future<Object>`
    does not report an error.

*   `return exp;` where `exp` has type `void` in an async function is now an
    error unless the return type of the function is `void` or `dynamic`.

*   Mixed return statements of the form `return;` and `return exp;` are now
    allowed when `exp` has type `void`.

*   A compile time error is emitted for any literal which cannot be exactly
    represented on the target platform. As a result, dart2js and DDC report
    errors if an integer literal cannot be represented exactly in JavaScript
    ([issue 33282][]).

*   New member conflict rules have been implemented. Most cases of conflicting
    members with the same name are now static errors ([issue 33235][]).

[sdk#29014]: https://github.com/dart-lang/sdk/issues/29014
[issue 30638]: https://github.com/dart-lang/sdk/issues/30638
[issue 31278]: https://github.com/dart-lang/sdk/issues/31278
[issue 31887]: https://github.com/dart-lang/sdk/issues/31887
[issue 32233]: https://github.com/dart-lang/sdk/issues/32233
[issue 32881]: https://github.com/dart-lang/sdk/issues/32881
[issue 33218]: https://github.com/dart-lang/sdk/issues/33218
[issue 33235]: https://github.com/dart-lang/sdk/issues/33235
[issue 33282]: https://github.com/dart-lang/sdk/issues/33282
[issue 33341]: https://github.com/dart-lang/sdk/issues/33341

### Core libraries

*   Replaced `UPPER_CASE` constant names with `lowerCamelCase`. For example,
    `HTML_ESCAPE` is now `htmlEscape`.

*   The Web libraries were re-generated using Chrome 63 WebIDLs
    ([details][idl]).

[idl]: https://github.com/dart-lang/sdk/wiki/Chrome-63-Dart-Web-Libraries

#### `dart:async`

*   `Stream`:
    *   Added `cast` and `castFrom`.
    *   Changed `firstWhere`, `lastWhere`, and `singleWhere` to return
        `Future<T>` and added an optional `T orElse()` callback.
*   `StreamTransformer`: added `cast` and `castFrom`.
*   `StreamTransformerBase`: new class.
*   `Timer`: added `tick` property.
*   `Zone`
    *   changed to be strong-mode clean. This required some breaking API
        changes. See https://goo.gl/y9mW2x for more information.
    *   Added `bindBinaryCallbackGuarded`, `bindCallbackGuarded`, and
        `bindUnaryCallbackGuarded`.
    *   Renamed `Zone.ROOT` to `Zone.root`.
*   Removed the deprecated `defaultValue` parameter on `Stream.firstWhere` and
    `Stream.lastWhere`.
*   Changed an internal lazily-allocated reusable "null future" to always belong
    to the root zone. This avoids race conditions where the first access to the
    future determined which zone it would belong to. The zone is only used for
    *scheduling* the callback of listeners, the listeners themselves will run in
    the correct zone in any case. Issue [#32556](http://dartbug.com/32556).

#### `dart:cli`

*   *New* "provisional" library for CLI-specific features.
*   `waitFor`: function that suspends a stack to wait for a `Future` to
    complete.

#### `dart:collection`

*   `MapBase`: added `mapToString`.
*   `LinkedHashMap` no longer implements `HashMap`
*   `LinkedHashSet` no longer implements `HashSet`.
*   Added `of` constructor to `Queue`, `ListQueue`, `DoubleLinkedQueue`,
    `HashSet`, `LinkedHashSet`, `SplayTreeSet`, `Map`, `HashMap`,
    `LinkedHashMap`, `SplayTreeMap`.
*   Removed `Maps` class. Extend `MapBase` or mix in `MapMixin` instead to
    provide map method implementations for a class.
*   Removed experimental `Document` method `getCSSCanvasContext` and property
    `supportsCssCanvasContext`.
*   Removed obsolete `Element` property `xtag` no longer supported in browsers.
*   Exposed `ServiceWorker` class.
*   Added constructor to `MessageChannel` and `MessagePort` `addEventListener`
    automatically calls `start` method to receive queued messages.

#### `dart:convert`

*   `Base64Codec.decode` return type is now `Uint8List`.
*   `JsonUnsupportedObjectError`: added `partialResult` property
*   `LineSplitter` now implements `StreamTransformer<String, String>` instead of
    `Converter`. It retains `Converter` methods `convert` and
    `startChunkedConversion`.
*   `Utf8Decoder` when compiled with dart2js uses the browser's `TextDecoder` in
    some common cases for faster decoding.
*   Renamed `ASCII`, `BASE64`, `BASE64URI`, `JSON`, `LATIN1` and `UTF8` to
    `ascii`, `base64`, `base64Uri`, `json`, `latin1` and `utf8`.
*   Renamed the `HtmlEscapeMode` constants `UNKNOWN`, `ATTRIBUTE`,
    `SQ_ATTRIBUTE` and `ELEMENT` to `unknown`, `attribute`, `sqAttribute` and
    `elements`.
*   Added `jsonEncode`, `jsonDecode`, `base64Encode`, `base64UrlEncode` and
    `base64Decode` top-level functions.
*   Changed return type of `encode` on `AsciiCodec` and `Latin1Codec`, and
    `convert` on `AsciiEncoder`, `Latin1Encoder`, to `Uint8List`.
*   Allow `utf8.decoder.fuse(json.decoder)` to ignore leading Unicode BOM.

#### `dart:core`

*   `BigInt` class added to support integers greater than 64-bits.
*   Deprecated the `proxy` annotation.
*   Added `Provisional` class and `provisional` field.
*   Added `pragma` annotation.
*   `RegExp` added static `escape` function.
*   The `Uri` class now correctly handles paths while running on Node.js on
    Windows.
*   Core collection changes:
    *   `Iterable` added members `cast`, `castFrom`, `followedBy` and
        `whereType`.
    *   `Iterable.singleWhere` added `orElse` parameter.
    *   `List` added `+` operator, `first` and `last` setters, and `indexWhere`
        and `lastIndexWhere` methods, and static `copyRange` and `writeIterable`
        methods.
    *   `Map` added `fromEntries` constructor.
    *   `Map` added `addEntries`, `cast`, `entries`, `map`, `removeWhere`,
        `update` and `updateAll` members.
    *   `MapEntry`: new class used by `Map.entries`.
    *   *Note*: if a class extends `IterableBase`, `ListBase`, `SetBase` or
        `MapBase` (or uses the corresponding mixins) from `dart:collection`, the
        new members are implemented automatically.
    *   Added `of` constructor to `List`, `Set`, `Map`.
*   Renamed `double.INFINITY`, `double.NEGATIVE_INFINITY`, `double.NAN`,
    `double.MAX_FINITE` and `double.MIN_POSITIVE` to `double.infinity`,
    `double.negativeInfinity`, `double.nan`, `double.maxFinite` and
    `double.minPositive`.
*   Renamed the following constants in `DateTime` to lower case: `MONDAY`
    through `SUNDAY`, `DAYS_PER_WEEK` (as `daysPerWeek`), `JANUARY` through
    `DECEMBER` and `MONTHS_PER_YEAR` (as `monthsPerYear`).
*   Renamed the following constants in `Duration` to lower case:
    `MICROSECONDS_PER_MILLISECOND` to `microsecondsPerMillisecond`,
    `MILLISECONDS_PER_SECOND` to `millisecondsPerSecond`, `SECONDS_PER_MINUTE`
    to `secondsPerMinute`, `MINUTES_PER_HOUR` to `minutesPerHour`,
    `HOURS_PER_DAY` to `hoursPerDay`, `MICROSECONDS_PER_SECOND` to
    `microsecondsPerSecond`, `MICROSECONDS_PER_MINUTE` to
    `microsecondsPerMinute`, `MICROSECONDS_PER_HOUR` to `microsecondsPerHour`,
    `MICROSECONDS_PER_DAY` to `microsecondsPerDay`, `MILLISECONDS_PER_MINUTE` to
    `millisecondsPerMinute`, `MILLISECONDS_PER_HOUR` to `millisecondsPerHour`,
    `MILLISECONDS_PER_DAY` to `millisecondsPerDay`, `SECONDS_PER_HOUR` to
    `secondsPerHour`, `SECONDS_PER_DAY` to `secondsPerDay`, `MINUTES_PER_DAY` to
    `minutesPerDay`, and `ZERO` to `zero`.
*   Added `typeArguments` to `Invocation` class.
*   Added constructors to invocation class that allows creation of `Invocation`
    objects directly, without going through `noSuchMethod`.
*   Added `unaryMinus` and `empty` constant symbols on the `Symbol` class.
*   Changed return type of `UriData.dataAsBytes` to `Uint8List`.
*   Added `tryParse` static method to `int`, `double`, `num`, `BigInt`, `Uri`
    and `DateTime`.
*   Deprecated `onError` parameter on `int.parse`, `double.parse` and
    `num.parse`.
*   Deprecated the `NoSuchMethodError` constructor.
*   `int.parse` on the VM no longer accepts unsigned hexadecimal numbers greater
    than or equal to `2**63` when not prefixed by `0x`. (SDK issue
    [32858](https://github.com/dart-lang/sdk/issues/32858))

#### `dart:developer`

*   `Flow` class added.
*   `Timeline.startSync` and `Timeline.timeSync` now accept an optional
    parameter `flow` of type `Flow`. The `flow` parameter is used to generate
    flow timeline events that are enclosed by the slice described by
    `Timeline.{start,finish}Sync` and `Timeline.timeSync`.

<!--
Still need entries for all changes to dart:html since 1.x
-->

#### `dart:html`

*   Removed deprecated `query` and `queryAll`. Use `querySelector` and
    `querySelectorAll`.

#### `dart:io`

*   `HttpStatus` added `UPGRADE_REQUIRED`.
*   `IOOverrides` and `HttpOverrides` added to aid in writing tests that wish to
    mock varios `dart:io` objects.
*   `Platform.operatingSystemVersion` added  that gives a platform-specific
    String describing the version of the operating system.
*   `ProcessStartMode.INHERIT_STDIO` added, which allows a child process to
    inherit the parent's stdio handles.
*   `RawZLibFilter` added  for low-level access to compression and decompression
    routines.
*   Unified backends for `SecureSocket`, `SecurityContext`, and
    `X509Certificate` to be consistent across all platforms. All `SecureSocket`,
    `SecurityContext`, and `X509Certificate` properties and methods are now
    supported on iOS and OSX.
*   `SecurityContext.alpnSupported` deprecated as ALPN is now supported on all
    platforms.
*   `SecurityContext`: added `withTrustedRoots` named optional parameter
    constructor, which defaults to false.
*   Added a `timeout` parameter to `Socket.connect`, `RawSocket.connect`,
    `SecureSocket.connect` and `RawSecureSocket.connect`. If a connection
    attempt takes longer than the duration specified in `timeout`, a
    `SocketException` will be thrown. Note: if the duration specified in
    `timeout` is greater than the OS level timeout, a timeout may occur sooner
    than specified in `timeout`.
*   `Stdin.hasTerminal` added, which is true if stdin is attached to a terminal.
*   `WebSocket` added static `userAgent` property.
*   `RandomAccessFile.close` returns `Future<void>`
*   Added `IOOverrides.socketConnect`.
*   Added Dart-styled constants to  `ZLibOptions`, `FileMode`, `FileLock`,
    `FileSystemEntityType`, `FileSystemEvent`, `ProcessStartMode`,
    `ProcessSignal`, `InternetAddressType`, `InternetAddress`,
    `SocketDirection`, `SocketOption`, `RawSocketEvent`, and `StdioType`, and
    deprecated the old `SCREAMING_CAPS` constants.
*   Added the Dart-styled top-level constants `zlib`, `gzip`, and
    `systemEncoding`, and deprecated the old `SCREAMING_CAPS` top-level
    constants.
*   Removed the top-level `FileMode` constants `READ`, `WRITE`, `APPEND`,
    `WRITE_ONLY`, and `WRITE_ONLY_APPEND`. Please use e.g. `FileMode.read`
    instead.
*   Added `X509Certificate.der`, `X509Certificate.pem`, and
    `X509Certificate.sha1`.
*   Added `FileSystemEntity.fromRawPath` constructor to allow for the creation
    of `FileSystemEntity` using `Uint8List` buffers.
*   Dart-styled constants have been added for `HttpStatus`, `HttpHeaders`,
    `ContentType`, `HttpClient`, `WebSocketStatus`, `CompressionOptions`, and
    `WebSocket`. The `SCREAMING_CAPS` constants are marked deprecated. Note that
    `HttpStatus.CONTINUE` is now `HttpStatus.continue_`, and that e.g.
    `HttpHeaders.FIELD_NAME` is now `HttpHeaders.fieldNameHeader`.
*   Deprecated `Platform.packageRoot`, which is only used for `packages/`
    directory resolution which is no longer supported. It will now always return
    null, which is a value that was always possible for it to return previously.
*   Adds `HttpClient.connectionTimeout`.
*   Adds `{Socket,RawSocket,SecureSocket}.startConnect`. These return a
    `ConnectionTask`, which can be used to cancel an in-flight connection
    attempt.

#### `dart:isolate`

*   Make `Isolate.spawn` take a type parameter representing the argument type of
    the provided function. This allows functions with arguments types other than
    `Object` in strong mode.
*   Rename `IMMEDIATE` and `BEFORE_NEXT_EVENT` on `Isolate` to `immediate` and
    `beforeNextEvent`.
*   Deprecated `Isolate.packageRoot`, which is only used for `packages/`
    directory resolution which is no longer supported. It will now always return
    null, which is a value that was always possible for it to return previously.
*   Deprecated `packageRoot` parameter in `Isolate.spawnUri`, which is was
    previously used only for `packages/` directory resolution. That style of
    resolution is no longer supported in Dart 2.

<!--
Still need entries for all changes to dart:js since 1.x
-->

#### `dart.math`

*   Renamed `E`, `LN10`, `LN`, `LOG2E`, `LOG10E`, `PI`, `SQRT1_2` and `SQRT2` to
    `e`, `ln10`, `ln`, `log2e`, `log10e`, `pi`, `sqrt1_2` and `sqrt2`.

#### `dart.mirrors`

*   Added `IsolateMirror.loadUri`, which allows dynamically loading additional
    code.
*   Marked `MirrorsUsed` as deprecated. The `MirrorsUsed` annotation was only
    used to inform the dart2js compiler about how mirrors were used, but dart2js
    no longer supports the mirrors library altogether.

<!--
Still need entries for all changes to dart:svg since 1.x
-->

#### `dart:typed_data`

*   Added `Unmodifiable` view classes over all `List` types.
*   Renamed `BYTES_PER_ELEMENT` to `bytesPerElement` on all typed data lists.
*   Renamed constants `XXXX` through `WWWW` on `Float32x4` and `Int32x4` to
    lower-case `xxxx` through `wwww`.
*   Renamed `Endinanness` to `Endian` and its constants from `BIG_ENDIAN`,
    `LITTLE_ENDIAN` and `HOST_ENDIAN` to `little`, `big` and `host`.

<!--
Still need entries for all changes to dart:web_audio,web_gl,web_sql since 1.x
-->

### Dart VM

*   Support for MIPS has been removed.

*   Dart `int` is now restricted to 64 bits. On overflow, arithmetic operations
    wrap around, and integer literals larger than 64 bits are not allowed. See
    https://github.com/dart-lang/sdk/blob/master/docs/language/informal/int64.md
    for details.

*   The Dart VM no longer attempts to perform `packages/` directory resolution
    (for loading scripts, and in `Isolate.resolveUri`). Users relying on
    `packages/` directories should switch to `.packages` files.

### Dart for the Web

*   Expose JavaScript Promise APIs using Dart futures. For example,
    `BackgroundFetchManager.get` is defined as:

    ```dart
      Future<BackgroundFetchRegistration> get(String id)
    ```

    It can be used like:

    ```dart
    BackgroundFetchRegistration result = await fetchMgr.get('abc');
    ```

    The underlying JS Promise-to-Future mechanism will be exposed as a public
    API in the future.

#### Dart Dev Compiler (DDC)

*   dartdevc will no longer throw an error from `is` checks that return a
    different result in weak mode (SDK [issue 28988][sdk#28988]). For example:

    ```dart
    main() {
      List l = [];
      // Prints "false", does not throw.
      print(l is List<String>);
    }
    ```

*   Failed `as` casts on `Iterable<T>`, `Map<T>`, `Future<T>`, and `Stream<T>`
    are no longer ignored. These failures were ignored to make it easier to
    migrate Dart 1 code to strong mode, but ignoring them is a hole in the type
    system. This closes part of that hole. (We still need to stop ignoring "as"
    cast failures on function types, and implicit cast failures on the above
    types and function types.)

[sdk#28988]: https://github.com/dart-lang/sdk/issues/28988

#### dart2js

*   dart2js now compiles programs with Dart 2.0 semantics. Apps are expected to
    be bigger than before, because Dart 2.0 has many more implicit checks
    (similar to the `--checked` flag in Dart 1.0).

    We exposed a `--omit-implicit-checks` flag which removes most of the extra
    implicit checks. Only use this if you have enough test coverage to know that
    the app will work well without the checks. If a check would have failed and
    it is omitted, your app may crash or behave in unexpected ways. This flag is
    similar to `--trust-type-annotations` in Dart 1.0.

*   dart2js replaced its front-end with the common front-end (CFE). Thanks to
    the CFE, dart2js errors are more consistent with all other Dart tools.

*   dart2js replaced its source-map implementation.  There aren't any big
    differences, but more data is emitted for synthetic code generated by the
    compiler.

*   `dart:mirrors` support was removed. Frameworks are encouraged to use
    code-generation instead. Conditional imports indicate that mirrors are not
    supported, and any API in the mirrors library will throw at runtime.

*   The generated output of dart2js can now be run as a webworker.

*   `dart:isolate` support was removed. To launch background tasks, please
    use webworkers instead. APIs for webworkers can be accessed from `dart:html`
    or JS-interop.

*   dart2js no longer supports the `--package-root` flag. This flag was
    deprecated in favor of `--packages` long ago.

### Tool Changes

#### Analyzer

*   The analyzer will no longer issue a warning when a generic type parameter is
    used as the type in an instance check. For example:

    ```dart
    test<T>() {
      print(3 is T); // No warning
    }
    ```

*   New static checking of `@visibleForTesting` elements. Accessing a method,
    function, class, etc. annotated with `@visibleForTesting` from a file _not_
    in a `test/` directory will result in a new hint ([issue 28273][]).

*   Static analysis now respects functions annotated with `@alwaysThrows`
    ([issue 31384][]).

*   New hints added:

    *   `NULL_AWARE_BEFORE_OPERATOR` when an operator is used after a null-aware
        access. For example:

        ```dart
        x?.a - ''; // HINT
        ```

    *   `NULL_AWARE_IN_LOGICAL_OPERATOR` when an expression with null-aware
        access is used as a condition in logical operators. For example:

        ```dart
        x.a || x?.b; // HINT
        ```

*   The command line analyzer (dartanalyzer) and the analysis server no longer
    treat directories named `packages` specially. Previously they had ignored
    these directories - and their contents - from the point of view of analysis.
    Now they'll be treated just as regular directories. This special-casing of
    `packages` directories was to support using symlinks for package:
    resolution; that functionality is now handled by `.packages` files.

*   New static checking of duplicate shown or hidden names in an export
    directive ([issue 33182][]).

*   The analysis server will now only analyze code in Dart 2 mode ('strong
    mode'). It will emit warnings for analysis options files that have
    `strong-mode: false` set (and will emit a hint for `strong-mode: true`,
    which is no longer necessary).

*   The dartanalyzer `--strong` flag is now deprecated and ignored. The
    command-line analyzer now only analyzes code in strong mode.

[issue 28273]: https://github.com/dart-lang/sdk/issues/28273
[issue 31384]: https://github.com/dart-lang/sdk/issues/31384
[issue 33182]: https://github.com/dart-lang/sdk/issues/33182

#### dartfmt

*   Support `assert()` in const constructor initializer lists.

*   Better formatting for multi-line strings in argument lists.

*   Force splitting an empty block as the then body of an if with an else.

*   Support metadata annotations on enum cases.

*   Add `--fix` to remove unneeded `new` and `const` keywords, and change `:` to
    `=` before named parameter default values.

*   Change formatting rules around static methods to uniformly format code with
    and without `new` and `const`.

*   Format expressions inside string interpolation.

#### Pub

*   Pub has a brand new version solver! It supports all the same features as the
    old version solver, but it's much less likely to stall out on difficult
    package graphs, and it's much clearer about why a solution can't be found
    when version solving fails.

*   Remove support for transformers, `pub build`, and `pub serve`. Use the
    [new build system][transformers] instead.

*   There is now a default SDK constraint of `<2.0.0` for any package with no
    existing upper bound. This allows us to move more safely to 2.0.0. All new
    packages published on pub will now require an upper bound SDK constraint so
    future major releases of Dart don't destabilize the package ecosystem.

    All SDK constraint exclusive upper bounds are now treated as though they
    allow pre-release versions of that upper bound. For example, the SDK
    constraint `>=1.8.0 <2.0.0` now allows pre-release SDK versions such as
    `2.0.0-beta.3.0`. This allows early adopters to try out packages that don't
    explicitly declare support for the new version yet. You can disable this
    functionality by setting the `PUB_ALLOW_PRERELEASE_SDK` environment variable
    to `false`.

*   Allow depending on a package in a subdirectory of a Git repository. Git
    dependencies may now include a `path` parameter, indicating that the package
    exists in a subdirectory of the Git repository. For example:

    ```yaml
    dependencies:
      foobar:
        git:
          url: git://github.com/dart-lang/multi_package_repo
          path: pkg/foobar
    ```

*   Added an `--executables` option to `pub deps` command. This will list all
    available executables that can be run with `pub run`.

*   The Flutter `sdk` source will now look for packages in
    `flutter/bin/cache/pkg/` as well as `flutter/packages/`. In particular, this
    means that packages can depend on the `sky_engine` package from the `sdk`
    source ([issue 1775][pub#1775]).

*   Pub now caches compiled packages and snapshots in the `.dart_tool/pub`
    directory, rather than the `.pub` directory ([issue 1795][pub#1795]).

*   Other bug fixes and improvements.

[issue 30246]: https://github.com/dart-lang/sdk/issues/30246
[pub#1679]: https://github.com/dart-lang/pub/issues/1679
[pub#1684]: https://github.com/dart-lang/pub/issues/1684
[pub#1775]: https://github.com/dart-lang/pub/issues/1775
[pub#1795]: https://github.com/dart-lang/pub/issues/1795
[pub#1823]: https://github.com/dart-lang/pub/issues/1823

## 1.24.3 - 2017-12-14

* Fix for constructing a new SecurityContext that contains the built-in
  certificate authority roots
  ([issue 24693](https://github.com/dart-lang/sdk/issues/24693)).

### Core library changes

* `dart:io`
  * Unified backends for `SecureSocket`, `SecurityContext`, and
    `X509Certificate` to be consistent across all platforms. All
    `SecureSocket`, `SecurityContext`, and `X509Certificate` properties and
    methods are now supported on iOS and OSX.

## 1.24.2 - 2017-06-22

* Fixes for debugging in Dartium.
  * Fix DevConsole crash with JS
    ([issue 29873](https://github.com/dart-lang/sdk/issues/29873)).
  * Fix debugging in WebStorm, NULL returned for JS objects
    ([issue 29854](https://github.com/dart-lang/sdk/issues/29854)).

## 1.24.1 - 2017-06-14

* Bug fixes for dartdevc support in `pub serve`.
  * Fixed module config invalidation logic so modules are properly
    recalculated when package layout changes.
  * Fixed exception when handling require.js errors that aren't script load
    errors.
  * Fixed an issue where requesting the bootstrap.js file before the dart.js
    file would result in a 404.
  * Fixed a Safari issue during bootstrapping (note that Safari is still not
    officially supported but does work for trivial examples).
* Fix for a Dartium issue where there was no sound in checked mode
  ([issue 29810](https://github.com/dart-lang/sdk/issues/29810)).

## 1.24.0 - 2017-06-12

### Language
* During a dynamic type check, `void` is not required to be `null` anymore.
  In practice, this makes overriding `void` functions with non-`void` functions
  safer.

* During static analysis, a function or setter declared using `=>` with return
  type `void` now allows the returned expression to have any type. For example,
  assuming the declaration `int x;`, it is now type correct to have
  `void f() => ++x;`.

* A new function-type syntax has been added to the language.
  **Warning**: *In Dart 1.24, this feature is incomplete, and not stable in the Analyzer.*

  Intuitively, the type of a function can be constructed by textually replacing
  the function's name with `Function` in its declaration. For instance, the
  type of `void foo() {}` would be `void Function()`. The new syntax may be used
  wherever a type can be written. It is thus now possible to declare fields
  containing functions without needing to write typedefs: `void Function() x;`.
  The new function type has one restriction: it may not contain the old-style
  function-type syntax for its parameters. The following is thus illegal:
  `void Function(int f())`.
  `typedefs` have been updated to support this new syntax.

  Examples:

  ```dart
  typedef F = void Function();  // F is the name for a `void` callback.
  int Function(int) f;  // A field `f` that contains an int->int function.

  class A<T> {
    // The parameter `callback` is a function that takes a `T` and returns
    // `void`.
    void forEach(void Function(T) callback);
  }

  // The new function type supports generic arguments.
  typedef Invoker = T Function<T>(T Function() callback);
  ```

### Core library changes

* `dart:async`, `dart:core`, `dart:io`
    * Adding to a closed sink, including `IOSink`, is no longer not allowed. In
      1.24, violations are only reported (on stdout or stderr), but a future
      version of the Dart SDK will change this to throwing a `StateError`.

* `dart:convert`
  * **BREAKING** Removed the deprecated `ChunkedConverter` class.
  * JSON maps are now typed as `Map<String, dynamic>` instead of
    `Map<dynamic, dynamic>`. A JSON-map is not a `HashMap` or `LinkedHashMap`
    anymore (but just a `Map`).

* `dart:io`
  * Added `Platform.localeName`, needed for accessing the locale on platforms
    that don't store it in an environment variable.
  * Added `ProcessInfo.currentRss` and `ProcessInfo.maxRss` for inspecting
    the Dart VM process current and peak resident set size.
  * Added `RawSynchronousSocket`, a basic synchronous socket implementation.

* `dart:` web APIs have been updated to align with Chrome v50.
   This change includes **a large number of changes**, many of which are
   breaking. In some cases, new class names may conflict with names that exist
   in existing code.

* `dart:html`

  * **REMOVED** classes: `Bluetooth`, `BluetoothDevice`,
    `BluetoothGattCharacteristic`, `BluetoothGattRemoteServer`,
    `BluetoothGattService`, `BluetoothUuid`, `CrossOriginConnectEvent`,
    `DefaultSessionStartEvent`, `DomSettableTokenList`, `MediaKeyError`,
    `PeriodicSyncEvent`, `PluginPlaceholderElement`, `ReadableStream`,
    `StashedMessagePort`, `SyncRegistration`

  * **REMOVED** members:
    * `texImage2DCanvas` was removed from `RenderingContext`.
    * `endClip` and `startClip` were removed from `Animation`.
    * `after` and `before` were removed from `CharacterData`, `ChildNode` and
      `Element`.
    * `keyLocation` was removed from `KeyboardEvent`. Use `location` instead.
    * `generateKeyRequest`, `keyAddedEvent`, `keyErrorEvent`, `keyMessageEvent`,
      `mediaGroup`, `needKeyEvent`, `onKeyAdded`, `onKeyError`, `onKeyMessage`,
      and `onNeedKey` were removed from `MediaElement`.
    * `getStorageUpdates` was removed from `Navigator`
    * `status` was removed from `PermissionStatus`
    * `getAvailability` was removed from `PreElement`

  * Other behavior changes:
    * URLs returned in CSS or html are formatted with quoted string.
      Like `url("http://google.com")` instead of `url(http://google.com)`.
    * Event timestamp property type changed from `int` to `num`.
    * Chrome introduced slight layout changes of UI objects.
      In addition many height/width dimensions are returned in subpixel values
      (`num` instead of whole numbers).
    * `setRangeText` with a `selectionMode` value of 'invalid' is no longer
      valid. Only "select", "start", "end", "preserve" are allowed.

* `dart:svg`

  * A large number of additions and removals. Review your use of `dart:svg`
    carefully.

* `dart:web_audio`

  * new method on `AudioContext` – `createIirFilter` returns a new class
    `IirFilterNode`.

* `dart:web_gl`

  * new classes: `CompressedTextureAstc`, `ExtColorBufferFloat`,
    `ExtDisjointTimerQuery`, and `TimerQueryExt`.

  * `ExtFragDepth` added: `readPixels2` and `texImage2D2`.

#### Strong Mode

* Removed ad hoc `Future.then` inference in favor of using `FutureOr`.  Prior to
  adding `FutureOr` to the language, the analyzer implented an ad hoc type
  inference for `Future.then` (and overrides) treating it as if the onValue
  callback was typed to return `FutureOr` for the purposes of inference.
  This ad hoc inference has been removed now that `FutureOr` has been added.

  Packages that implement `Future` must either type the `onValue` parameter to
  `.then` as returning `FutureOr<T>`, or else must leave the type of the parameter
  entirely to allow inference to fill in the type.

* During static analysis, a function or setter declared using `=>` with return
  type `void` now allows the returned expression to have any type.

### Tool Changes

* Dartium

  Dartium is now based on Chrome v50. See *Core library changes* above for
  details on the changed APIs.

* Pub

  * `pub build` and `pub serve`

    * Added support for the Dart Development Compiler.

      Unlike dart2js, this new compiler is modular, which allows pub to do
      incremental re-builds for `pub serve`, and potentially `pub build` in the
      future.

      In practice what that means is you can edit your Dart files, refresh in
      Chrome (or other supported browsers), and see your edits almost
      immediately. This is because pub is only recompiling your package, not all
      packages that you depend on.

      There is one caveat with the new compiler, which is that your package and
      your dependencies must all be strong mode clean. If you are getting an
      error compiling one of your dependencies, you will need to file bugs or
      send pull requests to get them strong mode clean.

      There are two ways of opting into the new compiler:

        * Use the new `--web-compiler` flag, which supports `dartdevc`,
          `dart2js` or `none` as options. This is the easiest way to try things
          out without changing the default.

        * Add config to your pubspec. There is a new `web` key which supports a
          single key called `compiler`. This is a map from mode names to
          compiler to use. For example, to default to dartdevc in debug mode you
          can add the following to your pubspec:

          ```yaml
          web:
            compiler:
              debug: dartdevc
          ```

      You can also use the new compiler to run your tests in Chrome much more
      quickly than you can with dart2js. In order to do that, run
      `pub serve test --web-compiler=dartdevc`, and then run
      `pub run test -p chrome --pub-serve=8080`.

    * The `--no-dart2js` flag has been deprecated in favor of
      `--web-compiler=none`.

    * `pub build` will use a failing exit code if there are errors in any
      transformer.

  * `pub publish`

    * Added support for the UNLICENSE file.

    * Packages that depend on the Flutter SDK may be published.

  * `pub get` and `pub upgrade`

    * Don't dump a stack trace when a network error occurs while fetching
      packages.

* dartfmt
    * Preserve type parameters in new generic function typedef syntax.
    * Add self-test validation to ensure formatter bugs do not cause user code
      to be lost.

### Infrastructure changes

* As of this release, we'll show a warning when using the MIPS architecture.
  Unless we learn about any critical use of Dart on MIPS in the meantime, we're
  planning to deprecate support for MIPS starting with the next stable release.

## 1.23.0 - 2017-04-21

#### Strong Mode

* Breaking change - it is now a strong mode error if a mixin causes a name
  conflict between two private members (field/getter/setter/method) from a
  different library. (SDK
  issue [28809](https://github.com/dart-lang/sdk/issues/28809)).

lib1.dart:


```dart
class A {
  int _x;
}

class B {
  int _x;
}
```

lib2.dart:


```dart
import 'lib1.dart';

class C extends A with B {}
```

```
    error • The private name _x, defined by B, conflicts with the same name defined by A at tmp/lib2.dart:3:24 • private_collision_in_mixin_application
```


* Breaking change - strong mode will prefer the expected type to infer generic
  types, functions, and methods (SDK
  issue [27586](https://github.com/dart-lang/sdk/issues/27586)).

  ```dart
  main() {
    List<Object> foo = /*infers: <Object>*/['hello', 'world'];
    var bar = /*infers: <String>*/['hello', 'world'];
  }
  ```

* Strong mode inference error messages are improved
  (SDK issue [29108](https://github.com/dart-lang/sdk/issues/29108)).

  ```dart
  import 'dart:math';
  test(Iterable/* fix is to add <num> here */ values) {
    num n = values.fold(values.first as num, max);
  }
  ```
  Now produces the error on the generic function "max":
  ```
  Couldn't infer type parameter 'T'.

  Tried to infer 'dynamic' for 'T' which doesn't work:
    Function type declared as '<T extends num>(T, T) → T'
                  used where  '(num, dynamic) → num' is required.

  Consider passing explicit type argument(s) to the generic.
  ```

* Strong mode supports overriding fields, `@virtual` is no longer required
    (SDK issue [28120](https://github.com/dart-lang/sdk/issues/28120)).

    ```dart
    class C {
      int x = 42;
    }
    class D extends C {
      get x {
        print("x got called");
        return super.x;
      }
    }
    main() {
      print(new D().x);
    }
    ```

* Strong mode down cast composite warnings are no longer issued by default.
  (SDK issue [28588](https://github.com/dart-lang/sdk/issues/28588)).

```dart
void test() {
  List untyped = [];
  List<int> typed = untyped; // No down cast composite warning
}
```

To opt back into the warnings, add the following to
the
[.analysis_options](https://www.dartlang.org/guides/language/analysis-options)
file for your project.

```
analyzer:
  errors:
    strong_mode_down_cast_composite: warning
```


### Core library changes

* `dart:core`
  * Added `Uri.isScheme` function to check the scheme of a URI.
    Example: `uri.isScheme("http")`. Ignores case when comparing.
  * Make `UriData.parse` validate its input better.
    If the data is base-64 encoded, the data is normalized wrt.
    alphabet and padding, and it contains invalid base-64 data,
    parsing fails. Also normalizes non-base-64 data.
* `dart:io`
  * Added functions `File.lastAccessed`, `File.lastAccessedSync`,
    `File.setLastModified`, `File.setLastModifiedSync`, `File.setLastAccessed`,
    and `File.setLastAccessedSync`.
  * Added `{Stdin,Stdout}.supportsAnsiEscapes`.

### Dart VM

* Calls to `print()` and `Stdout.write*()` now correctly print unicode
  characters to the console on Windows. Calls to `Stdout.add*()` behave as
  before.

### Tool changes

* Analysis
  * `dartanalyzer` now follows the same rules as the analysis server to find
    an analysis options file, stopping when an analysis options file is found:
    * Search up the directory hierarchy looking for an analysis options file.
    * If analyzing a project referencing the [Flutter](https://flutter.io/)
      package, then use the
      [default Flutter analysis options](https://github.com/flutter/flutter/blob/master/packages/flutter/lib/analysis_options_user.yaml)
      found in `package:flutter`.
    * If in a Bazel workspace, then use the analysis options in
      `package:dart.analysis_options/default.yaml` if it exists.
    * Use the default analysis options rules.
  * In addition, specific to `dartanalyzer`:
    * an analysis options file can be specified on the command line via
      `--options` and that file will be used instead of searching for an
      analysis options file.
    * any analysis option specified on the command line
      (e.g. `--strong` or `--no-strong`) takes precedence over any corresponding
      value specified in the analysis options file.

* Dartium, dart2js, and DDC

  * Imports to `dart:io` are allowed, but the imported library is not supported
    and will likely fail on most APIs at runtime. This change was made as a
    stopgap measure to make it easier to write libraries that share code between
    platforms (like package `http`). This might change again when configuration
    specific imports are supported.

* Pub
  * Now sends telemetry data to `pub.dartlang.org` to allow better understanding
    of why a particular package is being accessed.
  * `pub publish`
    * Warns if a package imports a package that's not a dependency from within
      `lib/` or `bin/`, or a package that's not a dev dependency from within
      `benchmark/`, `example/`, `test/` or `tool/`.
    * No longer produces "UID too large" errors on OS X. All packages are now
      uploaded with the user and group names set to "pub".
    * No longer fails with a stack overflow when uploading a package that uses
      Git submodules.
  * `pub get` and `pub upgrade`
    * Produce more informative error messages if they're run directly in a
      package that uses Flutter.
    * Properly unlock SDK and path dependencies if they have a new version
      that's also valid according to the user's pubspec.

* dartfmt
  * Support new generic function typedef syntax.
  * Make the precedence of cascades more visible.
  * Fix a couple of places where spurious newlines were inserted.
  * Correctly report unchanged formatting when reading from stdin.
  * Ensure space between `-` and `--`. Code that does this is pathological, but
    it technically meant dartfmt could change the semantics of the code.
  * Preserve a blank line between enum cases.
  * Other small formatting tweaks.


## 1.22.1 - 2017-02-22

Patch release, resolves two issues:
* Dart VM crash: [Issue 28072](https://github.com/dart-lang/sdk/issues/28757)

* Dart VM bug combining types, await, and deferred loading: [Issue 28678](https://github.com/dart-lang/sdk/issues/28678)


## 1.22.0 - 2017-02-14

### Language

  * Breaking change:
    ['Generalized tear-offs'](https://github.com/gbracha/generalizedTearOffs/blob/master/proposal.md)
    are no longer supported, and will cause errors. We updated the language spec
    and added warnings in 1.21, and are now taking the last step to fully
    de-support them. They were previously only supported in the VM, and there
    are almost no known uses of them in the wild.

  * The `assert()` statement has been expanded to support an optional second
    `message` argument
    (SDK issue [27342](https://github.com/dart-lang/sdk/issues/27342)).

    The message is displayed if the assert fails. It can be any object, and it
    is accessible as `AssertionError.message`. It can be used to provide more
    user friendly exception outputs. As an example, the following assert:

    ```dart
    assert(configFile != null, "Tool config missing. Please see https://goo.gl/k8iAi for details.");
    ```

    would produce the following exception output:

    ```
    Unhandled exception:
    'file:///Users/mit/tmp/tool/bin/main.dart': Failed assertion: line 9 pos 10:
    'configFile != null': Tool config missing. Please see https://goo.gl/k8iAi for details.
    #0      _AssertionError._doThrowNew (dart:core-patch/errors_patch.dart:33)
    #1      _AssertionError._throwNew (dart:core-patch/errors_patch.dart:29)
    #2      main (file:///Users/mit/tmp/tool/bin/main.dart:9:10)
    ```

  * The `Null` type has been moved to the bottom of the type hierarchy. As such,
    it is considered a subtype of every other type. The `null` *literal* was
    always treated as a bottom type. Now the named class `Null` is too:

    ```dart
    const empty = <Null>[];

    String concatenate(List<String> parts) => parts.join();
    int sum(List<int> numbers) => numbers.fold(0, (sum, n) => sum + n);

    concatenate(empty); // OK.
    sum(empty); // OK.
    ```

  * Introduce `covariant` modifier on parameters. It indicates that the
    parameter (and the corresponding parameter in any method that overrides it)
    has looser override rules. In strong mode, these require a runtime type
    check to maintain soundness, but enable an architectural pattern that is
    useful in some code.

    It lets you specialize a family of classes together, like so:

    ```dart
    abstract class Predator {
      void chaseAndEat(covariant Prey p);
    }

    abstract class Prey {}

    class Mouse extends Prey {}

    class Seal extends Prey {}

    class Cat extends Predator {
      void chaseAndEat(Mouse m) => ...
    }

    class Orca extends Predator {
      void chaseAndEat(Seal s) => ...
    }
    ```

    This isn't statically safe, because you could do:

    ```dart
    Predator predator = new Cat(); // Upcast.
    predator.chaseAndEat(new Seal()); // Cats can't eat seals!
    ```

    To preserve soundness in strong mode, in the body of a method that uses a
    covariant override (here, `Cat.chaseAndEat()`), the compiler automatically
    inserts a check that the parameter is of the expected type. So the compiler
    gives you something like:

    ```dart
    class Cat extends Predator {
      void chaseAndEat(o) {
        var m = o as Mouse;
        ...
      }
    }
    ```

    Spec mode allows this unsound behavior on all parameters, even though users
    rarely rely on it. Strong mode disallowed it initially. Now, strong mode
    lets you opt into this behavior in the places where you do want it by using
    this modifier. Outside of strong mode, the modifier is ignored.

  * Change instantiate-to-bounds rules for generic type parameters when running
    in strong mode. If you leave off the type parameters from a generic type, we
    need to decide what to fill them in with.  Dart 1.0 says just use `dynamic`,
    but that isn't sound:

    ```dart
    class Abser<T extends num> {
       void absThis(T n) { n.abs(); }
    }

    var a = new Abser(); // Abser<dynamic>.
    a.absThis("not a num");
    ```

    We want the body of `absThis()` to be able to safely assume `n` is at
    least a `num` -- that's why there's a constraint on T, after all. Implicitly
    using `dynamic` as the type parameter in this example breaks that.

    Instead, strong mode uses the bound. In the above example, it fills it in
    with `num`, and then the second line where a string is passed becomes a
    static error.

    However, there are some cases where it is hard to figure out what that
    default bound should be:

    ```dart
    class RuhRoh<T extends Comparable<T>> {}
    ```

    Strong mode's initial behavior sometimes produced surprising, unintended
    results. For 1.22, we take a simpler approach and then report an error if
    a good default type argument can't be found.

### Core libraries

  * Define `FutureOr<T>` for code that works with either a future or an
    immediate value of some type. For example, say you do a lot of text
    manipulation, and you want a handy function to chain a bunch of them:

    ```dart
    typedef String StringSwizzler(String input);

    String swizzle(String input, List<StringSwizzler> swizzlers) {
      var result = input;
      for (var swizzler in swizzlers) {
        result = swizzler(result);
      }

      return result;
    }
    ```

    This works fine:

    ```dart
    main() {
      var result = swizzle("input", [
        (s) => s.toUpperCase(),
        (s) => () => s * 2)
      ]);
      print(result); // "INPUTINPUT".
    }
    ```

    Later, you realize you'd also like to support swizzlers that are
    asynchronous (maybe they look up synonyms for words online). You could make
    your API strictly asynchronous, but then users of simple synchronous
    swizzlers have to manually wrap the return value in a `Future.value()`.
    Ideally, your `swizzle()` function would be "polymorphic over asynchrony".
    It would allow both synchronous and asynchronous swizzlers. Because `await`
    accepts immediate values, it is easy to implement this dynamically:

    ```dart
    Future<String> swizzle(String input, List<StringSwizzler> swizzlers) async {
      var result = input;
      for (var swizzler in swizzlers) {
        result = await swizzler(result);
      }

      return result;
    }

    main() async {
      var result = swizzle("input", [
        (s) => s.toUpperCase(),
        (s) => new Future.delayed(new Duration(milliseconds: 40), () => s * 2)
      ]);
      print(await result);
    }
    ```

    What should the declared return type on StringSwizzler be? In the past, you
    had to use `dynamic` or `Object`, but that doesn't tell the user much. Now,
    you can do:

    ```dart
    typedef FutureOr<String> StringSwizzler(String input);
    ```

    Like the name implies, `FutureOr<String>` is a union type. It can be a
    `String` or a `Future<String>`, but not anything else. In this case, that's
    not super useful beyond just stating a more precise type for readers of the
    code. It does give you a little better error checking in code that uses the
    result of that.

    `FutureOr<T>` becomes really important in *generic* methods like
    `Future.then()`. In those cases, having the type system understand this
    magical union type helps type inference figure out the type argument of
    `then()` based on the closure you pass it.

    Previously, strong mode had hard-coded rules for handling `Future.then()`
    specifically. `FutureOr<T>` exposes that functionality so third-party APIs
    can take advantage of it too.

### Tool changes

* Dart2Js

  * Remove support for (long-time deprecated) mixin typedefs.

* Pub

  * Avoid using a barback asset server for executables unless they actually use
    transformers. This makes precompilation substantially faster, produces
    better error messages when precompilation fails, and allows
    globally-activated executables to consistently use the
    `Isolate.resolvePackageUri()` API.

  * On Linux systems, always ignore packages' original file owners and
    permissions when extracting those packages. This was already the default
    under most circumstances.

  * Properly close the standard input stream of child processes started using
    `pub run`.

  * Handle parse errors from the package cache more gracefully. A package whose
    pubspec can't be parsed will now be ignored by `pub get --offline` and
    deleted by `pub cache repair`.

  * Make `pub run` run executables in spawned isolates. This lets them handle
    signals and use standard IO reliably.

  * Fix source-maps produced by dart2js when running in `pub serve`: URL
    references to assets from packages match the location where `pub serve`
    serves them (`packages/package_name/` instead of
    `../packages/package_name/`).

### Infrastructure changes

  * The SDK now uses GN rather than gyp to generate its build files, which will
    now be exclusively ninja flavored. Documentation can be found on our
    [wiki](https://github.com/dart-lang/sdk/wiki/Building-with-GN). Also see the
    help message of `tools/gn.py`. This change is in response to the deprecation
    of gyp. Build file generation with gyp will continue to be available in this
    release by setting the environment variable `DART_USE_GYP` before running
    `gclient sync` or `gclient runhooks`, but this will be removed in a future
    release.

## 1.21.1 - 2017-01-13

Patch release, resolves one issue:

* Dart VM: Snapshots of generic functions fail. [Issue 28072](https://github.com/dart-lang/sdk/issues/28072)

## 1.21.0 - 2016-12-07

### Language

* Support generic method syntax. Type arguments are not available at
  runtime. For details, check the
  [informal specification](https://gist.github.com/eernstg/4353d7b4f669745bed3a5423e04a453c).
* Support access to initializing formals, e.g., the use of `x` to initialize
 `y` in `class C { var x, y; C(this.x): y = x; }`.
  Please check the
  [informal specification](https://gist.github.com/eernstg/cff159be9e34d5ea295d8c24b1a3e594)
  for details.
* Don't warn about switch case fallthrough if the case ends in a `rethrow`
  statement.  (SDK issue
  [27650](https://github.com/dart-lang/sdk/issues/27650))
* Also don't warn if the entire switch case is wrapped in braces - as long as
  the block ends with a `break`, `continue`, `rethrow`, `return` or `throw`.
* Allow `=` as well as `:` as separator for named parameter default values.

  ```dart
  enableFlags({bool hidden: false}) { … }
  ```

  can now be replaced by

  ```dart
  enableFlags({bool hidden = false}) { … }
  ```

  (SDK issue [27559](https://github.com/dart-lang/sdk/issues/27559))

### Core library changes

* `dart:core`: `Set.difference` now takes a `Set<Object>` as argument.  (SDK
  issue [27573](https://github.com/dart-lang/sdk/issues/27573))

* `dart:developer`

  * Added `Service` class.
    * Allows inspecting and controlling the VM service protocol HTTP server.
    * Provides an API to access the ID of an `Isolate`.

### Tool changes

* Dart Dev Compiler

  * Support calls to `loadLibrary()` on deferred libraries. Deferred libraries
    are still loaded eagerly. (SDK issue
    [27343](https://github.com/dart-lang/sdk/issues/27343))

## 1.20.1 - 2016-10-13

Patch release, resolves one issue:

* Dartium: Fixes a bug that caused crashes.  No issue filed.

### Strong Mode

* It is no longer a warning when casting from dynamic to a composite type
    (SDK issue [27766](https://github.com/dart-lang/sdk/issues/27766)).

    ```dart
    main() {
      dynamic obj = <int>[1, 2, 3];
      // This is now allowed without a warning.
      List<int> list = obj;
    }
    ```

## 1.20.0 - 2016-10-11

### Dart VM

* We have improved the way that the VM locates the native code library for a
  native extension (e.g. `dart-ext:` import). We have updated this
  [article on native extensions](https://www.dartlang.org/articles/dart-vm/native-extensions)
  to reflect the VM's improved behavior.

* Linux builds of the VM will now use the `tcmalloc` library for memory
  allocation. This has the advantages of better debugging and profiling support
  and faster small allocations, with the cost of slightly larger initial memory
  footprint, and slightly slower large allocations.

* We have improved the way the VM searches for trusted root certificates for
  secure socket connections on Linux. First, the VM will look for trusted root
  certificates in standard locations on the file system
  (`/etc/pki/tls/certs/ca-bundle.crt` followed by `/etc/ssl/certs`), and only if
  these do not exist will it fall back on the builtin trusted root certificates.
  This behavior can be overridden on Linux with the new flags
  `--root-certs-file` and `--root-certs-cache`. The former is the path to a file
  containing the trusted root certificates, and the latter is the path to a
  directory containing root certificate files hashed using `c_rehash`.

* The VM now throws a catchable `Error` when method compilation fails. This
  allows easier debugging of syntax errors, especially when testing.  (SDK issue
  [23684](https://github.com/dart-lang/sdk/issues/23684))

### Core library changes

* `dart:core`: Remove deprecated `Resource` class.
  Use the class in `package:resource` instead.
* `dart:async`
  * `Future.wait` now catches synchronous errors and returns them in the
    returned Future.  (SDK issue
    [27249](https://github.com/dart-lang/sdk/issues/27249))
  * More aggressively returns a `Future` on `Stream.cancel` operations.
    Discourages to return `null` from `cancel`.  (SDK issue
    [26777](https://github.com/dart-lang/sdk/issues/26777))
  * Fixes a few bugs where the cancel future wasn't passed through
    transformations.
* `dart:io`
  * Added `WebSocket.addUtf8Text` to allow sending a pre-encoded text message
    without a round-trip UTF-8 conversion.  (SDK issue
    [27129](https://github.com/dart-lang/sdk/issues/27129))

### Strong Mode

* Breaking change - it is an error if a generic type parameter cannot be
    inferred (SDK issue [26992](https://github.com/dart-lang/sdk/issues/26992)).

    ```dart
    class Cup<T> {
      Cup(T t);
    }
    main() {
      // Error because:
      // - if we choose Cup<num> it is not assignable to `cOfInt`,
      // - if we choose Cup<int> then `n` is not assignable to int.
      num n;
      C<int> cOfInt = new C(n);
    }
    ```

* New feature - use `@checked` to override a method and tighten a parameter
    type (SDK issue [25578](https://github.com/dart-lang/sdk/issues/25578)).

    ```dart
    import 'package:meta/meta.dart' show checked;
    class View {
      addChild(View v) {}
    }
    class MyView extends View {
      // this override is legal, it will check at runtime if we actually
      // got a MyView.
      addChild(@checked MyView v) {}
    }
    main() {
      dynamic mv = new MyView();
      mv.addChild(new View()); // runtime error
    }
    ```

* New feature - use `@virtual` to allow field overrides in strong mode
    (SDK issue [27384](https://github.com/dart-lang/sdk/issues/27384)).

    ```dart
    import 'package:meta/meta.dart' show virtual;
    class Base {
      @virtual int x;
    }
    class Derived extends Base {
      int x;

      // Expose the hidden storage slot:
      int get superX => super.x;
      set superX(int v) { super.x = v; }
    }
    ```

* Breaking change - infer list and map literals from the context type as well as
    their values, consistent with generic methods and instance creation
    (SDK issue [27151](https://github.com/dart-lang/sdk/issues/27151)).

    ```dart
    import 'dart:async';
    main() async {
      var b = new Future<B>.value(new B());
      var c = new Future<C>.value(new C());
      var/*infer List<Future<A>>*/ list = [b, c];
      var/*infer List<A>*/ result = await Future.wait(list);
    }
    class A {}
    class B extends A {}
    class C extends A {}
    ```

### Tool changes

* `dartfmt` - upgraded to v0.2.10
    * Don't crash on annotations before parameters with trailing commas.
    * Always split enum declarations if they end in a trailing comma.
    * Add `--set-exit-if-changed` to set the exit code on a change.

* Pub
  * Pub no longer generates a `packages/` directory by default.  Instead, it
    generates a `.packages` file, called a package spec. To generate
    a `packages/` directory in addition to the package spec, use the
    `--packages-dir` flag with `pub get`, `pub upgrade`, and `pub downgrade`.
    See the [Good-bye
    symlinks](http://news.dartlang.org/2016/10/good-bye-symlinks.html) article
    for details.

## 1.19.1 - 2016-09-08

Patch release, resolves one issue:

* Dartdoc:  Fixes a bug that prevented generation of docs.
  (Dartdoc issue [1233](https://github.com/dart-lang/dartdoc/issues/1233))

## 1.19.0 - 2016-08-26

### Language changes

* The language now allows a trailing comma after the last argument of a call and
 the last parameter of a function declaration. This can make long argument or
 parameter lists easier to maintain, as commas can be left as-is when
 reordering lines. For details, see SDK issue
 [26644](https://github.com/dart-lang/sdk/issues/26644).

### Tool Changes

* `dartfmt` - upgraded to v0.2.9+1
  * Support trailing commas in argument and parameter lists.
  * Gracefully handle read-only files.
  * About a dozen other bug fixes.

* Pub
  * Added a `--no-packages-dir` flag to `pub get`, `pub upgrade`, and `pub
    downgrade`. When this flag is passed, pub will not generate a `packages/`
    directory, and will remove that directory and any symlinks to it if they
    exist. Note that this replaces the unsupported `--no-package-symlinks` flag.

  * Added the ability for packages to declare a constraint on the [Flutter][]
    SDK:

    ```yaml
    environment:
      flutter: ^0.1.2
      sdk: >=1.19.0 <2.0.0
    ```

    A Flutter constraint will only be satisfiable when pub is running in the
    context of the `flutter` executable, and when the Flutter SDK version
    matches the constraint.

  * Added `sdk` as a new package source that fetches packages from a hard-coded
    SDK. Currently only the `flutter` SDK is supported:

    ```yaml
    dependencies:
      flutter_driver:
        sdk: flutter
        version: ^0.0.1
    ```

    A Flutter `sdk` dependency will only be satisfiable when pub is running in
    the context of the `flutter` executable, and when the Flutter SDK contains a
    package with the given name whose version matches the constraint.

  * `tar` files on Linux are now created with `0` as the user and group IDs.
    This fixes a crash when publishing packages while using Active Directory.

  * Fixed a bug where packages from a hosted HTTP URL were considered the same
    as packages from an otherwise-identical HTTPS URL.

  * Fixed timer formatting for timers that lasted longer than a minute.

  * Eliminate some false negatives when determining whether global executables
    are on the user's executable path.

* `dart2js`
  * `dart2dart` (aka `dart2js --output-type=dart`) has been removed (this was deprecated in Dart 1.11).

[Flutter]: https://flutter.io/

### Dart VM

*   The dependency on BoringSSL has been rolled forward. Going forward, builds
    of the Dart VM including secure sockets will require a compiler with C++11
    support. For details, see the
    [Building wiki page](https://github.com/dart-lang/sdk/wiki/Building).

### Strong Mode

*   New feature - an option to disable implicit casts
    (SDK issue [26583](https://github.com/dart-lang/sdk/issues/26583)),
    see the [documentation](https://github.com/dart-lang/dev_compiler/blob/master/doc/STATIC_SAFETY.md#disable-implicit-casts)
    for usage instructions and examples.

*   New feature - an option to disable implicit dynamic
    (SDK issue [25573](https://github.com/dart-lang/sdk/issues/25573)),
    see the [documentation](https://github.com/dart-lang/dev_compiler/blob/master/doc/STATIC_SAFETY.md#disable-implicit-dynamic)
    for usage instructions and examples.

*   Breaking change - infer generic type arguments from the
    constructor invocation arguments
    (SDK issue [25220](https://github.com/dart-lang/sdk/issues/25220)).

    ```dart
    var map = new Map<String, String>();

    // infer: Map<String, String>
    var otherMap = new Map.from(map);
    ```

*   Breaking change - infer local function return type
    (SDK issue [26414](https://github.com/dart-lang/sdk/issues/26414)).

    ```dart
    void main() {
      // infer: return type is int
      f() { return 40; }
      int y = f() + 2; // type checks
      print(y);
    }
    ```

*   Breaking change - allow type promotion from a generic type parameter
    (SDK issue [26414](https://github.com/dart-lang/sdk/issues/26965)).

    ```dart
    void fn/*<T>*/(/*=T*/ object) {
      if (object is String) {
        // Treat `object` as `String` inside this block.
        // But it will require a cast to pass it to something that expects `T`.
        print(object.substring(1));
      }
    }
    ```

* Breaking change - smarter inference for Future.then
    (SDK issue [25944](https://github.com/dart-lang/sdk/issues/25944)).
    Previous workarounds that use async/await or `.then/*<Future<SomeType>>*/`
    should no longer be necessary.

    ```dart
    // This will now infer correctly.
    Future<List<int>> t2 = f.then((_) => [3]);
    // This infers too.
    Future<int> t2 = f.then((_) => new Future.value(42));
    ```

* Breaking change - smarter inference for async functions
    (SDK issue [25322](https://github.com/dart-lang/sdk/issues/25322)).

    ```dart
    void test() async {
      List<int> x = await [4]; // was previously inferred
      List<int> y = await new Future.value([4]); // now inferred too
    }
    ```

* Breaking change - sideways casts are no longer allowed
    (SDK issue [26120](https://github.com/dart-lang/sdk/issues/26120)).

## 1.18.1 - 2016-08-02

Patch release, resolves two issues and improves performance:

* Debugger: Fixes a bug that crashes the VM
(SDK issue [26941](https://github.com/dart-lang/sdk/issues/26941))

* VM: Fixes an optimizer bug involving closures, try, and await
(SDK issue [26948](https://github.com/dart-lang/sdk/issues/26948))

* Dart2js: Speeds up generated code on Firefox
(https://codereview.chromium.org/2180533002)

## 1.18.0 - 2016-07-27

### Core library changes

* `dart:core`
  * Improved performance when parsing some common URIs.
  * Fixed bug in `Uri.resolve` (SDK issue [26804](https://github.com/dart-lang/sdk/issues/26804)).
* `dart:io`
  * Adds file locking modes `FileLock.BLOCKING_SHARED` and
    `FileLock.BLOCKING_EXCLUSIVE`.

## 1.17.1 - 2016-06-10

Patch release, resolves two issues:

* VM: Fixes a bug that caused crashes in async functions.
(SDK issue [26668](https://github.com/dart-lang/sdk/issues/26668))

* VM: Fixes a bug that caused garbage collection of reachable weak properties.
(https://codereview.chromium.org/2041413005)

## 1.17.0 - 2016-06-08

### Core library changes
* `dart:convert`
  * Deprecate `ChunkedConverter` which was erroneously added in 1.16.

* `dart:core`
  * `Uri.replace` supports iterables as values for the query parameters.
  * `Uri.parseIPv6Address` returns a `Uint8List`.

* `dart:io`
  * Added `NetworkInterface.listSupported`, which is `true` when
    `NetworkInterface.list` is supported, and `false` otherwise. Currently,
    `NetworkInterface.list` is not supported on Android.

### Tool Changes

* Pub
  * TAR files created while publishing a package on Mac OS and Linux now use a
    more portable format.

  * Errors caused by invalid arguments now print the full usage information for
    the command.

  * SDK constraints for dependency overrides are no longer considered when
    determining the total SDK constraint for a lockfile.

  * A bug has been fixed in which a lockfile was considered up-to-date when it
    actually wasn't.

  * A bug has been fixed in which `pub get --offline` would crash when a
    prerelease version was selected.

* Dartium and content shell
  * Debugging Dart code inside iframes improved, was broken.

## 1.16.1 - 2016-05-24

Patch release, resolves one issue:

* VM: Fixes a bug that caused intermittent hangs on Windows.
(SDK issue [26400](https://github.com/dart-lang/sdk/issues/26400))

## 1.16.0 - 2016-04-26

### Core library changes

* `dart:convert`
  * Added `BASE64URL` codec and corresponding `Base64Codec.urlSafe` constructor.

  * Introduce `ChunkedConverter` and deprecate chunked methods on `Converter`.

* `dart:html`

  There have been a number of **BREAKING** changes to align APIs with recent
  changes in Chrome. These include:

  * Chrome's `ShadowRoot` interface no longer has the methods `getElementById`,
    `getElementsByClassName`, and `getElementsByTagName`, e.g.,

    ```dart
    elem.shadowRoot.getElementsByClassName('clazz')
    ```

    should become:

    ```dart
    elem.shadowRoot.querySelectorAll('.clazz')
    ```

  * The `clipboardData` property has been removed from `KeyEvent`
    and `Event`. It has been moved to the new `ClipboardEvent` class, which is
    now used by `copy`, `cut`, and `paste` events.

  * The `layer` property has been removed from `KeyEvent` and
    `UIEvent`. It has been moved to `MouseEvent`.

  * The `Point get page` property has been removed from `UIEvent`.
    It still exists on `MouseEvent` and `Touch`.

  There have also been a number of other additions and removals to `dart:html`,
  `dart:indexed_db`, `dart:svg`, `dart:web_audio`, and `dart:web_gl` that
  correspond to changes to Chrome APIs between v39 and v45. Many of the breaking
  changes represent APIs that would have caused runtime exceptions when compiled
  to Javascript and run on recent Chrome releases.

* `dart:io`
  * Added `SecurityContext.alpnSupported`, which is true if a platform
    supports ALPN, and false otherwise.

### JavaScript interop

For performance reasons, a potentially **BREAKING** change was added for
libraries that use JS interop.
Any Dart file that uses `@JS` annotations on declarations (top-level functions,
classes or class members) to interop with JavaScript code will require that the
file have the annotation `@JS()` on a library directive.

```dart
@JS()
library my_library;
```

The analyzer will enforce this by generating the error:

The `@JS()` annotation can only be used if it is also declared on the library
directive.

If part file uses the `@JS()` annotation, the library that uses the part should
have the `@JS()` annotation e.g.,

```dart
// library_1.dart
@JS()
library library_1;

import 'package:js/js.dart';

part 'part_1.dart';
```

```dart
// part_1.dart
part of library_1;

@JS("frameworkStabilizers")
external List<FrameworkStabilizer> get frameworkStabilizers;
```

If your library already has a JS module e.g.,

```dart
@JS('array.utils')
library my_library;
```

Then your library will work without any additional changes.

### Analyzer

*   Static checking of `for in` statements. These will now produce static
    warnings:

    ```dart
    // Not Iterable.
    for (var i in 1234) { ... }

    // String cannot be assigned to int.
    for (int n in <String>["a", "b"]) { ... }
    ```

### Tool Changes

* Pub
  * `pub serve` now provides caching headers that should improve the performance
    of requesting large files multiple times.

  * Both `pub get` and `pub upgrade` now have a `--no-precompile` flag that
    disables precompilation of executables and transformed dependencies.

  * `pub publish` now resolves symlinks when publishing from a Git repository.
    This matches the behavior it always had when publishing a package that
    wasn't in a Git repository.

* Dart Dev Compiler
  * The **experimental** `dartdevc` executable has been added to the SDK.

  * It will help early adopters validate the implementation and provide
    feedback. `dartdevc` **is not** yet ready for production usage.

  * Read more about the Dart Dev Compiler [here][dartdevc].

[dartdevc]: https://github.com/dart-lang/dev_compiler

## 1.15.0 - 2016-03-09

### Core library changes

* `dart:async`
  * Made `StreamView` class a `const` class.

* `dart:core`
  * Added `Uri.queryParametersAll` to handle multiple query parameters with
    the same name.

* `dart:io`
  * Added `SecurityContext.usePrivateKeyBytes`,
    `SecurityContext.useCertificateChainBytes`,
    `SecurityContext.setTrustedCertificatesBytes`, and
    `SecurityContext.setClientAuthoritiesBytes`.
  * **Breaking** The named `directory` argument of
    `SecurityContext.setTrustedCertificates` has been removed.
  * Added support to `SecurityContext` for PKCS12 certificate and key
    containers.
  * All calls in `SecurityContext` that accept certificate data now accept an
    optional named parameter `password`, similar to
    `SecurityContext.usePrivateKeyBytes`, for use as the password for PKCS12
    data.

### Tool changes

* Dartium and content shell
  * The Chrome-based tools that ship as part of the Dart SDK – Dartium and
    content shell – are now based on Chrome version 45 (instead of Chrome 39).
  * Dart browser libraries (`dart:html`, `dart:svg`, etc) *have not* been
    updated.
    * These are still based on Chrome 39.
    * These APIs will be updated in a future release.
  * Note that there are experimental APIs which have changed in the underlying
    browser, and will not work with the older libraries.
    For example, `Element.animate`.

* `dartfmt` - upgraded to v0.2.4
  * Better handling for long collections with comments.
  * Always put member metadata annotations on their own line.
  * Indent functions in named argument lists with non-functions.
  * Force the parameter list to split if a split occurs inside a function-typed
    parameter.
  * Don't force a split for before a single named argument if the argument
    itself splits.

### Service protocol changes

* Fixed a documentation bug where the field `extensionRPCs` in `Isolate`
  was not marked optional.

### Experimental language features
  * Added support for [configuration-specific imports](https://github.com/munificent/dep-interface-libraries/blob/master/Proposal.md).
    On the VM and `dart2js`, they can be enabled with `--conditional-directives`.

    The analyzer requires additional configuration:
    ```yaml
    analyzer:
      language:
        enableConditionalDirectives: true
    ```

    Read about [configuring the analyzer] for more details.

[configuring the analyzer]: https://github.com/dart-lang/sdk/tree/master/pkg/analyzer#configuring-the-analyzer

## 1.14.2 - 2016-02-10

Patch release, resolves three issues:

* VM: Fixed a code generation bug on x64.
  (SDK commit [834b3f02](https://github.com/dart-lang/sdk/commit/834b3f02b6ab740a213fd808e6c6f3269bed80e5))

* `dart:io`: Fixed EOF detection when reading some special device files.
  (SDK issue [25596](https://github.com/dart-lang/sdk/issues/25596))

* Pub: Fixed an error using hosted dependencies in SDK version 1.14.
  (Pub issue [1386](https://github.com/dart-lang/pub/issues/1386))

## 1.14.1 - 2016-02-04

Patch release, resolves one issue:

* Debugger: Fixes a VM crash when a debugger attempts to set a break point
during isolate initialization.
(SDK issue [25618](https://github.com/dart-lang/sdk/issues/25618))

## 1.14.0 - 2016-01-28

### Core library changes
* `dart:async`
  * Added `Future.any` static method.
  * Added `Stream.fromFutures` constructor.

* `dart:convert`
  * `Base64Decoder.convert` now takes optional `start` and `end` parameters.

* `dart:core`
  * Added `current` getter to `StackTrace` class.
  * `Uri` class added support for data URIs
      * Added two new constructors: `dataFromBytes` and `dataFromString`.
      * Added a `data` getter for `data:` URIs with a new `UriData` class for
      the return type.
  * Added `growable` parameter to `List.filled` constructor.
  * Added microsecond support to `DateTime`: `DateTime.microsecond`,
    `DateTime.microsecondsSinceEpoch`, and
    `new DateTime.fromMicrosecondsSinceEpoch`.

* `dart:math`
  * `Random` added a `secure` constructor returning a cryptographically secure
    random generator which reads from the entropy source provided by the
    embedder for every generated random value.

* `dart:io`
  * `Platform` added a static `isIOS` getter and `Platform.operatingSystem` may
    now return `ios`.
  * `Platform` added a static `packageConfig` getter.
  * Added support for WebSocket compression as standardized in RFC 7692.
  * Compression is enabled by default for all WebSocket connections.
      * The optionally named parameter `compression` on the methods
      `WebSocket.connect`, `WebSocket.fromUpgradedSocket`, and
      `WebSocketTransformer.upgrade` and  the `WebSocketTransformer`
      constructor can be used to modify or disable compression using the new
      `CompressionOptions` class.

* `dart:isolate`
  * Added **_experimental_** support for [Package Resolution Configuration].
    * Added `packageConfig` and `packageRoot` instance getters to `Isolate`.
    * Added a `resolvePackageUri` method to `Isolate`.
    * Added named arguments `packageConfig` and `automaticPackageResolution` to
    the `Isolate.spawnUri` constructor.

[Package Resolution Configuration]: https://github.com/dart-lang/dart_enhancement_proposals/blob/master/Accepted/0005%20-%20Package%20Specification/DEP-pkgspec.md

### Tool changes

* `dartfmt`

  * Better line splitting in a variety of cases.

  * Other optimizations and bug fixes.

* Pub

  * **Breaking:** Pub now eagerly emits an error when a pubspec's "name" field
    is not a valid Dart identifier. Since packages with non-identifier names
    were never allowed to be published, and some of them already caused crashes
    when being written to a `.packages` file, this is unlikely to break many
    people in practice.

  * **Breaking:** Support for `barback` versions prior to 0.15.0 (released July
    2014) has been dropped. Pub will no longer install these older barback
    versions.

  * `pub serve` now GZIPs the assets it serves to make load times more similar
    to real-world use-cases.

  * `pub deps` now supports a `--no-dev` flag, which causes it to emit the
    dependency tree as it would be if no `dev_dependencies` were in use. This
    makes it easier to see your package's dependency footprint as your users
    will experience it.

  * `pub global run` now detects when a global executable's SDK constraint is no
    longer met and errors out, rather than trying to run the executable anyway.

  * Pub commands that check whether the lockfile is up-to-date (`pub run`, `pub
    deps`, `pub serve`, and `pub build`) now do additional verification. They
    ensure that any path dependencies' pubspecs haven't been changed, and they
    ensure that the current SDK version is compatible with all dependencies.

  * Fixed a crashing bug when using `pub global run` on a global script that
    didn't exist.

  * Fixed a crashing bug when a pubspec contains a dependency without a source
    declared.

## 1.13.2 - 2016-01-06

Patch release, resolves one issue:

* dart2js: Stack traces are not captured correctly (SDK issue [25235]
(https://github.com/dart-lang/sdk/issues/25235))

## 1.13.1 - 2015-12-17

Patch release, resolves three issues:

* VM type propagation fix: Resolves a potential crash in the Dart VM (SDK commit
 [dff13be]
(https://github.com/dart-lang/sdk/commit/dff13bef8de104d33b04820136da2d80f3c835d7))

* dart2js crash fix: Resolves a crash in pkg/js and dart2js (SDK issue [24974]
(https://github.com/dart-lang/sdk/issues/24974))

* Pub get crash on ARM: Fixes a crash triggered when running 'pub get' on ARM
 processors such as those on a Raspberry Pi (SDK issue [24855]
(https://github.com/dart-lang/sdk/issues/24855))

## 1.13.0 - 2015-11-18

### Core library changes
* `dart:async`
  * `StreamController` added getters for `onListen`, `onPause`, and `onResume`
    with the corresponding new `typedef void ControllerCallback()`.
  * `StreamController` added a getter for `onCancel` with the corresponding
    new `typedef ControllerCancelCallback()`;
  * `StreamTransformer` instances created with `fromHandlers` with no
    `handleError` callback now forward stack traces along with errors to the
    resulting streams.

* `dart:convert`
  * Added support for Base-64 encoding and decoding.
    * Added new classes `Base64Codec`, `Base64Encoder`, and `Base64Decoder`.
    * Added new top-level `const Base64Codec BASE64`.

* `dart:core`
  * `Uri` added `removeFragment` method.
  * `String.allMatches` (implementing `Pattern.allMatches`) is now lazy,
    as all `allMatches` implementations are intended to be.
  * `Resource` is deprecated, and will be removed in a future release.

* `dart:developer`
  * Added `Timeline` class for interacting with Observatory's timeline feature.
  * Added `ServiceExtensionHandler`, `ServiceExtensionResponse`, and `registerExtension` which enable developers to provide their own VM service protocol extensions.

* `dart:html`, `dart:indexed_db`, `dart:svg`, `dart:web_audio`, `dart:web_gl`, `dart:web_sql`
  * The return type of some APIs changed from `double` to `num`. Dartium is now
    using
    JS interop for most operations. JS does not distinguish between numeric
    types, and will return a number as an int if it fits in an int. This will
    mostly cause an error if you assign to something typed `double` in
    checked mode. You may
    need to insert a `toDouble()` call or accept `num`. Examples of APIs that
    are affected include `Element.getBoundingClientRect` and
    `TextMetrics.width`.

* `dart:io`
  * **Breaking:** Secure networking has changed, replacing the NSS library
    with the BoringSSL library. `SecureSocket`, `SecureServerSocket`,
    `RawSecureSocket`,`RawSecureServerSocket`, `HttpClient`, and `HttpServer`
    now all use a `SecurityContext` object which contains the certificates
    and keys used for secure TLS (SSL) networking.

    This is a breaking change for server applications and for some client
    applications. Certificates and keys are loaded into the `SecurityContext`
    from PEM files, instead of from an NSS certificate database. Information
    about how to change applications that use secure networking is at
    https://www.dartlang.org/server/tls-ssl.html

  * `HttpClient` no longer sends URI fragments in the request. This is not
    allowed by the HTTP protocol.
    The `HttpServer` still gracefully receives fragments, but discards them
    before delivering the request.
  * To allow connections to be accepted on the same port across different
    isolates, set the `shared` argument to `true` when creating server socket
    and `HttpServer` instances.
    * The deprecated `ServerSocketReference` and `RawServerSocketReference`
      classes have been removed.
    * The corresponding `reference` properties on `ServerSocket` and
      `RawServerSocket` have been removed.

* `dart:isolate`
  * `spawnUri` added an `environment` named argument.

### Tool changes

* `dart2js` and Dartium now support improved Javascript Interoperability via the
  [js package](https://pub.dartlang.org/packages/js).

* `docgen` and `dartdocgen` no longer ship in the SDK. The `docgen` sources have
   been removed from the repository.

* This is the last release to ship the VM's "legacy debug protocol".
  We intend to remove the legacy debug protocol in Dart VM 1.14.

* The VM's Service Protocol has been updated to version 3.0 to take care
  of a number of issues uncovered by the first few non-observatory
  clients.  This is a potentially breaking change for clients.

* Dartium has been substantially changed. Rather than using C++ calls into
  Chromium internals for DOM operations it now uses JS interop.
  The DOM objects in `dart:html` and related libraries now wrap
  a JavaScript object and delegate operations to it. This should be
  mostly transparent to users. However, performance and memory characteristics
  may be different from previous versions. There may be some changes in which
  DOM objects are wrapped as Dart objects. For example, if you get a reference
  to a Window object, even through JS interop, you will always see it as a
  Dart Window, even when used cross-frame. We expect the change to using
  JS interop will make it much simpler to update to new Chrome versions.

## 1.12.2 - 2015-10-21

### Core library changes

* `dart:io`

  * A memory leak in creation of Process objects is fixed.

## 1.12.1 - 2015-09-08

### Tool changes

* Pub

  * Pub will now respect `.gitignore` when validating a package before it's
    published. For example, if a `LICENSE` file exists but is ignored, that is
    now an error.

  * If the package is in a subdirectory of a Git repository and the entire
    subdirectory is ignored with `.gitignore`, pub will act as though nothing
    was ignored instead of uploading an empty package.

  * The heuristics for determining when `pub get` needs to be run before various
    commands have been improved. There should no longer be false positives when
    non-dependency sections of the pubspec have been modified.

## 1.12.0 - 2015-08-31

### Language changes

* Null-aware operators
    * `??`: if null operator. `expr1 ?? expr2` evaluates to `expr1` if
      not `null`, otherwise `expr2`.
    * `??=`: null-aware assignment. `v ??= expr` causes `v` to be assigned
      `expr` only if `v` is `null`.
    * `x?.p`: null-aware access. `x?.p` evaluates to `x.p` if `x` is not
      `null`, otherwise evaluates to `null`.
    * `x?.m()`: null-aware method invocation. `x?.m()` invokes `m` only
      if `x` is not `null`.

### Core library changes

* `dart:async`
  * `StreamController` added setters for the `onListen`, `onPause`, `onResume`
    and `onCancel` callbacks.

* `dart:convert`
  * `LineSplitter` added a `split` static method returning an `Iterable`.

* `dart:core`
  * `Uri` class now perform path normalization when a URI is created.
    This removes most `..` and `.` sequences from the URI path.
    Purely relative paths (no scheme or authority) are allowed to retain
    some leading "dot" segments.
    Also added `hasAbsolutePath`, `hasEmptyPath`, and `hasScheme` properties.

* `dart:developer`
  * New `log` function to transmit logging events to Observatory.

* `dart:html`
  * `NodeTreeSanitizer` added the `const trusted` field. It can be used
    instead of defining a `NullTreeSanitizer` class when calling
    `setInnerHtml` or other methods that create DOM from text. It is
    also more efficient, skipping the creation of a `DocumentFragment`.

* `dart:io`
  * Added two new file modes, `WRITE_ONLY` and `WRITE_ONLY_APPEND` for
    opening a file write only.
    [eaeecf2](https://github.com/dart-lang/sdk/commit/eaeecf2ed13ba6c7fbfd653c3c592974a7120960)
  * Change stdout/stderr to binary mode on Windows.
    [4205b29](https://github.com/dart-lang/sdk/commit/4205b2997e01f2cea8e2f44c6f46ed6259ab7277)

* `dart:isolate`
  * Added `onError`, `onExit` and `errorsAreFatal` parameters to
    `Isolate.spawnUri`.

* `dart:mirrors`
  * `InstanceMirror.delegate` moved up to `ObjectMirror`.
  * Fix InstanceMirror.getField optimization when the selector is an operator.
  * Fix reflective NoSuchMethodErrors to match their non-reflective
    counterparts when due to argument mismatches. (VM only)

### Tool changes

* Documentation tools

  * `dartdoc` is now the default tool to generate static HTML for API docs.
    [Learn more](https://pub.dartlang.org/packages/dartdoc).

  * `docgen` and `dartdocgen` have been deprecated. Currently plan is to remove
    them in 1.13.

* Formatter (`dartfmt`)

  * Over 50 bugs fixed.

  * Optimized line splitter is much faster and produces better output on
    complex code.

* Observatory
  * Allocation profiling.

  * New feature to display output from logging.

  * Heap snapshot analysis works for 64-bit VMs.

  * Improved ability to inspect typed data, regex and compiled code.

  * Ability to break on all or uncaught exceptions from Observatory's debugger.

  * Ability to set closure-specific breakpoints.

  * 'anext' - step past await/yield.

  * Preserve when a variable has been expanded/unexpanded in the debugger.

  * Keep focus on debugger input box whenever possible.

  * Echo stdout/stderr in the Observatory debugger.  Standalone-only so far.

  * Minor fixes to service protocol documentation.

* Pub

  * **Breaking:** various commands that previously ran `pub get` implicitly no
    longer do so. Instead, they merely check to make sure the ".packages" file
    is newer than the pubspec and the lock file, and fail if it's not.

  * Added support for `--verbosity=error` and `--verbosity=warning`.

  * `pub serve` now collapses multiple GET requests into a single line of
    output. For full output, use `--verbose`.

  * `pub deps` has improved formatting for circular dependencies on the
    entrypoint package.

  * `pub run` and `pub global run`

    * **Breaking:** to match the behavior of the Dart VM, executables no longer
      run in checked mode by default. A `--checked` flag has been added to run
      them in checked mode manually.

    * Faster start time for executables that don't import transformed code.

    * Binstubs for globally-activated executables are now written in the system
      encoding, rather than always in `UTF-8`. To update existing executables,
      run `pub cache repair`.

  * `pub get` and `pub upgrade`

    * Pub will now generate a ".packages" file in addition to the "packages"
      directory when running `pub get` or similar operations, per the
      [package spec proposal][]. Pub now has a `--no-package-symlinks` flag that
      will stop "packages" directories from being generated at all.

    * An issue where HTTP requests were sometimes made even though `--offline`
      was passed has been fixed.

    * A bug with `--offline` that caused an unhelpful error message has been
      fixed.

    * Pub will no longer time out when a package takes a long time to download.

  * `pub publish`

    * Pub will emit a non-zero exit code when it finds a violation while
      publishing.

    * `.gitignore` files will be respected even if the package isn't at the top
      level of the Git repository.

  * Barback integration

    * A crashing bug involving transformers that only apply to non-public code
      has been fixed.

    * A deadlock caused by declaring transformer followed by a lazy transformer
      (such as the built-in `$dart2js` transformer) has been fixed.

    * A stack overflow caused by a transformer being run multiple times on the
      package that defines it has been fixed.

    * A transformer that tries to read a non-existent asset in another package
      will now be re-run if that asset is later created.

[package spec proposal]: https://github.com/lrhn/dep-pkgspec

### VM Service Protocol Changes

* **BREAKING** The service protocol now sends JSON-RPC 2.0-compatible
  server-to-client events. To reflect this, the service protocol version is
  now 2.0.

* The service protocol now includes a `"jsonrpc"` property in its responses, as
  opposed to `"json-rpc"`.

* The service protocol now properly handles requests with non-string ids.
  Numeric ids are no longer converted to strings, and null ids now don't produce
  a response.

* Some RPCs that didn't include a `"jsonrpc"` property in their responses now
  include one.

## 1.11.2 - 2015-08-03

### Core library changes

* Fix a bug where `WebSocket.close()` would crash if called after
  `WebSocket.cancel()`.

## 1.11.1 - 2015-07-02

### Tool changes

* Pub will always load Dart SDK assets from the SDK whose `pub` executable was
  run, even if a `DART_SDK` environment variable is set.

## 1.11.0 - 2015-06-25

### Core library changes

* `dart:core`
  * `Iterable` added an `empty` constructor.
    [dcf0286](https://github.com/dart-lang/sdk/commit/dcf0286f5385187a68ce9e66318d3bf19abf454b)
  * `Iterable` can now be extended directly. An alternative to extending
    `IterableBase` from `dart:collection`.
  * `List` added an `unmodifiable` constructor.
    [r45334](https://code.google.com/p/dart/source/detail?r=45334)
  * `Map` added an `unmodifiable` constructor.
    [r45733](https://code.google.com/p/dart/source/detail?r=45733)
  * `int` added a `gcd` method.
    [a192ef4](https://github.com/dart-lang/sdk/commit/a192ef4acb95fad1aad1887f59eed071eb5e8201)
  * `int` added a `modInverse` method.
    [f6f338c](https://github.com/dart-lang/sdk/commit/f6f338ce67eb8801b350417baacf6d3681b26002)
  * `StackTrace` added a `fromString` constructor.
    [68dd6f6](https://github.com/dart-lang/sdk/commit/68dd6f6338e63d0465041d662e778369c02c2ce6)
  * `Uri` added a `directory` constructor.
    [d8dbb4a](https://github.com/dart-lang/sdk/commit/d8dbb4a60f5e8a7f874c2a4fbf59eaf1a39f4776)
  * List iterators may not throw `ConcurrentModificationError` as eagerly in
    release mode. In checked mode, the modification check is still as eager
    as possible.
    [r45198](https://github.com/dart-lang/sdk/commit/5a79c03)

* `dart:developer` - **NEW**
  * Replaces the deprecated `dart:profiler` library.
  * Adds new functions `debugger` and `inspect`.
    [6e42aec](https://github.com/dart-lang/sdk/blob/6e42aec4f64cf356dde7bad9426e07e0ea5b58d5/sdk/lib/developer/developer.dart)

* `dart:io`
  * `FileSystemEntity` added a `uri` property.
    [8cf32dc](https://github.com/dart-lang/sdk/commit/8cf32dc1a1664b516e57f804524e46e55fae88b2)
  * `Platform` added a `static resolvedExecutable` property.
    [c05c8c6](https://github.com/dart-lang/sdk/commit/c05c8c66069db91cc2fd48691dfc406c818d411d)

* `dart:html`
  * `Element` methods, `appendHtml` and `insertAdjacentHtml` now take `nodeValidator`
    and `treeSanitizer` parameters, and the inputs are consistently
    sanitized.
    [r45818 announcement](https://groups.google.com/a/dartlang.org/forum/#!topic/announce/GVO7EAcPi6A)

* `dart:isolate`
  * **BREAKING** The positional `priority` parameter of `Isolate.ping` and `Isolate.kill` is
    now a named parameter named `priority`.
  * **BREAKING** Removed the `Isolate.AS_EVENT` priority.
  * `Isolate` methods `ping` and `addOnExitListener` now have a named parameter
    `response`.
    [r45092](https://github.com/dart-lang/sdk/commit/1b208bd)
  * `Isolate.spawnUri` added a named argument `checked`.
  * Remove the experimental state of the API.

* `dart:profiler` - **DEPRECATED**
  * This library will be removed in 1.12. Use `dart:developer` instead.

### Tool changes

* This is the first release that does not include the Eclipse-based
  **Dart Editor**.
  See [dartlang.org/tools](https://www.dartlang.org/tools/) for alternatives.
* This is the last release that ships the (unsupported)
  dart2dart (aka `dart2js --output-type=dart`) utility as part
  of dart2js

## 1.10.0 – 2015-04-29

### Core library changes

* `dart:convert`
  * **POTENTIALLY BREAKING** Fix behavior of `HtmlEscape`. It no longer escapes
  no-break space (U+00A0) anywhere or forward slash (`/`, `U+002F`) in element
  context. Slash is still escaped using `HtmlEscapeMode.UNKNOWN`.
  [r45003](https://github.com/dart-lang/sdk/commit/8b8223d),
  [r45153](https://github.com/dart-lang/sdk/commit/8a5d049),
  [r45189](https://github.com/dart-lang/sdk/commit/3c39ad2)

* `dart:core`
  * `Uri.parse` added `start` and `end` positional arguments.

* `dart:html`
  * **POTENTIALLY BREAKING** `CssClassSet` method arguments must now be 'tokens', i.e. non-empty
  strings with no white-space characters. The implementation was incorrect for
  class names containing spaces. The fix is to forbid spaces and provide a
  faster implementation.
  [Announcement](https://groups.google.com/a/dartlang.org/d/msg/announce/jmUI2XJHfC8/UZUCvJH3p2oJ)

* `dart:io`

  * `ProcessResult` now exposes a constructor.
  * `import` and `Isolate.spawnUri` now supports the
    [Data URI scheme](http://en.wikipedia.org/wiki/Data_URI_scheme) on the VM.

## Tool Changes

### pub

  * Running `pub run foo` within a package now runs the `foo` executable defined
    by the `foo` package. The previous behavior ran `bin/foo`. This makes it
    easy to run binaries in dependencies, for instance `pub run test`.

  * On Mac and Linux, signals sent to `pub run` and forwarded to the child
    command.

## 1.9.3 – 2015-04-14

This is a bug fix release which merges a number of commits from `bleeding_edge`.

* dart2js: Addresses as issue with minified Javascript output with CSP enabled -
  [r44453](https://code.google.com/p/dart/source/detail?r=44453)

* Editor: Fixes accidental updating of files in the pub cache during rename
  refactoring - [r44677](https://code.google.com/p/dart/source/detail?r=44677)

* Editor: Fix for
  [issue 23032](https://code.google.com/p/dart/issues/detail?id=23032)
  regarding skipped breakpoints on Windows -
  [r44824](https://code.google.com/p/dart/source/detail?r=44824)

* dart:mirrors: Fix `MethodMirror.source` when the method is on the first line
  in a script -
  [r44957](https://code.google.com/p/dart/source/detail?r=44957),
  [r44976](https://code.google.com/p/dart/source/detail?r=44976)

* pub: Fix for
  [issue 23084](https://code.google.com/p/dart/issues/detail?id=23084):
  Pub can fail to load transformers necessary for local development -
  [r44876](https://code.google.com/p/dart/source/detail?r=44876)

## 1.9.1 – 2015-03-25

### Language changes

* Support for `async`, `await`, `sync*`, `async*`, `yield`, `yield*`, and `await
  for`. See the [the language tour][async] for more details.

* Enum support is fully enabled. See [the language tour][enum] for more details.

[async]: https://www.dartlang.org/docs/dart-up-and-running/ch02.html#asynchrony
[enum]: https://www.dartlang.org/docs/dart-up-and-running/ch02.html#enums

### Tool changes

* The formatter is much more comprehensive and generates much more readable
  code. See [its tool page][dartfmt] for more details.

* The analysis server is integrated into the IntelliJ plugin and the Dart
  editor. This allows analysis to run out-of-process, so that interaction
  remains smooth even for large projects.

* Analysis supports more and better hints, including unused variables and unused
  private members.

[dartfmt]: https://www.dartlang.org/tools/dartfmt/

### Core library changes

#### Highlights

* There's a new model for shared server sockets with no need for a `Socket`
  reference.

* A new, much faster [regular expression engine][regexp].

* The Isolate API now works across the VM and `dart2js`.

[regexp]: http://news.dartlang.org/2015/02/irregexp-dart-vms-new-regexp.html

#### Details

For more information on any of these changes, see the corresponding
documentation on the [Dart API site](http://api.dartlang.org).

* `dart:async`:

  * `Future.wait` added a new named argument, `cleanUp`, which is a callback
    that releases resources allocated by a successful `Future`.

  * The `SynchronousStreamController` class was added as an explicit name for
    the type returned when the `sync` argument is passed to `new
    StreamController`.

* `dart:collection`: The `new SplayTreeSet.from(Iterable)` constructor was
  added.

* `dart:convert`: `Utf8Encoder.convert` and `Utf8Decoder.convert` added optional
  `start` and `end` arguments.

* `dart:core`:

  * `RangeError` added new static helper functions: `checkNotNegative`,
    `checkValidIndex`, `checkValidRange`, and `checkValueInInterval`.

  * `int` added the `modPow` function.

  * `String` added the `replaceFirstMapped` and `replaceRange` functions.

* `dart:io`:

  * Support for locking files to prevent concurrent modification was added. This
    includes the `File.lock`, `File.lockSync`, `File.unlock`, and
    `File.unlockSync` functions as well as the `FileLock` class.

  * Support for starting detached processes by passing the named `mode` argument
    (a `ProcessStartMode`) to `Process.start`. A process can be fully attached,
    fully detached, or detached except for its standard IO streams.

  * `HttpServer.bind` and `HttpServer.bindSecure` added the `v6Only` named
    argument. If this is true, only IPv6 connections will be accepted.

  * `HttpServer.bind`, `HttpServer.bindSecure`, `ServerSocket.bind`,
    `RawServerSocket.bind`, `SecureServerSocket.bind` and
    `RawSecureServerSocket.bind` added the `shared` named argument. If this is
    true, multiple servers or sockets in the same Dart process may bind to the
    same address, and incoming requests will automatically be distributed
    between them.

  * **Deprecation:** the experimental `ServerSocketReference` and
    `RawServerSocketReference` classes, as well as getters that returned them,
    are marked as deprecated. The `shared` named argument should be used
    instead. These will be removed in Dart 1.10.

  * `Socket.connect` and `RawSocket.connect` added the `sourceAddress` named
    argument, which specifies the local address to bind when making a
    connection.

  * The static `Process.killPid` method was added to kill a process with a given
    PID.

  * `Stdout` added the `nonBlocking` instance property, which returns a
    non-blocking `IOSink` that writes to standard output.

* `dart:isolate`:

  * The static getter `Isolate.current` was added.

  * The `Isolate` methods `addOnExitListener`, `removeOnExitListener`,
    `setErrorsFatal`, `addOnErrorListener`, and `removeOnErrorListener` now work
    on the VM.

  * Isolates spawned via `Isolate.spawn` now allow most objects, including
    top-level and static functions, to be sent between them.

## 1.8.5 – 2015-01-21

* Code generation for SIMD on ARM and ARM64 is fixed.

* A possible crash on MIPS with newer GCC toolchains has been prevented.

* A segfault when using `rethrow` was fixed ([issue 21795][]).

[issue 21795]: https://code.google.com/p/dart/issues/detail?id=21795

## 1.8.3 – 2014-12-10

* Breakpoints can be set in the Editor using file suffixes ([issue 21280][]).

* IPv6 addresses are properly handled by `HttpClient` in `dart:io`, fixing a
  crash in pub ([issue 21698][]).

* Issues with the experimental `async`/`await` syntax have been fixed.

* Issues with a set of number operations in the VM have been fixed.

* `ListBase` in `dart:collection` always returns an `Iterable` with the correct
  type argument.

[issue 21280]: https://code.google.com/p/dart/issues/detail?id=21280
[issue 21698]: https://code.google.com/p/dart/issues/detail?id=21698

## 1.8.0 – 2014-11-28

* `dart:collection`: `SplayTree` added the `toSet` function.

* `dart:convert`: The `JsonUtf8Encoder` class was added.

* `dart:core`:

  * The `IndexError` class was added for errors caused by an index being outside
    its expected range.

  * The `new RangeError.index` constructor was added. It forwards to `new
    IndexError`.

  * `RangeError` added three new properties. `invalidProperty` is the value that
    caused the error, and `start` and `end` are the minimum and maximum values
    that the value is allowed to assume.

  * `new RangeError.value` and `new RangeError.range` added an optional
    `message` argument.

  * The `new String.fromCharCodes` constructor added optional `start` and `end`
    arguments.

* `dart:io`:

  * Support was added for the [Application-Layer Protocol Negotiation][alpn]
    extension to the TLS protocol for both the client and server.

  * `SecureSocket.connect`, `SecureServerSocket.bind`,
    `RawSecureSocket.connect`, `RawSecureSocket.secure`,
    `RawSecureSocket.secureServer`, and `RawSecureServerSocket.bind` added a
    `supportedProtocols` named argument for protocol negotiation.

  * `RawSecureServerSocket` added a `supportedProtocols` field.

  * `RawSecureSocket` and `SecureSocket` added a `selectedProtocol` field which
    contains the protocol selected during protocol negotiation.

[alpn]: https://tools.ietf.org/html/rfc7301

## 1.7.0 – 2014-10-15

### Tool changes

* `pub` now generates binstubs for packages that are globally activated so that
  they can be put on the user's `PATH` and used as normal executables. See the
  [`pub global activate` documentation][pub global activate].

* When using `dart2js`, deferred loading now works with multiple Dart apps on
  the same page.

[pub global activate]: https://www.dartlang.org/tools/pub/cmd/pub-global.html#running-a-script-from-your-path

### Core library changes

* `dart:async`: `Zone`, `ZoneDelegate`, and `ZoneSpecification` added the
  `errorCallback` function, which allows errors that have been programmatically
  added to a `Future` or `Stream` to be intercepted.

* `dart:io`:

  * **Breaking change:** `HttpClient.close` must be called for all clients or
    they will keep the Dart process alive until they time out. This fixes the
    handling of persistent connections. Previously, the client would shut down
    immediately after a request.

  * **Breaking change:** `HttpServer` no longer compresses all traffic by
    default. The new `autoCompress` property can be set to `true` to re-enable
    compression.

* `dart:isolate`: `Isolate.spawnUri` added the optional `packageRoot` argument,
  which controls how it resolves `package:` URIs.<|MERGE_RESOLUTION|>--- conflicted
+++ resolved
@@ -1,76 +1,3 @@
-<<<<<<< HEAD
-# 2.1.0-dev.9.4
-
-Cherry-pick e23acaaf90996b84548ea23af14730ff1a21d826 to dev
-
-Cherry-pick e6d3a45b6a98ea36581ac375ec5cdd63dd829004 to dev
-
-Cherry-pick a40fd6a976d3d3bc341cd2e0f7fb290b7819a52a to dev
-
-Cherry-pick 9eb1d748819530bb3eb2f78699e0968de8b638fe to dev
-
-# 2.1.0-dev.9.3
-
-Cherry-pick 65951ef5080bcfa7d8862685e96f75c2c5d17841 to dev
-
-Cherry-pick 6004c8a1876731e65104cf88f46af01bfe8c24c4 to dev
-
-## 2.1.0-dev.9.2
-
-Cherry-pick 2cf0ca381ce33d1e6597c778eb1a915eecdac109 to dev
-
-Cherry-pick c7e6cdf81ca2f6113cc132d85d5f73a9441d3643 to dev
-
-Cherry-pick a6518386520af63764ad40dde3b53e5e160b9bff to dev
-
-Cherry-pick 2085277771bb91d488edb6e6e55552ba7116dd72 to dev
-
-Cherry-pick 0fd4a51e2c805aec79d4d0e42f446f5395c6113a to dev
-
-Cherry-pick be815e1a867d302ad2fbc8db8d7467cfe85319d2 to dev
-
-Cherry-pick 61df5fdec81be4f8f04c18a774147856931ebbb9 to dev
-
-Cherry-pick d8d68358498c83127e26ad1796359146772decad to dev
-
-Cherry-pick 9c95624a6307f09f1cdc49054bdd08125acb6f53 to dev
-
-Cherry-pick cde479301a81f9fbaec3fb007457a4ec8e5a65a7 to dev
-
-## 2.1.0-dev.9.1
-
-Cherry-pick commit 0fe448a99643e149acb2e7e32d7a30eba7dd646d to update the analysis server edit.dartfix protocol.
-
-Cherry-pick commit 45d070d437bb1b596516edd3717e6ee614c5f9ac to update linter to version 0.1.71.
-
-Cherry-pick commit 00f27a32cf52834b3e9e1f52889b6f1c83ad338c to fix usage of mixins in dart dev compiler.
-
-Cherry-pick commit 523353d28017fced825581ea327509c620eed67e to fix the ARM 32-bit build.
-
-Cherry-pick commit db4271378f56a66528a87f2f920c678162d59a35 to fix an
-issue with coverage
-
-## 2.1.0-dev.9.0
-
-## 2.1.0-dev.8.0
-=======
-## 2.2.0-dev.XX.0
-(Add new changes here, and they will be copied to the change section for the
-  next dev version)
->>>>>>> f9ce4729
-
-### Language
-
-### Core library changes
-
-### Dart VM
-
-### Tool Changes
-
-#### Pub
-
-#### Other Tools
-
 ## 2.2.0-dev.0.0
 
 ### Dart for the Web
@@ -235,9 +162,6 @@
       int get thing;
     }
 
-<<<<<<< HEAD
-### Language
-=======
     class C extends A with B {}
     // 'thing' from 'A' is not a valid override of 'thing' from 'B'.
 
@@ -245,7 +169,6 @@
       print(new C().thing.isEven); // Expects an int but gets a double.
     }
     ```
->>>>>>> f9ce4729
 
     Dart 2.0.0 allows unsound overrides like the above in some cases. Dart 2.1.0
     rejects them.
@@ -260,13 +183,9 @@
     class A implements FutureOr<Object> {}
     ```
 
-<<<<<<< HEAD
-### Tool Changes
-=======
     Dart 2.0.0 allows classes to implement FutureOr. Dart 2.1.0 does not.
 
     *To fix:* Don't do this.
->>>>>>> f9ce4729
 
 *   **Type arguments to generic typedefs must satisfy their bounds.** (Issue
     [33308][].) If a parameterized typedef specifies a bound, actual arguments
@@ -283,9 +202,6 @@
     Dart 2.0.0 allows bounds violations like `F<num>` above. Dart 2.1.0 rejects
     them.
 
-<<<<<<< HEAD
-#### dart2js
-=======
     *To fix:* Either remove the bound on the typedef parameter, or pass a valid
     argument to the typedef.
 
@@ -293,24 +209,17 @@
     (Issue [34403][].) Type arguments to generic named constructors go after the
     class name, not the constructor name, even when used without an explicit
     `new`:
->>>>>>> f9ce4729
 
     ```dart
     class A<T> {
       A.foo() {}
     }
 
-<<<<<<< HEAD
-## 2.1.0-dev.7.1
-
-* Cherry-pick 6b67cd784bbd13d5b6127cba44281a879fa7275c to dev
-=======
     main() {
       A.foo<String>(); // Incorrect syntax, was accepted in 2.0.0.
       A<String>.foo(); // Correct syntax.
     }
     ```
->>>>>>> f9ce4729
 
     Dart 2.0.0 accepts the incorrect syntax when the `new` keyword is left out.
     Dart 2.1.0 correctly rejects this code.
