<<<<<<< HEAD
## 2.3.2-dev.0.1
=======
## 2.3.3-dev.XX.0
>>>>>>> a4f7bad1
(Add new changes here, and they will be copied to the change section for the
 next dev version)

### Core libraries

#### `dart:isolate`

* `TransferableTypedData` class was added to facilitate faster cross-isolate
communication of `Uint8List` data.

#### Linter

The Linter was updated to `0.1.91`, which includes the following changes:

* fixed missed cases in `prefer_const_constructors`
* fixed `prefer_initializing_formals` to no longer suggest API breaking changes
* updated `omit_local_variable_types` to allow explicit `dynamic`s
* (internal) migration from deprecated analyzer APIs

## 2.3.2-dev.0.1

### Language

*   **Breaking change:** Covariance of type variables used in super-interfaces
    is now enforced (issue [35097][]).  For example, the following code was
    previously accepted and will now be rejected:

```dart
class A<X> {};
class B<X> extends A<void Function(X)> {};
```

* The identifier `async` can now be used in asynchronous and generator
  functions.

[35097]: https://github.com/dart-lang/sdk/issues/35097

### Core libraries

#### `dart:developer`
* Exposed `result`, `errorCode` and `errorDetail` getters in
  `ServiceExtensionResponse` to allow for better debugging of VM service
  extension RPC results.

#### `dart:io`

* Fixed `Cookie` class interoperability with certain websites by allowing the
  cookie values to be the empty string (Issue [35804][]) and not stripping
  double quotes from the value (Issue [33327][]) in accordance with RFC 6265.

  [33327]: https://github.com/dart-lang/sdk/issues/33327
  [35804]: https://github.com/dart-lang/sdk/issues/35804

* The `HttpClientResponse` interface has been extended with the addition of a
  new `compressionState` getter, which specifies whether the body of a
  response was compressed when it was received and whether it has been
  automatically uncompressed via `HttpClient.autoUncompress` (Issue [36971][]).

  As part of this change, a corresponding new enum was added to `dart:io`:
  `HttpClientResponseCompressionState`.

  [36971]: https://github.com/dart-lang/sdk/issues/36971

  * **Breaking change**: For those implementing the `HttpClientResponse`
    interface, this is a breaking change, as implementing classes will need to
    implement the new getter.

#### `dart:isolate`

* **Breaking change**: `Isolate.resolvePackageUri` will always throw an
  `UnsupportedError` when compiled with dart2js or DDC. This was the only
  remaining API in `dart:isolate` that didn't automatically throw since we
  dropped support for this library in [Dart 2.0.0][1]. Note that the API already
  throws in dart2js if the API is used directly without setting up manually a
  `defaultPackagesBase` hook.

[1]: https://github.com/dart-lang/sdk/blob/master/CHANGELOG.md#200---2018-08-07

### Dart VM

### Tools

#### Linter

The Linter was updated to `0.1.90`, which includes the following changes:

* fixed null-reference in `unrelated_type_equality_checks`
* new lint: `unsafe_html`

#### Pub

* `pub publish` will no longer warn about missing dependencies for import
   statements in `example/`.
* OAuth2 authentication will explicitely ask for the `openid` scope.

## 2.3.2-dev.0.0

### Tools

#### Linter

Updated the linter to `0.1.89`, which includes the following changes:

* Broadened `prefer_null_aware_operators` to work beyond local variables.
* Added `prefer_if_null_operators`.
* Fixed `prefer_contains` false positives.
* Fixed `unnecessary_parenthesis` false positives.

## 2.3.1-dev.0.0

### Core libraries

#### `dart:async`
* **Breaking change:**
  Fixed bug in `StreamIterator` that allowed constructor argument to be `null`
  and allowed `await for` on a `null` stream. This is now a runtime error.

#### `dart:core`

* **Breaking change:** The `RegExp` interface has been extended with two new
  constructor named parameters:

  * `unicode:` (`bool`, default: `false`), for Unicode patterns
  * `dotAll:` (`bool`, default: `false`), to change the matching behavior of
    '.' to also match line terminating characters.

  Appropriate properties for these named parameters have also been added so
  their use can be detected after construction.

  In addition, `RegExp` methods that originally returned `Match` objects
  now return a more specific subtype, `RegExpMatch`, which adds two features:

  * `Iterable<String> groupNames`, a property that contains the names of all
    named capture groups
  * `String namedGroup(String name)`, a method that retrieves the match for
    the given named capture group

  This change only affects implementers of the `RegExp` interface; current
  code using Dart regular expressions will not be affected.

#### `dart:isolate`

* **Breaking change:** The `await for` allowed `null` as a stream due to a bug
  in `StreamIterator` class. This bug has now been fixed.

## 2.3.2 - 2019-06-11

This is a patch version release with a security improvement.

### Security vulnerability

*  **Security improvement:** On Linux and Android, starting a process with
   `Process.run`, `Process.runSync`, or `Process.start` would first search the
   current directory before searching `PATH` (Issue [37101][]). This behavior
   effectively put the current working directory in the front of `PATH`, even if
   it wasn't in the `PATH`. This release changes that behavior to only searching
   the directories in the `PATH` environment variable. Operating systems other
   than Linux and Android didn't have this behavior and aren't affected by this
   vulnerability.

   This vulnerability could result in execution of untrusted code if a command
   without a slash in its name was run inside an untrusted directory containing
   an executable file with that name:

   ```dart
   Process.run("ls", workingDirectory: "/untrusted/directory")
   ```

   This would attempt to run `/untrusted/directory/ls` if it existed, even
   though it is not in the `PATH`. It was always safe to instead use an absolute
   path or a path containing a slash.

   This vulnerability was introduced in Dart 2.0.0.

[37101]: https://github.com/dart-lang/sdk/issues/37101

## 2.3.1 - 2019-05-21

This is a patch version release with bug fixes.

### Tools

#### dart2js

* Fixed a bug that caused the compiler to crash when it compiled UI-as-code
  features within fields (Issue [36864][]).

[36864]: https://github.com/dart-lang/sdk/issues/36864

## 2.3.0 - 2019-05-08

The focus in this release is on the new "UI-as-code" language features which
make collections more expressive and declarative.

### Language

Flutter is growing rapidly, which means many Dart users are building UI in code
out of big deeply-nested expressions. Our goal with 2.3.0 was to [make that kind
of code easier to write and maintain][ui-as-code]. Collection literals are a
large component, so we focused on three features to make collections more
powerful. We'll use list literals in the examples below, but these features also
work in map and set literals.

[ui-as-code]: https://medium.com/dartlang/making-dart-a-better-language-for-ui-f1ccaf9f546c

#### Spread

Placing `...` before an expression inside a collection literal unpacks the
result of the expression and inserts its elements directly inside the new
collection. Where before you had to write something like this:

```dart
CupertinoPageScaffold(
  child: ListView(children: [
    Tab2Header()
  ]..addAll(buildTab2Conversation())
    ..add(buildFooter())),
);
```

Now you can write this:

```dart
CupertinoPageScaffold(
  child: ListView(children: [
    Tab2Header(),
    ...buildTab2Conversation(),
    buildFooter()
  ]),
);
```

If you know the expression might evaluate to null and you want to treat that as
equivalent to zero elements, you can use the null-aware spread `...?`.

#### Collection if

Sometimes you might want to include one or more elements in a collection only
under certain conditions. If you're lucky, you can use a `?:` operator to
selectively swap out a single element, but if you want to exchange more than one
or omit elements, you are forced to write imperative code like this:

```dart
Widget build(BuildContext context) {
  var children = [
    IconButton(icon: Icon(Icons.menu)),
    Expanded(child: title)
  ];

  if (isAndroid) {
    children.add(IconButton(icon: Icon(Icons.search)));
  }

  return Row(children: children);
}
```

We now allow `if` inside collection literals to conditionally omit or (with
`else`) swap out an element:

```dart
Widget build(BuildContext context) {
  return Row(
    children: [
      IconButton(icon: Icon(Icons.menu)),
      Expanded(child: title),
      if (isAndroid)
        IconButton(icon: Icon(Icons.search)),
    ],
  );
}
```

Unlike the existing `?:` operator, a collection `if` can be composed with
spreads to conditionally include or omit multiple items:

```dart
Widget build(BuildContext context) {
  return Row(
    children: [
      IconButton(icon: Icon(Icons.menu)),
      if (isAndroid) ...[
        Expanded(child: title),
        IconButton(icon: Icon(Icons.search)),
      ]
    ],
  );
}
```

#### Collection for

In many cases, the higher-order methods on Iterable give you a declarative way
to modify a collection in the context of a single expression. But some
operations, especially involving both transforming and filtering, can be
cumbersome to express in a functional style.

To solve this problem, you can use `for` inside a collection literal. Each
iteration of the loop produces an element which is then inserted in the
resulting collection. Consider the following code:

```dart
var command = [
  engineDartPath,
  frontendServer,
  ...fileSystemRoots.map((root) => "--filesystem-root=$root"),
  ...entryPoints
      .where((entryPoint) => fileExists("lib/$entryPoint.json"))
      .map((entryPoint) => "lib/$entryPoint"),
  mainPath
];
```

With a collection `for`, the code becomes simpler:

```dart
var command = [
  engineDartPath,
  frontendServer,
  for (var root in fileSystemRoots) "--filesystem-root=$root",
  for (var entryPoint in entryPoints)
    if (fileExists("lib/$entryPoint.json")) "lib/$entryPoint",
  mainPath
];
```

As you can see, all three of these features can be freely composed. For full
details of the changes, see [the official proposal][ui-as-code proposal].

[ui-as-code proposal]: https://github.com/dart-lang/language/blob/master/accepted/future-releases/unified-collections/feature-specification.md

**Note: These features are not currently supported in *const* collection
literals. In a future release, we intend to relax this restriction and allow
spread and collection `if` inside const collections.**

### Core library changes

#### `dart:isolate`

*   Added `debugName` property to `Isolate`.
*   Added `debugName` optional parameter to `Isolate.spawn` and
    `Isolate.spawnUri`.

#### `dart:core`

*   RegExp patterns can now use lookbehind assertions.
*   RegExp patterns can now use named capture groups and named backreferences.
    Currently, named group matches can only be retrieved in Dart either by the
    implicit index of the named group or by downcasting the returned Match
    object to the type RegExpMatch. The RegExpMatch interface contains methods
    for retrieving the available group names and retrieving a match by group
    name.

### Dart VM

*   The VM service now requires an authentication code by default. This behavior
    can be disabled by providing the `--disable-service-auth-codes` flag.

*   Support for deprecated flags '-c' and '--checked' has been removed.

### Dart for the Web

#### dart2js

A binary format was added to dump-info. The old JSON format is still available
and provided by default, but we are starting to deprecate it. The new binary
format is more compact and cheaper to generate. On some large apps we tested, it
was 4x faster to serialize and used 6x less memory.

To use the binary format today, use `--dump-info=binary`, instead of
`--dump-info`.

What to expect next?

*   The [visualizer tool][visualizer] will not be updated to support the new
    binary format, but you can find several command-line tools at
    `package:dart2js_info` that provide similar features to those in the
    visualizer.

*   The command-line tools in `package:dart2js_info` also work with the old JSON
    format, so you can start using them even before you enable the new format.

*   In a future release `--dump-info` will default to `--dump-info=binary`. At
    that point, there will be an option to fallback to the JSON format, but the
    visualizer tool will be deprecated.

*   A release after that, the JSON format will no longer be available from
    dart2js, but may be available from a command-line tool in
    `package:dart2js_info`.

[visualizer]: https://dart-lang.github.io/dump-info-visualizer/

### Tools

#### dartfmt

*   Tweak set literal formatting to follow other collection literals.
*   Add support for "UI as code" features.
*   Properly format trailing commas in assertions.
*   Improve indentation of adjacent strings in argument lists.

#### Linter

The Linter was updated to `0.1.86`, which includes the following changes:

*   Added the following lints: `prefer_inlined_adds`,
    `prefer_for_elements_to_map_fromIterable`,
    `prefer_if_elements_to_conditional_expressions`,
    `diagnostic_describe_all_properties`.
*   Updated `file_names` to skip prefixed-extension Dart files (`.css.dart`,
  `.g.dart`, etc.).
*   Fixed false positives in `unnecessary_parenthesis`.

#### Pub

*   Added a CHANGELOG validator that complains if you `pub publish` without
    mentioning the current version.
*   Removed validation of library names when doing `pub publish`.
*   Added support for `pub global activate`ing package from a custom pub URL.
*   Added subcommand: `pub logout`. Logs you out of the current session.

#### Dart native

Initial support for compiling Dart apps to native machine code has been added.
Two new tools have been added to the `bin` folder of the Dart SDK:

* `dart2aot`: AOT (ahead-of-time) compiles a Dart program to native
machine code. The tool is supported on Windows, macOS, and Linux.

* `dartaotruntime`: A small runtime used for executing an AOT compiled program.

## 2.2.0 - 2019-02-26

### Language

Sets now have a literal syntax like lists and maps do:

```dart
var set = {1, 2, 3};
```

Using curly braces makes empty sets ambiguous with maps:

```dart
var collection = {}; // Empty set or map?
```

To avoid breaking existing code, an ambiguous literal is treated as a map.
To create an empty set, you can rely on either a surrounding context type
or an explicit type argument:

```dart
// Variable type forces this to be a set:
Set<int> set = {};

// A single type argument means this must be a set:
var set2 = <int>{};
```

Set literals are released on all platforms. The `set-literals` experiment flag
has been disabled.

### Tools

#### Analyzer

*   The `DEPRECATED_MEMBER_USE` hint was split into two hints:

    *   `DEPRECATED_MEMBER_USE` reports on usage of `@deprecated` members
        declared in a different package.
    *   `DEPRECATED_MEMBER_USE_FROM_SAME_PACKAGE` reports on usage of
        `@deprecated` members declared in the same package.

#### Linter

Upgraded the linter to `0.1.82` which adds the following improvements:

*   Added `provide_deprecation_message`, and
    `use_full_hex_values_for_flutter_colors`, `prefer_null_aware_operators`.
*   Fixed `prefer_const_declarations` set literal false-positives.
*   Updated `prefer_collection_literals` to support set literals.
*   Updated `unnecessary_parenthesis` play nicer with cascades.
*   Removed deprecated lints from the "all options" sample.
*   Stopped registering "default lints".
*   Fixed `hash_and_equals` to respect `hashCode` fields.

### Other libraries

#### `package:kernel`

*   **Breaking change:** The `klass` getter on the `InstanceConstant` class in
    the Kernel AST API has been renamed to `classNode` for consistency.

*   **Breaking change:** Updated `Link` implementation to utilize true symbolic
    links instead of junctions on Windows. Existing junctions will continue to
    work with the new `Link` implementation, but all new links will create
    symbolic links.

    To create a symbolic link, Dart must be run with administrative privileges
    or Developer Mode must be enabled, otherwise a `FileSystemException` will be
    raised with errno set to `ERROR_PRIVILEGE_NOT_HELD` (Issue [33966]).

[33966]: https://github.com/dart-lang/sdk/issues/33966

## 2.1.1 - 2019-02-18

This is a patch version release. Again, the team's focus was mostly on improving
performance and stability after the large changes in Dart 2.0.0. In particular,
dart2js now always uses the "fast startup" emitter and the old emitter has been
removed.

There are a couple of very minor **breaking changes:**

*   In `dart:io`, adding to a closed `IOSink` now throws a `StateError`.

*   On the Dart VM, a soundness hole when using `dart:mirrors` to reflectively
    invoke a method in an incorrect way that violates its static types has
    been fixed (Issue [35611][]).

### Language

This release has no language changes.

### Core library

#### `dart:core`

*   Made `DateTime.parse()` also recognize `,` as a valid decimal separator
    when parsing from a string (Issue [35576][]).

[35576]: https://github.com/dart-lang/sdk/issues/35576

#### `dart:html`

*   Added methods `Element.removeAttribute`, `Element.removeAttributeNS`,
    `Element.hasAttribute` and `Element.hasAttributeNS`. (Issue [35655][]).
*   Improved dart2js compilation of `element.attributes.remove(name)` to
    generate `element.removeAttribute(name)`, so that there is no performance
    reason to migrate to the above methods.
*   Fixed a number of `dart:html` bugs:

    *   Fixed HTML API's with callback typedef to correctly convert Dart
        functions to JS functions (Issue [35484]).
    *   HttpStatus constants exposed in `dart:html` (Issue [34318]).
    *   Expose DomName `ondblclick` and `dblclickEvent` for Angular analyzer.
    *   Fixed `removeAll` on `classes`; `elements` parameter should be
        `Iterable<Object>` to match Set's `removeAll` not `Iterable<E>` (Issue
        [30278]).
    *   Fixed a number of methods on DataTransferItem, Entry, FileEntry and
        DirectoryEntry which previously returned NativeJavaScriptObject.  This
        fixes handling drag/drop of files/directories (Issue [35510]).
    *   Added ability to allow local file access from Chrome browser in ddb.

[35655]: https://github.com/dart-lang/sdk/issues/35655
[30278]: https://github.com/dart-lang/sdk/issues/30278
[34318]: https://github.com/dart-lang/sdk/issues/34318
[35484]: https://github.com/dart-lang/sdk/issues/35484
[35510]: https://github.com/dart-lang/sdk/issues/35510

#### `dart:io`

*   **Breaking Change:** Adding to a closed `IOSink` now throws a `StateError`.
*   Added ability to get and set low level socket options.

[29554]: https://github.com/dart-lang/sdk/issues/29554

### Dart VM

In previous releases it was possible to violate static types using
`dart:mirrors`. This code would run without any TypeErrors and print
"impossible" output:

```dart
import 'dart:mirrors';

class A {
  void method(int v) {
    if (v != null && v is! int) {
      print("This should be impossible: expected null or int got ${v}");
    }
  }
}

void main() {
  final obj = A();
  reflect(obj).invoke(#method, ['not-an-number']);
}
```

This bug is fixed now. Only code that already violates static typing will break.
See Issue [35611][] for more details.

[35611]: https://github.com/dart-lang/sdk/issues/35611

### Dart for the Web

#### dart2js

*   The old "full emitter" back-end is removed and dart2js always uses the "fast
    startup" back-end. The generated fast startup code is optimized to load
    faster, even though it can be slightly larger. The `--fast-startup` and
    `--no-fast-startup` are allowed but ignored. They will be removed in a
    future version.

*   We fixed a bug in how deferred constructor calls were incorrectly not marked
    as deferred. The old behavior didn't cause breakages, but was imprecise and
    pushed more code to the main output unit.

*   A new deferred split algorithm implementation was added.

    This implementation fixes a soundness bug and addresses performance issues
    of the previous implementation, because of that it can have a visible impact
    on apps. In particular:

    *   We fixed a performance issue which was introduced when we migrated to
        the common front-end. On large apps, the fix can cut 2/3 of the time
        spent on this task.

    *   We fixed a bug in how inferred types were categorized (Issue [35311][]).
        The old behavior was unsound and could produce broken programs. The fix
        may cause more code to be pulled into the main output unit.

        This shows up frequently when returning deferred values from closures
        since the closure's inferred return type is the deferred type. For
        example, if you have:

        ```dart
        () async {
          await deferred_prefix.loadLibrary();
          return new deferred_prefix.Foo();
        }
        ```

        The closure's return type is `Future<Foo>`. The old implementation
        defers `Foo`, and incorrectly makes the return type `Future<dynamic>`.
        This may break in places where the correct type is expected.

        The new implementation will not defer `Foo`, and will place it in the
        main output unit. If your intent is to defer it, then you need to ensure
        the return type is not inferred to be `Foo`. For example, you can do so
        by changing the code to a named closure with a declared type, or by
        ensuring that the return expression has the type you want, like:

        ```dart
        () async {
          await deferred_prefix.loadLibrary();
          return new deferred_prefix.Foo() as dynamic;
        }
        ```

        Because the new implementation might require you to inspect and fix your
        app, we exposed two temporary flags:

    *   The `--report-invalid-deferred-types` causes dart2js to run both the
        old and new algorithms and report any cases where an invalid type was
        detected.

    *   The `--new-deferred-split` flag enables this new algorithm.

*   The `--categories=*` flag is being replaced. `--categories=all` was only
    used for testing and it is no longer supported. `--categories=Server`
    continues to work at this time but it is deprecated, please use
    `--server-mode` instead.

*   The `--library-root` flag was replaced by `--libraries-spec`. This flag is
    rarely used by developers invoking dart2js directly. It's important for
    integrating dart2js with build systems. See `--help` for more details on the
    new flag.

[35311]: https://github.com/dart-lang/sdk/issues/35311

### Tools

#### Analyzer

*   Support for `declarations-casts` has been removed and the `implicit-casts`
    option now has the combined semantics of both options. This means that
    users that disable `implicit-casts` might now see errors that were not
    previously being reported.

*   New hints added:

    *   `NON_CONST_CALL_TO_LITERAL_CONSTRUCTOR` and
        `NON_CONST_CALL_TO_LITERAL_CONSTRUCTOR_USING_NEW` inform you when a
        `@literal` const constructor is called in a non-const context (or with
        `new`).
    *   `INVALID_LITERAL_ANNOTATION` reports when something other than a const
        constructor is annotated with `@literal`.
    *   `SUBTYPE_OF_SEALED_CLASS` reports when any class or mixin subclasses
        (extends, implements, mixes in, or constrains to) a `@sealed` class, and
        the two are declared in different packages.
    *   `MIXIN_ON_SEALED_CLASS` reports when a `@sealed` class is used as a
        superclass constraint of a mixin.

#### dartdoc

Default styles now work much better on mobile. Simple browsing and searching of
API docs now work in many cases.

Upgraded the linter to `0.1.78` which adds the following improvements:

*   Added `prefer_final_in_for_each`, `unnecessary_await_in_return`,
    `use_function_type_syntax_for_parameters`,
    `avoid_returning_null_for_future`, and `avoid_shadowing_type_parameters`.
*   Updated `invariant_booleans` status to experimental.
*   Fixed `type_annotate_public_apis` false positives on local functions.
*   Fixed `avoid_shadowing_type_parameters` to report shadowed type parameters
    in generic typedefs.
*   Fixed `use_setters_to_change_properties` to not wrongly lint overriding
    methods.
*   Fixed `cascade_invocations` to not lint awaited targets.
*   Fixed `prefer_conditional_assignment` false positives.
*   Fixed `join_return_with_assignment` false positives.
*   Fixed `cascade_invocations` false positives.
*   Deprecated `prefer_bool_in_asserts` as it is redundant in Dart 2.

## 2.1.0 - 2018-11-15

This is a minor version release. The team's focus was mostly on improving
performance and stability after the large changes in Dart 2.0.0. Notable
changes:

*   We've introduced a dedicated syntax for declaring a mixin. Instead of the
    `class` keyword, it uses `mixin`:

    ```dart
    mixin SetMixin<E> implements Set<E> {
      ...
    }
    ```

    The new syntax also enables `super` calls inside mixins.

*   Integer literals now work in double contexts. When passing a literal number
    to a function that expects a `double`, you no longer need an explicit `.0`
    at the end of the number. In releases before 2.1, you need code like this
    when setting a double like `fontSize`:

    ```dart
    TextStyle(fontSize: 18.0)
    ```

    Now you can remove the `.0`:

    ```dart
    TextStyle(fontSize: 18)
    ```

    In releases before 2.1, `fontSize : 18` causes a static error. This was a
    common mistake and source of friction.

*   **Breaking change:** A number of static errors that should have been
    detected and reported were not supported in 2.0.0. These are reported now,
    which means existing incorrect code may show new errors.

*   `dart:core` now exports `Future` and `Stream`. You no longer need to import
    `dart:async` to use those very common types.

### Language

*   Introduced a new syntax for mixin declarations.

    ```dart
    mixin SetMixin<E> implements Set<E> {
      ...
    }
    ```

    Most classes that are intended to be used as mixins are intended to *only*
    be used as mixins. The library author doesn't want users to be able to
    construct or subclass the class. The new syntax makes that intent clear and
    enforces it in the type system. It is an error to extend or construct a type
    declared using `mixin`. (You can implement it since mixins expose an
    implicit interface.)

    Over time, we expect most mixin declarations to use the new syntax. However,
    if you have a "mixin" class where users *are* extending or constructing it,
    note that moving it to the new syntax is a breaking API change since it
    prevents users from doing that. If you have a type like this that is a
    mixin as well as being a concrete class and/or superclass, then the existing
    syntax is what you want.

    If you need to use a `super` inside a mixin, the new syntax is required.
    This was previously only allowed with the experimental `--supermixins` flag
    because it has some complex interactions with the type system. The new
    syntax addresses those issues and lets you use `super` calls by declaring
    the superclass constraint your mixin requires:

    ```dart
    class Superclass {
      superclassMethod() {
        print("in superclass");
      }
    }

    mixin SomeMixin on Superclass {
      mixinMethod() {
        // This is OK:
        super.superclassMethod();
      }
    }

    class GoodSub extends Superclass with SomeMixin {}

    class BadSub extends Object with SomeMixin {}
    // Error: Since the super() call in mixinMethod() can't find a
    // superclassMethod() to call, this is prohibited.
    ```

    Even if you don't need to use `super` calls, the new mixin syntax is good
    because it clearly expresses that you intend the type to be mixed in.

*   Allow integer literals to be used in double contexts. An integer literal
    used in a place where a double is required is now interpreted as a double
    value. The numerical value of the literal needs to be precisely
    representable as a double value.

*   Integer literals compiled to JavaScript are now allowed to have any value
    that can be exactly represented as a JavaScript `Number`. They were
    previously limited to such numbers that were also representable as signed
    64-bit integers.

**(Breaking)** A number of static errors that should have been detected and
reported were not supported in 2.0.0. These are reported now, which means
existing incorrect code may show new errors:

*   **Setters with the same name as the enclosing class aren't allowed.** (Issue
    [34225][].) It is not allowed to have a class member with the same name as
    the enclosing class:

    ```dart
    class A {
      set A(int x) {}
    }
    ```

    Dart 2.0.0 incorrectly allows this for setters (only). Dart 2.1.0 rejects
    it.

    *To fix:* This is unlikely to break anything, since it violates all style
    guides anyway.

*   **Constant constructors cannot redirect to non-constant constructors.**
    (Issue [34161][].) It is not allowed to have a constant constructor that
    redirects to a non-constant constructor:

    ```dart
    class A {
      const A.foo() : this(); // Redirecting to A()
      A() {}
    }
    ```

    Dart 2.0.0 incorrectly allows this. Dart 2.1.0 rejects it.

    *To fix:* Make the target of the redirection a properly const constructor.

*   **Abstract methods may not unsoundly override a concrete method.** (Issue
    [32014][].) Concrete methods must be valid implementations of their
    interfaces:

    ```dart
    class A {
      num get thing => 2.0;
    }

    abstract class B implements A {
      int get thing;
    }

    class C extends A with B {}
    // 'thing' from 'A' is not a valid override of 'thing' from 'B'.

    main() {
      print(new C().thing.isEven); // Expects an int but gets a double.
    }
    ```

    Dart 2.0.0 allows unsound overrides like the above in some cases. Dart 2.1.0
    rejects them.

    *To fix:* Relax the type of the invalid override, or tighten the type of the
    overridden method.

*   **Classes can't implement FutureOr.** (Issue [33744][].) Dart doesn't allow
    classes to implement the FutureOr type:

    ```dart
    class A implements FutureOr<Object> {}
    ```

    Dart 2.0.0 allows classes to implement FutureOr. Dart 2.1.0 does not.

    *To fix:* Don't do this.

*   **Type arguments to generic typedefs must satisfy their bounds.** (Issue
    [33308][].) If a parameterized typedef specifies a bound, actual arguments
    must be checked against it:

    ```dart
    class A<X extends int> {}

    typedef F<Y extends int> = A<Y> Function();

    F<num> f = null;
    ```

    Dart 2.0.0 allows bounds violations like `F<num>` above. Dart 2.1.0 rejects
    them.

    *To fix:* Either remove the bound on the typedef parameter, or pass a valid
    argument to the typedef.

*   **Constructor invocations must use valid syntax, even with optional `new`.**
    (Issue [34403][].) Type arguments to generic named constructors go after the
    class name, not the constructor name, even when used without an explicit
    `new`:

    ```dart
    class A<T> {
      A.foo() {}
    }

    main() {
      A.foo<String>(); // Incorrect syntax, was accepted in 2.0.0.
      A<String>.foo(); // Correct syntax.
    }
    ```

    Dart 2.0.0 accepts the incorrect syntax when the `new` keyword is left out.
    Dart 2.1.0 correctly rejects this code.

    *To fix:* Move the type argument to the correct position after the class
    name.

*   **Instance members should shadow prefixes.** (Issue [34498][].) If the same
    name is used as an import prefix and as a class member name, then the class
    member name takes precedence in the class scope.

    ```dart
    import 'dart:core';
    import 'dart:core' as core;

    class A {
      core.List get core => null; // "core" refers to field, not prefix.
    }
    ```

    Dart 2.0.0 incorrectly resolves the use of `core` in `core.List` to the
    prefix name. Dart 2.1.0 correctly resolves this to the field name.

    *To fix:* Change the prefix name to something which does not clash with the
    instance member.

*   **Implicit type arguments in extends clauses must satisfy the class
    bounds.** (Issue [34532][].) Implicit type arguments for generic classes are
    computed if not passed explicitly, but when used in an `extends` clause they
    must be checked for validity:

    ```dart
    class Foo<T> {}

    class Bar<T extends Foo<T>> {}

    class Baz extends Bar {} // Should error because Bar completes to Bar<Foo>
    ```

    Dart 2.0.0 accepts the broken code above. Dart 2.1.0 rejects it.

    *To fix:* Provide explicit type arguments to the superclass that satisfy the
    bound for the superclass.

*   **Mixins must correctly override their superclasses.** (Issue [34235][].) In
    some rare cases, combinations of uses of mixins could result in invalid
    overrides not being caught:

    ```dart
    class A {
      num get thing => 2.0;
    }

    class M1 {
      int get thing => 2;
    }

    class B = A with M1;

    class M2 {
      num get thing => 2.0;
    }

    class C extends B with M2 {} // 'thing' from 'M2' not a valid override.

    main() {
      M1 a = new C();
      print(a.thing.isEven); // Expects an int but gets a double.
    }
    ```

    Dart 2.0.0 accepts the above example. Dart 2.1.0 rejects it.

    *To fix:* Ensure that overriding methods are correct overrides of their
    superclasses, either by relaxing the superclass type, or tightening the
    subclass/mixin type.

[32014]: https://github.com/dart-lang/sdk/issues/32014
[33308]: https://github.com/dart-lang/sdk/issues/33308
[33744]: https://github.com/dart-lang/sdk/issues/33744
[34161]: https://github.com/dart-lang/sdk/issues/34161
[34225]: https://github.com/dart-lang/sdk/issues/34225
[34235]: https://github.com/dart-lang/sdk/issues/34235
[34403]: https://github.com/dart-lang/sdk/issues/34403
[34498]: https://github.com/dart-lang/sdk/issues/34498
[34532]: https://github.com/dart-lang/sdk/issues/34532

### Core libraries

#### `dart:async`

*   Fixed a bug where calling `stream.take(0).drain(value)` would not correctly
    forward the `value` through the returned `Future`.
*   Added a `StreamTransformer.fromBind` constructor.
*   Updated `Stream.fromIterable` to send a done event after the error when the
    iterator's `moveNext` throws, and handle if the `current` getter throws
    (issue [33431][]).

[33431]: http://dartbug.com/33431

#### `dart:core`

*   Added `HashMap.fromEntries` and `LinkedHashmap.fromEntries` constructors.
*   Added `ArgumentError.checkNotNull` utility method.
*   Made `Uri` parsing more permissive about `[` and `]` occurring in the path,
    query or fragment, and `#` occurring in fragment.
*   Exported `Future` and `Stream` from `dart:core`.
*   Added operators `&`, `|` and `^` to `bool`.
*   Added missing methods to `UnmodifiableMapMixin`. Some maps intended to
    be unmodifiable incorrectly allowed new methods added in Dart 2 to
    succeed.
*   Deprecated the `provisional` annotation and the `Provisional`
    annotation class. These should have been removed before releasing Dart 2.0,
    and they have no effect.

#### `dart:html`

Fixed Service Workers and any Promise/Future API with a Dictionary parameter.

APIs in dart:html (that take a Dictionary) will receive a Dart Map parameter.
The Map parameter must be converted to a Dictionary before passing to the
browser's API.  Before this change, any Promise/Future API with a
Map/Dictionary parameter never called the Promise and didn't return a Dart
Future - now it does.

This caused a number of breaks especially in Service Workers (register, etc.).
Here is a complete list of the fixed APIs:

*   BackgroundFetchManager
    *   `Future<BackgroundFetchRegistration> fetch(String id, Object requests,
        [Map options])`
*   CacheStorage
    *   `Future match(/*RequestInfo*/ request, [Map options])`
*   CanMakePayment
    *   `Future<List<Client>> matchAll([Map options])`
*   CookieStore
    *   `Future getAll([Map options])`
    *   `Future set(String name, String value, [Map options])`
*   CredentialsContainer
    *   `Future get([Map options])`
    *   `Future create([Map options])`
*   ImageCapture
    *   `Future setOptions(Map photoSettings)`
*   MediaCapabilities
    *   `Future<MediaCapabilitiesInfo> decodingInfo(Map configuration)`
    *   `Future<MediaCapabilitiesInfo> encodingInfo(Map configuration)`
*   MediaStreamTrack
    *   `Future applyConstraints([Map constraints])`
*   Navigator
    *   `Future requestKeyboardLock([List<String> keyCodes])`
    *   `Future requestMidiAccess([Map options])`
    *   `Future share([Map data])`
*   OffscreenCanvas
    *   `Future<Blob> convertToBlob([Map options])`
*   PaymentInstruments
    *   `Future set(String instrumentKey, Map details)`
*   Permissions
    *   `Future<PermissionStatus> query(Map permission)`
    *   `Future<PermissionStatus> request(Map permissions)`
    *   `Future<PermissionStatus> revoke(Map permission)`
*   PushManager
    *   `Future permissionState([Map options])`
    *   `Future<PushSubscription> subscribe([Map options])`
*   RtcPeerConnection
    *   Changed:

        ```dart
        Future createAnswer([options_OR_successCallback,
            RtcPeerConnectionErrorCallback failureCallback,
            Map mediaConstraints])
        ```

        to:

        ```dart
        Future<RtcSessionDescription> createAnswer([Map options])
        ```

    *   Changed:

        ```dart
        Future createOffer([options_OR_successCallback,
            RtcPeerConnectionErrorCallback failureCallback,
            Map rtcOfferOptions])
        ```

        to:

        ```dart
        Future<RtcSessionDescription> createOffer([Map options])
        ```

    *   Changed:

        ```dart
        Future setLocalDescription(Map description,
            VoidCallback successCallback,
            [RtcPeerConnectionErrorCallback failureCallback])
        ```

        to:

        ```dart
        Future setLocalDescription(Map description)
        ```

    *   Changed:

        ```dart
        Future setLocalDescription(Map description,
            VoidCallback successCallback,
            [RtcPeerConnectionErrorCallback failureCallback])
        ```

        to:

        ```dart
        Future setRemoteDescription(Map description)
        ```

*   ServiceWorkerContainer
    *   `Future<ServiceWorkerRegistration> register(String url, [Map options])`
*   ServiceWorkerRegistration
    *   `Future<List<Notification>> getNotifications([Map filter])`
    *   `Future showNotification(String title, [Map options])`
*   VRDevice
    *   `Future requestSession([Map options])`
    *   `Future supportsSession([Map options])`
*   VRSession
    *   `Future requestFrameOfReference(String type, [Map options])`
*   Window
    *   `Future fetch(/*RequestInfo*/ input, [Map init])`
*   WorkerGlobalScope
    *   `Future fetch(/*RequestInfo*/ input, [Map init])`

In addition, exposed Service Worker "self" as a static getter named "instance".
The instance is exposed on four different Service Worker classes and can throw
a InstanceTypeError if the instance isn't of the class expected
(WorkerGlobalScope.instance will always work and not throw):

*   `SharedWorkerGlobalScope.instance`
*   `DedicatedWorkerGlobalScope.instance`
*   `ServiceWorkerGlobalScope.instance`
*   `WorkerGlobalScope.instance`

#### `dart:io`

*   Added new HTTP status codes.

### Dart for the Web

#### dart2js

*   **(Breaking)** Duplicate keys in a const map are not allowed and produce a
    compile-time error. Dart2js used to report this as a warning before. This
    was already an error in dartanalyzer and DDC and will be an error in other
    tools in the future as well.

*   Added `-O` flag to tune optimization levels.  For more details run `dart2js
    -h -v`.

    We recommend to enable optimizations using the `-O` flag instead of
    individual flags for each optimization. This is because the `-O` flag is
    intended to be stable and continue to work in future versions of dart2js,
    while individual flags may come and go.

    At this time we recommend to test and debug with `-O1` and to deploy with
    `-O3`.

### Tool Changes

#### dartfmt

*   Addressed several dartfmt issues when used with the new CFE parser.

#### Linter

Bumped the linter to `0.1.70` which includes the following new lints:

*   `avoid_returning_null_for_void`
*   `sort_pub_dependencies`
*   `prefer_mixin`
*   `avoid_implementing_value_types`
*   `flutter_style_todos`
*   `avoid_void_async`
*   `prefer_void_to_null`

and improvements:

*   Fixed NPE in `prefer_iterable_whereType`.
*   Improved message display for `await_only_futures`
*   Performance improvements for `null_closures`
*   Mixin support
*   Updated `sort_constructors_first` to apply to all members.
*   Updated `unnecessary_this` to work on field initializers.
*   Updated `unawaited_futures` to ignore assignments within cascades.
*   Improved handling of constant expressions with generic type params.
*   NPE fix for `invariant_booleans`.
*   Improved docs for `unawaited_futures`.
*   Updated `unawaited_futures` to check cascades.
*   Relaxed `void_checks` (allowing `T Function()` to be assigned to
    `void Function()`).
*   Fixed false positives in `lines_longer_than_80_chars`.

#### Pub

*   Renamed the `--checked` flag to `pub run` to `--enable-asserts`.
*   Pub will no longer delete directories named "packages".
*   The `--packages-dir` flag is now ignored.

## 2.0.0 - 2018-08-07

This is the first major version release of Dart since 1.0.0, so it contains many
significant changes across all areas of the platform. Large changes include:

*   **(Breaking)** The unsound optional static type system has been replaced
    with a sound static type system using type inference and runtime checks.
    This was formerly called "[strong mode][]" and only used by the Dart for web
    products. Now it is the one official static type system for the entire
    platform and replaces the previous "checked" and "production" modes.

*   **(Breaking)** Functions marked `async` now run synchronously until the
    first `await` statement. Previously, they would return to the event loop
    once at the top of the function body before any code runs ([issue 30345][]).

*   **(Breaking)** Constants in the core libraries have been renamed from
    `SCREAMING_CAPS` to `lowerCamelCase`.

*   **(Breaking)** Many new methods have been added to core library classes. If
    you implement the interfaces of these classes, you will need to implement
    the new methods.

*   **(Breaking)** "dart:isolate" and "dart:mirrors" are no longer supported
    when using Dart for the web. They are still supported in the command-line
    VM.

*   **(Breaking)** Pub's transformer-based build system has been [replaced by a
    new build system][transformers].

*   The `new` keyword is optional and can be omitted. Likewise, `const` can be
    omitted inside a const context ([issue 30921][]).

*   Dartium is no longer maintained or supported.

[issue 30345]: https://github.com/dart-lang/sdk/issues/30345
[issue 30921]: https://github.com/dart-lang/sdk/issues/30921
[strong mode]: https://www.dartlang.org/guides/language/sound-dart
[transformers]: https://www.dartlang.org/tools/pub/obsolete

### Language

*   "[Strong mode][]" is now the official type system of the language.

*   The `new` keyword is optional and can be omitted. Likewise, `const` can be
    omitted inside a const context.

*   A string in a `part of` declaration may now be used to refer to the library
    this file is part of. A library part can now declare its library as either:

    ```dart
    part of name.of.library;
    ```

    Or:

    ```dart
    part of "uriReferenceOfLibrary.dart";
    ```

    This allows libraries with no library declarations (and therefore no name)
    to have parts, and it allows tools to easily find the library of a part
    file. The Dart 1.0 syntax is supported but deprecated.

*   Functions marked `async` now run synchronously until the first `await`
    statement. Previously, they would return to the event loop once at the top
    of the function body before any code runs ([issue 30345][]).

*   The type `void` is now a Top type like `dynamic`, and `Object`. It also now
    has new errors for being used where not allowed (such as being assigned to
    any non-`void`-typed parameter). Some libraries (importantly, mockito) may
    need to be updated to accept void values to keep their APIs working.

*   Future flattening is now done only as specified in the Dart 2.0 spec, rather
    than more broadly. This means that the following code has an error on the
    assignment to `y`.

    ```dart
    test() {
      Future<int> f;
      var x = f.then<Future<List<int>>>((x) => []);
      Future<List<int>> y = x;
    }
    ```

*   Invocations of `noSuchMethod()` receive default values for optional args.
    The following program used to print "No arguments passed", and now prints
    "First argument is 3".

    ```dart
    abstract class B {
      void m([int x = 3]);
    }

    class A implements B {
      noSuchMethod(Invocation i) {
        if (i.positionalArguments.length == 0) {
          print("No arguments passed");
        } else {
          print("First argument is ${i.positionalArguments[0]}");
        }
      }
    }

    void main() {
      A().m();
    }
    ```

*   Bounds on generic functions are invariant. The following program now issues
    an invalid override error ([issue 29014][sdk#29014]):

    ```dart
    class A {
      void f<T extends int>() {}
    }

    class B extends A {
      @override
      void f<T extends num>() {}
    }
    ```

*   Numerous corner case bugs around return statements in synchronous and
    asynchronous functions fixed. Specifically:

    *   Issues [31887][issue 31887], [32881][issue 32881]. Future flattening
        should not be recursive.
    *   Issues [30638][issue 30638], [32233][issue 32233]. Incorrect downcast
        errors with `FutureOr`.
    *   Issue [32233][issue 32233]. Errors when returning `FutureOr`.
    *   Issue [33218][issue 33218]. Returns in functions with void related
        types.
    *   Issue [31278][issue 31278]. Incorrect hint on empty returns in async.
        functions.

*   An empty `return;` in an async function with return type `Future<Object>`
    does not report an error.

*   `return exp;` where `exp` has type `void` in an async function is now an
    error unless the return type of the function is `void` or `dynamic`.

*   Mixed return statements of the form `return;` and `return exp;` are now
    allowed when `exp` has type `void`.

*   A compile time error is emitted for any literal which cannot be exactly
    represented on the target platform. As a result, dart2js and DDC report
    errors if an integer literal cannot be represented exactly in JavaScript
    ([issue 33282][]).

*   New member conflict rules have been implemented. Most cases of conflicting
    members with the same name are now static errors ([issue 33235][]).

[sdk#29014]: https://github.com/dart-lang/sdk/issues/29014
[issue 30638]: https://github.com/dart-lang/sdk/issues/30638
[issue 31278]: https://github.com/dart-lang/sdk/issues/31278
[issue 31887]: https://github.com/dart-lang/sdk/issues/31887
[issue 32233]: https://github.com/dart-lang/sdk/issues/32233
[issue 32881]: https://github.com/dart-lang/sdk/issues/32881
[issue 33218]: https://github.com/dart-lang/sdk/issues/33218
[issue 33235]: https://github.com/dart-lang/sdk/issues/33235
[issue 33282]: https://github.com/dart-lang/sdk/issues/33282
[issue 33341]: https://github.com/dart-lang/sdk/issues/33341

### Core libraries

*   Replaced `UPPER_CASE` constant names with `lowerCamelCase`. For example,
    `HTML_ESCAPE` is now `htmlEscape`.

*   The Web libraries were re-generated using Chrome 63 WebIDLs
    ([details][idl]).

[idl]: https://github.com/dart-lang/sdk/wiki/Chrome-63-Dart-Web-Libraries

#### `dart:async`

*   `Stream`:
    *   Added `cast` and `castFrom`.
    *   Changed `firstWhere`, `lastWhere`, and `singleWhere` to return
        `Future<T>` and added an optional `T orElse()` callback.
*   `StreamTransformer`: added `cast` and `castFrom`.
*   `StreamTransformerBase`: new class.
*   `Timer`: added `tick` property.
*   `Zone`
    *   changed to be strong-mode clean. This required some breaking API
        changes. See https://goo.gl/y9mW2x for more information.
    *   Added `bindBinaryCallbackGuarded`, `bindCallbackGuarded`, and
        `bindUnaryCallbackGuarded`.
    *   Renamed `Zone.ROOT` to `Zone.root`.
*   Removed the deprecated `defaultValue` parameter on `Stream.firstWhere` and
    `Stream.lastWhere`.
*   Changed an internal lazily-allocated reusable "null future" to always belong
    to the root zone. This avoids race conditions where the first access to the
    future determined which zone it would belong to. The zone is only used for
    *scheduling* the callback of listeners, the listeners themselves will run in
    the correct zone in any case. Issue [#32556](http://dartbug.com/32556).

#### `dart:cli`

*   *New* "provisional" library for CLI-specific features.
*   `waitFor`: function that suspends a stack to wait for a `Future` to
    complete.

#### `dart:collection`

*   `MapBase`: added `mapToString`.
*   `LinkedHashMap` no longer implements `HashMap`
*   `LinkedHashSet` no longer implements `HashSet`.
*   Added `of` constructor to `Queue`, `ListQueue`, `DoubleLinkedQueue`,
    `HashSet`, `LinkedHashSet`, `SplayTreeSet`, `Map`, `HashMap`,
    `LinkedHashMap`, `SplayTreeMap`.
*   Removed `Maps` class. Extend `MapBase` or mix in `MapMixin` instead to
    provide map method implementations for a class.
*   Removed experimental `Document` method `getCSSCanvasContext` and property
    `supportsCssCanvasContext`.
*   Removed obsolete `Element` property `xtag` no longer supported in browsers.
*   Exposed `ServiceWorker` class.
*   Added constructor to `MessageChannel` and `MessagePort` `addEventListener`
    automatically calls `start` method to receive queued messages.

#### `dart:convert`

*   `Base64Codec.decode` return type is now `Uint8List`.
*   `JsonUnsupportedObjectError`: added `partialResult` property
*   `LineSplitter` now implements `StreamTransformer<String, String>` instead of
    `Converter`. It retains `Converter` methods `convert` and
    `startChunkedConversion`.
*   `Utf8Decoder` when compiled with dart2js uses the browser's `TextDecoder` in
    some common cases for faster decoding.
*   Renamed `ASCII`, `BASE64`, `BASE64URI`, `JSON`, `LATIN1` and `UTF8` to
    `ascii`, `base64`, `base64Uri`, `json`, `latin1` and `utf8`.
*   Renamed the `HtmlEscapeMode` constants `UNKNOWN`, `ATTRIBUTE`,
    `SQ_ATTRIBUTE` and `ELEMENT` to `unknown`, `attribute`, `sqAttribute` and
    `elements`.
*   Added `jsonEncode`, `jsonDecode`, `base64Encode`, `base64UrlEncode` and
    `base64Decode` top-level functions.
*   Changed return type of `encode` on `AsciiCodec` and `Latin1Codec`, and
    `convert` on `AsciiEncoder`, `Latin1Encoder`, to `Uint8List`.
*   Allow `utf8.decoder.fuse(json.decoder)` to ignore leading Unicode BOM.

#### `dart:core`

*   `BigInt` class added to support integers greater than 64-bits.
*   Deprecated the `proxy` annotation.
*   Added `Provisional` class and `provisional` field.
*   Added `pragma` annotation.
*   `RegExp` added static `escape` function.
*   The `Uri` class now correctly handles paths while running on Node.js on
    Windows.
*   Core collection changes:
    *   `Iterable` added members `cast`, `castFrom`, `followedBy` and
        `whereType`.
    *   `Iterable.singleWhere` added `orElse` parameter.
    *   `List` added `+` operator, `first` and `last` setters, and `indexWhere`
        and `lastIndexWhere` methods, and static `copyRange` and `writeIterable`
        methods.
    *   `Map` added `fromEntries` constructor.
    *   `Map` added `addEntries`, `cast`, `entries`, `map`, `removeWhere`,
        `update` and `updateAll` members.
    *   `MapEntry`: new class used by `Map.entries`.
    *   *Note*: if a class extends `IterableBase`, `ListBase`, `SetBase` or
        `MapBase` (or uses the corresponding mixins) from `dart:collection`, the
        new members are implemented automatically.
    *   Added `of` constructor to `List`, `Set`, `Map`.
*   Renamed `double.INFINITY`, `double.NEGATIVE_INFINITY`, `double.NAN`,
    `double.MAX_FINITE` and `double.MIN_POSITIVE` to `double.infinity`,
    `double.negativeInfinity`, `double.nan`, `double.maxFinite` and
    `double.minPositive`.
*   Renamed the following constants in `DateTime` to lower case: `MONDAY`
    through `SUNDAY`, `DAYS_PER_WEEK` (as `daysPerWeek`), `JANUARY` through
    `DECEMBER` and `MONTHS_PER_YEAR` (as `monthsPerYear`).
*   Renamed the following constants in `Duration` to lower case:
    `MICROSECONDS_PER_MILLISECOND` to `microsecondsPerMillisecond`,
    `MILLISECONDS_PER_SECOND` to `millisecondsPerSecond`, `SECONDS_PER_MINUTE`
    to `secondsPerMinute`, `MINUTES_PER_HOUR` to `minutesPerHour`,
    `HOURS_PER_DAY` to `hoursPerDay`, `MICROSECONDS_PER_SECOND` to
    `microsecondsPerSecond`, `MICROSECONDS_PER_MINUTE` to
    `microsecondsPerMinute`, `MICROSECONDS_PER_HOUR` to `microsecondsPerHour`,
    `MICROSECONDS_PER_DAY` to `microsecondsPerDay`, `MILLISECONDS_PER_MINUTE` to
    `millisecondsPerMinute`, `MILLISECONDS_PER_HOUR` to `millisecondsPerHour`,
    `MILLISECONDS_PER_DAY` to `millisecondsPerDay`, `SECONDS_PER_HOUR` to
    `secondsPerHour`, `SECONDS_PER_DAY` to `secondsPerDay`, `MINUTES_PER_DAY` to
    `minutesPerDay`, and `ZERO` to `zero`.
*   Added `typeArguments` to `Invocation` class.
*   Added constructors to invocation class that allows creation of `Invocation`
    objects directly, without going through `noSuchMethod`.
*   Added `unaryMinus` and `empty` constant symbols on the `Symbol` class.
*   Changed return type of `UriData.dataAsBytes` to `Uint8List`.
*   Added `tryParse` static method to `int`, `double`, `num`, `BigInt`, `Uri`
    and `DateTime`.
*   Deprecated `onError` parameter on `int.parse`, `double.parse` and
    `num.parse`.
*   Deprecated the `NoSuchMethodError` constructor.
*   `int.parse` on the VM no longer accepts unsigned hexadecimal numbers greater
    than or equal to `2**63` when not prefixed by `0x`. (SDK issue
    [32858](https://github.com/dart-lang/sdk/issues/32858))

#### `dart:developer`

*   `Flow` class added.
*   `Timeline.startSync` and `Timeline.timeSync` now accept an optional
    parameter `flow` of type `Flow`. The `flow` parameter is used to generate
    flow timeline events that are enclosed by the slice described by
    `Timeline.{start,finish}Sync` and `Timeline.timeSync`.

<!--
Still need entries for all changes to dart:html since 1.x
-->

#### `dart:html`

*   Removed deprecated `query` and `queryAll`. Use `querySelector` and
    `querySelectorAll`.

#### `dart:io`

*   `HttpStatus` added `UPGRADE_REQUIRED`.
*   `IOOverrides` and `HttpOverrides` added to aid in writing tests that wish to
    mock varios `dart:io` objects.
*   `Platform.operatingSystemVersion` added  that gives a platform-specific
    String describing the version of the operating system.
*   `ProcessStartMode.INHERIT_STDIO` added, which allows a child process to
    inherit the parent's stdio handles.
*   `RawZLibFilter` added  for low-level access to compression and decompression
    routines.
*   Unified backends for `SecureSocket`, `SecurityContext`, and
    `X509Certificate` to be consistent across all platforms. All `SecureSocket`,
    `SecurityContext`, and `X509Certificate` properties and methods are now
    supported on iOS and OSX.
*   `SecurityContext.alpnSupported` deprecated as ALPN is now supported on all
    platforms.
*   `SecurityContext`: added `withTrustedRoots` named optional parameter
    constructor, which defaults to false.
*   Added a `timeout` parameter to `Socket.connect`, `RawSocket.connect`,
    `SecureSocket.connect` and `RawSecureSocket.connect`. If a connection
    attempt takes longer than the duration specified in `timeout`, a
    `SocketException` will be thrown. Note: if the duration specified in
    `timeout` is greater than the OS level timeout, a timeout may occur sooner
    than specified in `timeout`.
*   `Stdin.hasTerminal` added, which is true if stdin is attached to a terminal.
*   `WebSocket` added static `userAgent` property.
*   `RandomAccessFile.close` returns `Future<void>`
*   Added `IOOverrides.socketConnect`.
*   Added Dart-styled constants to  `ZLibOptions`, `FileMode`, `FileLock`,
    `FileSystemEntityType`, `FileSystemEvent`, `ProcessStartMode`,
    `ProcessSignal`, `InternetAddressType`, `InternetAddress`,
    `SocketDirection`, `SocketOption`, `RawSocketEvent`, and `StdioType`, and
    deprecated the old `SCREAMING_CAPS` constants.
*   Added the Dart-styled top-level constants `zlib`, `gzip`, and
    `systemEncoding`, and deprecated the old `SCREAMING_CAPS` top-level
    constants.
*   Removed the top-level `FileMode` constants `READ`, `WRITE`, `APPEND`,
    `WRITE_ONLY`, and `WRITE_ONLY_APPEND`. Please use e.g. `FileMode.read`
    instead.
*   Added `X509Certificate.der`, `X509Certificate.pem`, and
    `X509Certificate.sha1`.
*   Added `FileSystemEntity.fromRawPath` constructor to allow for the creation
    of `FileSystemEntity` using `Uint8List` buffers.
*   Dart-styled constants have been added for `HttpStatus`, `HttpHeaders`,
    `ContentType`, `HttpClient`, `WebSocketStatus`, `CompressionOptions`, and
    `WebSocket`. The `SCREAMING_CAPS` constants are marked deprecated. Note that
    `HttpStatus.CONTINUE` is now `HttpStatus.continue_`, and that e.g.
    `HttpHeaders.FIELD_NAME` is now `HttpHeaders.fieldNameHeader`.
*   Deprecated `Platform.packageRoot`, which is only used for `packages/`
    directory resolution which is no longer supported. It will now always return
    null, which is a value that was always possible for it to return previously.
*   Adds `HttpClient.connectionTimeout`.
*   Adds `{Socket,RawSocket,SecureSocket}.startConnect`. These return a
    `ConnectionTask`, which can be used to cancel an in-flight connection
    attempt.

#### `dart:isolate`

*   Make `Isolate.spawn` take a type parameter representing the argument type of
    the provided function. This allows functions with arguments types other than
    `Object` in strong mode.
*   Rename `IMMEDIATE` and `BEFORE_NEXT_EVENT` on `Isolate` to `immediate` and
    `beforeNextEvent`.
*   Deprecated `Isolate.packageRoot`, which is only used for `packages/`
    directory resolution which is no longer supported. It will now always return
    null, which is a value that was always possible for it to return previously.
*   Deprecated `packageRoot` parameter in `Isolate.spawnUri`, which is was
    previously used only for `packages/` directory resolution. That style of
    resolution is no longer supported in Dart 2.

<!--
Still need entries for all changes to dart:js since 1.x
-->

#### `dart.math`

*   Renamed `E`, `LN10`, `LN`, `LOG2E`, `LOG10E`, `PI`, `SQRT1_2` and `SQRT2` to
    `e`, `ln10`, `ln`, `log2e`, `log10e`, `pi`, `sqrt1_2` and `sqrt2`.

#### `dart.mirrors`

*   Added `IsolateMirror.loadUri`, which allows dynamically loading additional
    code.
*   Marked `MirrorsUsed` as deprecated. The `MirrorsUsed` annotation was only
    used to inform the dart2js compiler about how mirrors were used, but dart2js
    no longer supports the mirrors library altogether.

<!--
Still need entries for all changes to dart:svg since 1.x
-->

#### `dart:typed_data`

*   Added `Unmodifiable` view classes over all `List` types.
*   Renamed `BYTES_PER_ELEMENT` to `bytesPerElement` on all typed data lists.
*   Renamed constants `XXXX` through `WWWW` on `Float32x4` and `Int32x4` to
    lower-case `xxxx` through `wwww`.
*   Renamed `Endinanness` to `Endian` and its constants from `BIG_ENDIAN`,
    `LITTLE_ENDIAN` and `HOST_ENDIAN` to `little`, `big` and `host`.

<!--
Still need entries for all changes to dart:web_audio,web_gl,web_sql since 1.x
-->

### Dart VM

*   Support for MIPS has been removed.

*   Dart `int` is now restricted to 64 bits. On overflow, arithmetic operations
    wrap around, and integer literals larger than 64 bits are not allowed. See
    https://github.com/dart-lang/sdk/blob/master/docs/language/informal/int64.md
    for details.

*   The Dart VM no longer attempts to perform `packages/` directory resolution
    (for loading scripts, and in `Isolate.resolveUri`). Users relying on
    `packages/` directories should switch to `.packages` files.

### Dart for the Web

*   Expose JavaScript Promise APIs using Dart futures. For example,
    `BackgroundFetchManager.get` is defined as:

    ```dart
      Future<BackgroundFetchRegistration> get(String id)
    ```

    It can be used like:

    ```dart
    BackgroundFetchRegistration result = await fetchMgr.get('abc');
    ```

    The underlying JS Promise-to-Future mechanism will be exposed as a public
    API in the future.

#### Dart Dev Compiler (DDC)

*   dartdevc will no longer throw an error from `is` checks that return a
    different result in weak mode (SDK [issue 28988][sdk#28988]). For example:

    ```dart
    main() {
      List l = [];
      // Prints "false", does not throw.
      print(l is List<String>);
    }
    ```

*   Failed `as` casts on `Iterable<T>`, `Map<T>`, `Future<T>`, and `Stream<T>`
    are no longer ignored. These failures were ignored to make it easier to
    migrate Dart 1 code to strong mode, but ignoring them is a hole in the type
    system. This closes part of that hole. (We still need to stop ignoring "as"
    cast failures on function types, and implicit cast failures on the above
    types and function types.)

[sdk#28988]: https://github.com/dart-lang/sdk/issues/28988

#### dart2js

*   dart2js now compiles programs with Dart 2.0 semantics. Apps are expected to
    be bigger than before, because Dart 2.0 has many more implicit checks
    (similar to the `--checked` flag in Dart 1.0).

    We exposed a `--omit-implicit-checks` flag which removes most of the extra
    implicit checks. Only use this if you have enough test coverage to know that
    the app will work well without the checks. If a check would have failed and
    it is omitted, your app may crash or behave in unexpected ways. This flag is
    similar to `--trust-type-annotations` in Dart 1.0.

*   dart2js replaced its front-end with the common front-end (CFE). Thanks to
    the CFE, dart2js errors are more consistent with all other Dart tools.

*   dart2js replaced its source-map implementation.  There aren't any big
    differences, but more data is emitted for synthetic code generated by the
    compiler.

*   `dart:mirrors` support was removed. Frameworks are encouraged to use
    code-generation instead. Conditional imports indicate that mirrors are not
    supported, and any API in the mirrors library will throw at runtime.

*   The generated output of dart2js can now be run as a webworker.

*   `dart:isolate` support was removed. To launch background tasks, please
    use webworkers instead. APIs for webworkers can be accessed from `dart:html`
    or JS-interop.

*   dart2js no longer supports the `--package-root` flag. This flag was
    deprecated in favor of `--packages` long ago.

### Tool Changes

#### Analyzer

*   The analyzer will no longer issue a warning when a generic type parameter is
    used as the type in an instance check. For example:

    ```dart
    test<T>() {
      print(3 is T); // No warning
    }
    ```

*   New static checking of `@visibleForTesting` elements. Accessing a method,
    function, class, etc. annotated with `@visibleForTesting` from a file _not_
    in a `test/` directory will result in a new hint ([issue 28273][]).

*   Static analysis now respects functions annotated with `@alwaysThrows`
    ([issue 31384][]).

*   New hints added:

    *   `NULL_AWARE_BEFORE_OPERATOR` when an operator is used after a null-aware
        access. For example:

        ```dart
        x?.a - ''; // HINT
        ```

    *   `NULL_AWARE_IN_LOGICAL_OPERATOR` when an expression with null-aware
        access is used as a condition in logical operators. For example:

        ```dart
        x.a || x?.b; // HINT
        ```

*   The command line analyzer (dartanalyzer) and the analysis server no longer
    treat directories named `packages` specially. Previously they had ignored
    these directories - and their contents - from the point of view of analysis.
    Now they'll be treated just as regular directories. This special-casing of
    `packages` directories was to support using symlinks for package:
    resolution; that functionality is now handled by `.packages` files.

*   New static checking of duplicate shown or hidden names in an export
    directive ([issue 33182][]).

*   The analysis server will now only analyze code in Dart 2 mode ('strong
    mode'). It will emit warnings for analysis options files that have
    `strong-mode: false` set (and will emit a hint for `strong-mode: true`,
    which is no longer necessary).

*   The dartanalyzer `--strong` flag is now deprecated and ignored. The
    command-line analyzer now only analyzes code in strong mode.

[issue 28273]: https://github.com/dart-lang/sdk/issues/28273
[issue 31384]: https://github.com/dart-lang/sdk/issues/31384
[issue 33182]: https://github.com/dart-lang/sdk/issues/33182

#### dartfmt

*   Support `assert()` in const constructor initializer lists.

*   Better formatting for multi-line strings in argument lists.

*   Force splitting an empty block as the then body of an if with an else.

*   Support metadata annotations on enum cases.

*   Add `--fix` to remove unneeded `new` and `const` keywords, and change `:` to
    `=` before named parameter default values.

*   Change formatting rules around static methods to uniformly format code with
    and without `new` and `const`.

*   Format expressions inside string interpolation.

#### Pub

*   Pub has a brand new version solver! It supports all the same features as the
    old version solver, but it's much less likely to stall out on difficult
    package graphs, and it's much clearer about why a solution can't be found
    when version solving fails.

*   Remove support for transformers, `pub build`, and `pub serve`. Use the
    [new build system][transformers] instead.

*   There is now a default SDK constraint of `<2.0.0` for any package with no
    existing upper bound. This allows us to move more safely to 2.0.0. All new
    packages published on pub will now require an upper bound SDK constraint so
    future major releases of Dart don't destabilize the package ecosystem.

    All SDK constraint exclusive upper bounds are now treated as though they
    allow pre-release versions of that upper bound. For example, the SDK
    constraint `>=1.8.0 <2.0.0` now allows pre-release SDK versions such as
    `2.0.0-beta.3.0`. This allows early adopters to try out packages that don't
    explicitly declare support for the new version yet. You can disable this
    functionality by setting the `PUB_ALLOW_PRERELEASE_SDK` environment variable
    to `false`.

*   Allow depending on a package in a subdirectory of a Git repository. Git
    dependencies may now include a `path` parameter, indicating that the package
    exists in a subdirectory of the Git repository. For example:

    ```yaml
    dependencies:
      foobar:
        git:
          url: git://github.com/dart-lang/multi_package_repo
          path: pkg/foobar
    ```

*   Added an `--executables` option to `pub deps` command. This will list all
    available executables that can be run with `pub run`.

*   The Flutter `sdk` source will now look for packages in
    `flutter/bin/cache/pkg/` as well as `flutter/packages/`. In particular, this
    means that packages can depend on the `sky_engine` package from the `sdk`
    source ([issue 1775][pub#1775]).

*   Pub now caches compiled packages and snapshots in the `.dart_tool/pub`
    directory, rather than the `.pub` directory ([issue 1795][pub#1795]).

*   Other bug fixes and improvements.

[issue 30246]: https://github.com/dart-lang/sdk/issues/30246
[pub#1679]: https://github.com/dart-lang/pub/issues/1679
[pub#1684]: https://github.com/dart-lang/pub/issues/1684
[pub#1775]: https://github.com/dart-lang/pub/issues/1775
[pub#1795]: https://github.com/dart-lang/pub/issues/1795
[pub#1823]: https://github.com/dart-lang/pub/issues/1823

## 1.24.3 - 2017-12-14

* Fix for constructing a new SecurityContext that contains the built-in
  certificate authority roots
  ([issue 24693](https://github.com/dart-lang/sdk/issues/24693)).

### Core library changes

* `dart:io`
  * Unified backends for `SecureSocket`, `SecurityContext`, and
    `X509Certificate` to be consistent across all platforms. All
    `SecureSocket`, `SecurityContext`, and `X509Certificate` properties and
    methods are now supported on iOS and OSX.

## 1.24.2 - 2017-06-22

* Fixes for debugging in Dartium.
  * Fix DevConsole crash with JS
    ([issue 29873](https://github.com/dart-lang/sdk/issues/29873)).
  * Fix debugging in WebStorm, NULL returned for JS objects
    ([issue 29854](https://github.com/dart-lang/sdk/issues/29854)).

## 1.24.1 - 2017-06-14

* Bug fixes for dartdevc support in `pub serve`.
  * Fixed module config invalidation logic so modules are properly
    recalculated when package layout changes.
  * Fixed exception when handling require.js errors that aren't script load
    errors.
  * Fixed an issue where requesting the bootstrap.js file before the dart.js
    file would result in a 404.
  * Fixed a Safari issue during bootstrapping (note that Safari is still not
    officially supported but does work for trivial examples).
* Fix for a Dartium issue where there was no sound in checked mode
  ([issue 29810](https://github.com/dart-lang/sdk/issues/29810)).

## 1.24.0 - 2017-06-12

### Language
* During a dynamic type check, `void` is not required to be `null` anymore.
  In practice, this makes overriding `void` functions with non-`void` functions
  safer.

* During static analysis, a function or setter declared using `=>` with return
  type `void` now allows the returned expression to have any type. For example,
  assuming the declaration `int x;`, it is now type correct to have
  `void f() => ++x;`.

* A new function-type syntax has been added to the language.
  **Warning**: *In Dart 1.24, this feature is incomplete, and not stable in the Analyzer.*

  Intuitively, the type of a function can be constructed by textually replacing
  the function's name with `Function` in its declaration. For instance, the
  type of `void foo() {}` would be `void Function()`. The new syntax may be used
  wherever a type can be written. It is thus now possible to declare fields
  containing functions without needing to write typedefs: `void Function() x;`.
  The new function type has one restriction: it may not contain the old-style
  function-type syntax for its parameters. The following is thus illegal:
  `void Function(int f())`.
  `typedefs` have been updated to support this new syntax.

  Examples:

  ```dart
  typedef F = void Function();  // F is the name for a `void` callback.
  int Function(int) f;  // A field `f` that contains an int->int function.

  class A<T> {
    // The parameter `callback` is a function that takes a `T` and returns
    // `void`.
    void forEach(void Function(T) callback);
  }

  // The new function type supports generic arguments.
  typedef Invoker = T Function<T>(T Function() callback);
  ```

### Core library changes

* `dart:async`, `dart:core`, `dart:io`
    * Adding to a closed sink, including `IOSink`, is no longer not allowed. In
      1.24, violations are only reported (on stdout or stderr), but a future
      version of the Dart SDK will change this to throwing a `StateError`.

* `dart:convert`
  * **BREAKING** Removed the deprecated `ChunkedConverter` class.
  * JSON maps are now typed as `Map<String, dynamic>` instead of
    `Map<dynamic, dynamic>`. A JSON-map is not a `HashMap` or `LinkedHashMap`
    anymore (but just a `Map`).

* `dart:io`
  * Added `Platform.localeName`, needed for accessing the locale on platforms
    that don't store it in an environment variable.
  * Added `ProcessInfo.currentRss` and `ProcessInfo.maxRss` for inspecting
    the Dart VM process current and peak resident set size.
  * Added `RawSynchronousSocket`, a basic synchronous socket implementation.

* `dart:` web APIs have been updated to align with Chrome v50.
   This change includes **a large number of changes**, many of which are
   breaking. In some cases, new class names may conflict with names that exist
   in existing code.

* `dart:html`

  * **REMOVED** classes: `Bluetooth`, `BluetoothDevice`,
    `BluetoothGattCharacteristic`, `BluetoothGattRemoteServer`,
    `BluetoothGattService`, `BluetoothUuid`, `CrossOriginConnectEvent`,
    `DefaultSessionStartEvent`, `DomSettableTokenList`, `MediaKeyError`,
    `PeriodicSyncEvent`, `PluginPlaceholderElement`, `ReadableStream`,
    `StashedMessagePort`, `SyncRegistration`

  * **REMOVED** members:
    * `texImage2DCanvas` was removed from `RenderingContext`.
    * `endClip` and `startClip` were removed from `Animation`.
    * `after` and `before` were removed from `CharacterData`, `ChildNode` and
      `Element`.
    * `keyLocation` was removed from `KeyboardEvent`. Use `location` instead.
    * `generateKeyRequest`, `keyAddedEvent`, `keyErrorEvent`, `keyMessageEvent`,
      `mediaGroup`, `needKeyEvent`, `onKeyAdded`, `onKeyError`, `onKeyMessage`,
      and `onNeedKey` were removed from `MediaElement`.
    * `getStorageUpdates` was removed from `Navigator`
    * `status` was removed from `PermissionStatus`
    * `getAvailability` was removed from `PreElement`

  * Other behavior changes:
    * URLs returned in CSS or html are formatted with quoted string.
      Like `url("http://google.com")` instead of `url(http://google.com)`.
    * Event timestamp property type changed from `int` to `num`.
    * Chrome introduced slight layout changes of UI objects.
      In addition many height/width dimensions are returned in subpixel values
      (`num` instead of whole numbers).
    * `setRangeText` with a `selectionMode` value of 'invalid' is no longer
      valid. Only "select", "start", "end", "preserve" are allowed.

* `dart:svg`

  * A large number of additions and removals. Review your use of `dart:svg`
    carefully.

* `dart:web_audio`

  * new method on `AudioContext` – `createIirFilter` returns a new class
    `IirFilterNode`.

* `dart:web_gl`

  * new classes: `CompressedTextureAstc`, `ExtColorBufferFloat`,
    `ExtDisjointTimerQuery`, and `TimerQueryExt`.

  * `ExtFragDepth` added: `readPixels2` and `texImage2D2`.

#### Strong Mode

* Removed ad hoc `Future.then` inference in favor of using `FutureOr`.  Prior to
  adding `FutureOr` to the language, the analyzer implented an ad hoc type
  inference for `Future.then` (and overrides) treating it as if the onValue
  callback was typed to return `FutureOr` for the purposes of inference.
  This ad hoc inference has been removed now that `FutureOr` has been added.

  Packages that implement `Future` must either type the `onValue` parameter to
  `.then` as returning `FutureOr<T>`, or else must leave the type of the parameter
  entirely to allow inference to fill in the type.

* During static analysis, a function or setter declared using `=>` with return
  type `void` now allows the returned expression to have any type.

### Tool Changes

* Dartium

  Dartium is now based on Chrome v50. See *Core library changes* above for
  details on the changed APIs.

* Pub

  * `pub build` and `pub serve`

    * Added support for the Dart Development Compiler.

      Unlike dart2js, this new compiler is modular, which allows pub to do
      incremental re-builds for `pub serve`, and potentially `pub build` in the
      future.

      In practice what that means is you can edit your Dart files, refresh in
      Chrome (or other supported browsers), and see your edits almost
      immediately. This is because pub is only recompiling your package, not all
      packages that you depend on.

      There is one caveat with the new compiler, which is that your package and
      your dependencies must all be strong mode clean. If you are getting an
      error compiling one of your dependencies, you will need to file bugs or
      send pull requests to get them strong mode clean.

      There are two ways of opting into the new compiler:

        * Use the new `--web-compiler` flag, which supports `dartdevc`,
          `dart2js` or `none` as options. This is the easiest way to try things
          out without changing the default.

        * Add config to your pubspec. There is a new `web` key which supports a
          single key called `compiler`. This is a map from mode names to
          compiler to use. For example, to default to dartdevc in debug mode you
          can add the following to your pubspec:

          ```yaml
          web:
            compiler:
              debug: dartdevc
          ```

      You can also use the new compiler to run your tests in Chrome much more
      quickly than you can with dart2js. In order to do that, run
      `pub serve test --web-compiler=dartdevc`, and then run
      `pub run test -p chrome --pub-serve=8080`.

    * The `--no-dart2js` flag has been deprecated in favor of
      `--web-compiler=none`.

    * `pub build` will use a failing exit code if there are errors in any
      transformer.

  * `pub publish`

    * Added support for the UNLICENSE file.

    * Packages that depend on the Flutter SDK may be published.

  * `pub get` and `pub upgrade`

    * Don't dump a stack trace when a network error occurs while fetching
      packages.

* dartfmt
    * Preserve type parameters in new generic function typedef syntax.
    * Add self-test validation to ensure formatter bugs do not cause user code
      to be lost.

### Infrastructure changes

* As of this release, we'll show a warning when using the MIPS architecture.
  Unless we learn about any critical use of Dart on MIPS in the meantime, we're
  planning to deprecate support for MIPS starting with the next stable release.

## 1.23.0 - 2017-04-21

#### Strong Mode

* Breaking change - it is now a strong mode error if a mixin causes a name
  conflict between two private members (field/getter/setter/method) from a
  different library. (SDK
  issue [28809](https://github.com/dart-lang/sdk/issues/28809)).

lib1.dart:


```dart
class A {
  int _x;
}

class B {
  int _x;
}
```

lib2.dart:


```dart
import 'lib1.dart';

class C extends A with B {}
```

```
    error • The private name _x, defined by B, conflicts with the same name defined by A at tmp/lib2.dart:3:24 • private_collision_in_mixin_application
```


* Breaking change - strong mode will prefer the expected type to infer generic
  types, functions, and methods (SDK
  issue [27586](https://github.com/dart-lang/sdk/issues/27586)).

  ```dart
  main() {
    List<Object> foo = /*infers: <Object>*/['hello', 'world'];
    var bar = /*infers: <String>*/['hello', 'world'];
  }
  ```

* Strong mode inference error messages are improved
  (SDK issue [29108](https://github.com/dart-lang/sdk/issues/29108)).

  ```dart
  import 'dart:math';
  test(Iterable/* fix is to add <num> here */ values) {
    num n = values.fold(values.first as num, max);
  }
  ```
  Now produces the error on the generic function "max":
  ```
  Couldn't infer type parameter 'T'.

  Tried to infer 'dynamic' for 'T' which doesn't work:
    Function type declared as '<T extends num>(T, T) → T'
                  used where  '(num, dynamic) → num' is required.

  Consider passing explicit type argument(s) to the generic.
  ```

* Strong mode supports overriding fields, `@virtual` is no longer required
    (SDK issue [28120](https://github.com/dart-lang/sdk/issues/28120)).

    ```dart
    class C {
      int x = 42;
    }
    class D extends C {
      get x {
        print("x got called");
        return super.x;
      }
    }
    main() {
      print(new D().x);
    }
    ```

* Strong mode down cast composite warnings are no longer issued by default.
  (SDK issue [28588](https://github.com/dart-lang/sdk/issues/28588)).

```dart
void test() {
  List untyped = [];
  List<int> typed = untyped; // No down cast composite warning
}
```

To opt back into the warnings, add the following to
the
[.analysis_options](https://www.dartlang.org/guides/language/analysis-options)
file for your project.

```
analyzer:
  errors:
    strong_mode_down_cast_composite: warning
```


### Core library changes

* `dart:core`
  * Added `Uri.isScheme` function to check the scheme of a URI.
    Example: `uri.isScheme("http")`. Ignores case when comparing.
  * Make `UriData.parse` validate its input better.
    If the data is base-64 encoded, the data is normalized wrt.
    alphabet and padding, and it contains invalid base-64 data,
    parsing fails. Also normalizes non-base-64 data.
* `dart:io`
  * Added functions `File.lastAccessed`, `File.lastAccessedSync`,
    `File.setLastModified`, `File.setLastModifiedSync`, `File.setLastAccessed`,
    and `File.setLastAccessedSync`.
  * Added `{Stdin,Stdout}.supportsAnsiEscapes`.

### Dart VM

* Calls to `print()` and `Stdout.write*()` now correctly print unicode
  characters to the console on Windows. Calls to `Stdout.add*()` behave as
  before.

### Tool changes

* Analysis
  * `dartanalyzer` now follows the same rules as the analysis server to find
    an analysis options file, stopping when an analysis options file is found:
    * Search up the directory hierarchy looking for an analysis options file.
    * If analyzing a project referencing the [Flutter](https://flutter.io/)
      package, then use the
      [default Flutter analysis options](https://github.com/flutter/flutter/blob/master/packages/flutter/lib/analysis_options_user.yaml)
      found in `package:flutter`.
    * If in a Bazel workspace, then use the analysis options in
      `package:dart.analysis_options/default.yaml` if it exists.
    * Use the default analysis options rules.
  * In addition, specific to `dartanalyzer`:
    * an analysis options file can be specified on the command line via
      `--options` and that file will be used instead of searching for an
      analysis options file.
    * any analysis option specified on the command line
      (e.g. `--strong` or `--no-strong`) takes precedence over any corresponding
      value specified in the analysis options file.

* Dartium, dart2js, and DDC

  * Imports to `dart:io` are allowed, but the imported library is not supported
    and will likely fail on most APIs at runtime. This change was made as a
    stopgap measure to make it easier to write libraries that share code between
    platforms (like package `http`). This might change again when configuration
    specific imports are supported.

* Pub
  * Now sends telemetry data to `pub.dartlang.org` to allow better understanding
    of why a particular package is being accessed.
  * `pub publish`
    * Warns if a package imports a package that's not a dependency from within
      `lib/` or `bin/`, or a package that's not a dev dependency from within
      `benchmark/`, `example/`, `test/` or `tool/`.
    * No longer produces "UID too large" errors on OS X. All packages are now
      uploaded with the user and group names set to "pub".
    * No longer fails with a stack overflow when uploading a package that uses
      Git submodules.
  * `pub get` and `pub upgrade`
    * Produce more informative error messages if they're run directly in a
      package that uses Flutter.
    * Properly unlock SDK and path dependencies if they have a new version
      that's also valid according to the user's pubspec.

* dartfmt
  * Support new generic function typedef syntax.
  * Make the precedence of cascades more visible.
  * Fix a couple of places where spurious newlines were inserted.
  * Correctly report unchanged formatting when reading from stdin.
  * Ensure space between `-` and `--`. Code that does this is pathological, but
    it technically meant dartfmt could change the semantics of the code.
  * Preserve a blank line between enum cases.
  * Other small formatting tweaks.


## 1.22.1 - 2017-02-22

Patch release, resolves two issues:
* Dart VM crash: [Issue 28072](https://github.com/dart-lang/sdk/issues/28757)

* Dart VM bug combining types, await, and deferred loading: [Issue 28678](https://github.com/dart-lang/sdk/issues/28678)


## 1.22.0 - 2017-02-14

### Language

  * Breaking change:
    ['Generalized tear-offs'](https://github.com/gbracha/generalizedTearOffs/blob/master/proposal.md)
    are no longer supported, and will cause errors. We updated the language spec
    and added warnings in 1.21, and are now taking the last step to fully
    de-support them. They were previously only supported in the VM, and there
    are almost no known uses of them in the wild.

  * The `assert()` statement has been expanded to support an optional second
    `message` argument
    (SDK issue [27342](https://github.com/dart-lang/sdk/issues/27342)).

    The message is displayed if the assert fails. It can be any object, and it
    is accessible as `AssertionError.message`. It can be used to provide more
    user friendly exception outputs. As an example, the following assert:

    ```dart
    assert(configFile != null, "Tool config missing. Please see https://goo.gl/k8iAi for details.");
    ```

    would produce the following exception output:

    ```
    Unhandled exception:
    'file:///Users/mit/tmp/tool/bin/main.dart': Failed assertion: line 9 pos 10:
    'configFile != null': Tool config missing. Please see https://goo.gl/k8iAi for details.
    #0      _AssertionError._doThrowNew (dart:core-patch/errors_patch.dart:33)
    #1      _AssertionError._throwNew (dart:core-patch/errors_patch.dart:29)
    #2      main (file:///Users/mit/tmp/tool/bin/main.dart:9:10)
    ```

  * The `Null` type has been moved to the bottom of the type hierarchy. As such,
    it is considered a subtype of every other type. The `null` *literal* was
    always treated as a bottom type. Now the named class `Null` is too:

    ```dart
    const empty = <Null>[];

    String concatenate(List<String> parts) => parts.join();
    int sum(List<int> numbers) => numbers.fold(0, (sum, n) => sum + n);

    concatenate(empty); // OK.
    sum(empty); // OK.
    ```

  * Introduce `covariant` modifier on parameters. It indicates that the
    parameter (and the corresponding parameter in any method that overrides it)
    has looser override rules. In strong mode, these require a runtime type
    check to maintain soundness, but enable an architectural pattern that is
    useful in some code.

    It lets you specialize a family of classes together, like so:

    ```dart
    abstract class Predator {
      void chaseAndEat(covariant Prey p);
    }

    abstract class Prey {}

    class Mouse extends Prey {}

    class Seal extends Prey {}

    class Cat extends Predator {
      void chaseAndEat(Mouse m) => ...
    }

    class Orca extends Predator {
      void chaseAndEat(Seal s) => ...
    }
    ```

    This isn't statically safe, because you could do:

    ```dart
    Predator predator = new Cat(); // Upcast.
    predator.chaseAndEat(new Seal()); // Cats can't eat seals!
    ```

    To preserve soundness in strong mode, in the body of a method that uses a
    covariant override (here, `Cat.chaseAndEat()`), the compiler automatically
    inserts a check that the parameter is of the expected type. So the compiler
    gives you something like:

    ```dart
    class Cat extends Predator {
      void chaseAndEat(o) {
        var m = o as Mouse;
        ...
      }
    }
    ```

    Spec mode allows this unsound behavior on all parameters, even though users
    rarely rely on it. Strong mode disallowed it initially. Now, strong mode
    lets you opt into this behavior in the places where you do want it by using
    this modifier. Outside of strong mode, the modifier is ignored.

  * Change instantiate-to-bounds rules for generic type parameters when running
    in strong mode. If you leave off the type parameters from a generic type, we
    need to decide what to fill them in with.  Dart 1.0 says just use `dynamic`,
    but that isn't sound:

    ```dart
    class Abser<T extends num> {
       void absThis(T n) { n.abs(); }
    }

    var a = new Abser(); // Abser<dynamic>.
    a.absThis("not a num");
    ```

    We want the body of `absThis()` to be able to safely assume `n` is at
    least a `num` -- that's why there's a constraint on T, after all. Implicitly
    using `dynamic` as the type parameter in this example breaks that.

    Instead, strong mode uses the bound. In the above example, it fills it in
    with `num`, and then the second line where a string is passed becomes a
    static error.

    However, there are some cases where it is hard to figure out what that
    default bound should be:

    ```dart
    class RuhRoh<T extends Comparable<T>> {}
    ```

    Strong mode's initial behavior sometimes produced surprising, unintended
    results. For 1.22, we take a simpler approach and then report an error if
    a good default type argument can't be found.

### Core libraries

  * Define `FutureOr<T>` for code that works with either a future or an
    immediate value of some type. For example, say you do a lot of text
    manipulation, and you want a handy function to chain a bunch of them:

    ```dart
    typedef String StringSwizzler(String input);

    String swizzle(String input, List<StringSwizzler> swizzlers) {
      var result = input;
      for (var swizzler in swizzlers) {
        result = swizzler(result);
      }

      return result;
    }
    ```

    This works fine:

    ```dart
    main() {
      var result = swizzle("input", [
        (s) => s.toUpperCase(),
        (s) => () => s * 2)
      ]);
      print(result); // "INPUTINPUT".
    }
    ```

    Later, you realize you'd also like to support swizzlers that are
    asynchronous (maybe they look up synonyms for words online). You could make
    your API strictly asynchronous, but then users of simple synchronous
    swizzlers have to manually wrap the return value in a `Future.value()`.
    Ideally, your `swizzle()` function would be "polymorphic over asynchrony".
    It would allow both synchronous and asynchronous swizzlers. Because `await`
    accepts immediate values, it is easy to implement this dynamically:

    ```dart
    Future<String> swizzle(String input, List<StringSwizzler> swizzlers) async {
      var result = input;
      for (var swizzler in swizzlers) {
        result = await swizzler(result);
      }

      return result;
    }

    main() async {
      var result = swizzle("input", [
        (s) => s.toUpperCase(),
        (s) => new Future.delayed(new Duration(milliseconds: 40), () => s * 2)
      ]);
      print(await result);
    }
    ```

    What should the declared return type on StringSwizzler be? In the past, you
    had to use `dynamic` or `Object`, but that doesn't tell the user much. Now,
    you can do:

    ```dart
    typedef FutureOr<String> StringSwizzler(String input);
    ```

    Like the name implies, `FutureOr<String>` is a union type. It can be a
    `String` or a `Future<String>`, but not anything else. In this case, that's
    not super useful beyond just stating a more precise type for readers of the
    code. It does give you a little better error checking in code that uses the
    result of that.

    `FutureOr<T>` becomes really important in *generic* methods like
    `Future.then()`. In those cases, having the type system understand this
    magical union type helps type inference figure out the type argument of
    `then()` based on the closure you pass it.

    Previously, strong mode had hard-coded rules for handling `Future.then()`
    specifically. `FutureOr<T>` exposes that functionality so third-party APIs
    can take advantage of it too.

### Tool changes

* Dart2Js

  * Remove support for (long-time deprecated) mixin typedefs.

* Pub

  * Avoid using a barback asset server for executables unless they actually use
    transformers. This makes precompilation substantially faster, produces
    better error messages when precompilation fails, and allows
    globally-activated executables to consistently use the
    `Isolate.resolvePackageUri()` API.

  * On Linux systems, always ignore packages' original file owners and
    permissions when extracting those packages. This was already the default
    under most circumstances.

  * Properly close the standard input stream of child processes started using
    `pub run`.

  * Handle parse errors from the package cache more gracefully. A package whose
    pubspec can't be parsed will now be ignored by `pub get --offline` and
    deleted by `pub cache repair`.

  * Make `pub run` run executables in spawned isolates. This lets them handle
    signals and use standard IO reliably.

  * Fix source-maps produced by dart2js when running in `pub serve`: URL
    references to assets from packages match the location where `pub serve`
    serves them (`packages/package_name/` instead of
    `../packages/package_name/`).

### Infrastructure changes

  * The SDK now uses GN rather than gyp to generate its build files, which will
    now be exclusively ninja flavored. Documentation can be found on our
    [wiki](https://github.com/dart-lang/sdk/wiki/Building-with-GN). Also see the
    help message of `tools/gn.py`. This change is in response to the deprecation
    of gyp. Build file generation with gyp will continue to be available in this
    release by setting the environment variable `DART_USE_GYP` before running
    `gclient sync` or `gclient runhooks`, but this will be removed in a future
    release.

## 1.21.1 - 2017-01-13

Patch release, resolves one issue:

* Dart VM: Snapshots of generic functions fail. [Issue 28072](https://github.com/dart-lang/sdk/issues/28072)

## 1.21.0 - 2016-12-07

### Language

* Support generic method syntax. Type arguments are not available at
  runtime. For details, check the
  [informal specification](https://gist.github.com/eernstg/4353d7b4f669745bed3a5423e04a453c).
* Support access to initializing formals, e.g., the use of `x` to initialize
 `y` in `class C { var x, y; C(this.x): y = x; }`.
  Please check the
  [informal specification](https://gist.github.com/eernstg/cff159be9e34d5ea295d8c24b1a3e594)
  for details.
* Don't warn about switch case fallthrough if the case ends in a `rethrow`
  statement.  (SDK issue
  [27650](https://github.com/dart-lang/sdk/issues/27650))
* Also don't warn if the entire switch case is wrapped in braces - as long as
  the block ends with a `break`, `continue`, `rethrow`, `return` or `throw`.
* Allow `=` as well as `:` as separator for named parameter default values.

  ```dart
  enableFlags({bool hidden: false}) { … }
  ```

  can now be replaced by

  ```dart
  enableFlags({bool hidden = false}) { … }
  ```

  (SDK issue [27559](https://github.com/dart-lang/sdk/issues/27559))

### Core library changes

* `dart:core`: `Set.difference` now takes a `Set<Object>` as argument.  (SDK
  issue [27573](https://github.com/dart-lang/sdk/issues/27573))

* `dart:developer`

  * Added `Service` class.
    * Allows inspecting and controlling the VM service protocol HTTP server.
    * Provides an API to access the ID of an `Isolate`.

### Tool changes

* Dart Dev Compiler

  * Support calls to `loadLibrary()` on deferred libraries. Deferred libraries
    are still loaded eagerly. (SDK issue
    [27343](https://github.com/dart-lang/sdk/issues/27343))

## 1.20.1 - 2016-10-13

Patch release, resolves one issue:

* Dartium: Fixes a bug that caused crashes.  No issue filed.

### Strong Mode

* It is no longer a warning when casting from dynamic to a composite type
    (SDK issue [27766](https://github.com/dart-lang/sdk/issues/27766)).

    ```dart
    main() {
      dynamic obj = <int>[1, 2, 3];
      // This is now allowed without a warning.
      List<int> list = obj;
    }
    ```

## 1.20.0 - 2016-10-11

### Dart VM

* We have improved the way that the VM locates the native code library for a
  native extension (e.g. `dart-ext:` import). We have updated this
  [article on native extensions](https://www.dartlang.org/articles/dart-vm/native-extensions)
  to reflect the VM's improved behavior.

* Linux builds of the VM will now use the `tcmalloc` library for memory
  allocation. This has the advantages of better debugging and profiling support
  and faster small allocations, with the cost of slightly larger initial memory
  footprint, and slightly slower large allocations.

* We have improved the way the VM searches for trusted root certificates for
  secure socket connections on Linux. First, the VM will look for trusted root
  certificates in standard locations on the file system
  (`/etc/pki/tls/certs/ca-bundle.crt` followed by `/etc/ssl/certs`), and only if
  these do not exist will it fall back on the builtin trusted root certificates.
  This behavior can be overridden on Linux with the new flags
  `--root-certs-file` and `--root-certs-cache`. The former is the path to a file
  containing the trusted root certificates, and the latter is the path to a
  directory containing root certificate files hashed using `c_rehash`.

* The VM now throws a catchable `Error` when method compilation fails. This
  allows easier debugging of syntax errors, especially when testing.  (SDK issue
  [23684](https://github.com/dart-lang/sdk/issues/23684))

### Core library changes

* `dart:core`: Remove deprecated `Resource` class.
  Use the class in `package:resource` instead.
* `dart:async`
  * `Future.wait` now catches synchronous errors and returns them in the
    returned Future.  (SDK issue
    [27249](https://github.com/dart-lang/sdk/issues/27249))
  * More aggressively returns a `Future` on `Stream.cancel` operations.
    Discourages to return `null` from `cancel`.  (SDK issue
    [26777](https://github.com/dart-lang/sdk/issues/26777))
  * Fixes a few bugs where the cancel future wasn't passed through
    transformations.
* `dart:io`
  * Added `WebSocket.addUtf8Text` to allow sending a pre-encoded text message
    without a round-trip UTF-8 conversion.  (SDK issue
    [27129](https://github.com/dart-lang/sdk/issues/27129))

### Strong Mode

* Breaking change - it is an error if a generic type parameter cannot be
    inferred (SDK issue [26992](https://github.com/dart-lang/sdk/issues/26992)).

    ```dart
    class Cup<T> {
      Cup(T t);
    }
    main() {
      // Error because:
      // - if we choose Cup<num> it is not assignable to `cOfInt`,
      // - if we choose Cup<int> then `n` is not assignable to int.
      num n;
      C<int> cOfInt = new C(n);
    }
    ```

* New feature - use `@checked` to override a method and tighten a parameter
    type (SDK issue [25578](https://github.com/dart-lang/sdk/issues/25578)).

    ```dart
    import 'package:meta/meta.dart' show checked;
    class View {
      addChild(View v) {}
    }
    class MyView extends View {
      // this override is legal, it will check at runtime if we actually
      // got a MyView.
      addChild(@checked MyView v) {}
    }
    main() {
      dynamic mv = new MyView();
      mv.addChild(new View()); // runtime error
    }
    ```

* New feature - use `@virtual` to allow field overrides in strong mode
    (SDK issue [27384](https://github.com/dart-lang/sdk/issues/27384)).

    ```dart
    import 'package:meta/meta.dart' show virtual;
    class Base {
      @virtual int x;
    }
    class Derived extends Base {
      int x;

      // Expose the hidden storage slot:
      int get superX => super.x;
      set superX(int v) { super.x = v; }
    }
    ```

* Breaking change - infer list and map literals from the context type as well as
    their values, consistent with generic methods and instance creation
    (SDK issue [27151](https://github.com/dart-lang/sdk/issues/27151)).

    ```dart
    import 'dart:async';
    main() async {
      var b = new Future<B>.value(new B());
      var c = new Future<C>.value(new C());
      var/*infer List<Future<A>>*/ list = [b, c];
      var/*infer List<A>*/ result = await Future.wait(list);
    }
    class A {}
    class B extends A {}
    class C extends A {}
    ```

### Tool changes

* `dartfmt` - upgraded to v0.2.10
    * Don't crash on annotations before parameters with trailing commas.
    * Always split enum declarations if they end in a trailing comma.
    * Add `--set-exit-if-changed` to set the exit code on a change.

* Pub
  * Pub no longer generates a `packages/` directory by default.  Instead, it
    generates a `.packages` file, called a package spec. To generate
    a `packages/` directory in addition to the package spec, use the
    `--packages-dir` flag with `pub get`, `pub upgrade`, and `pub downgrade`.
    See the [Good-bye
    symlinks](http://news.dartlang.org/2016/10/good-bye-symlinks.html) article
    for details.

## 1.19.1 - 2016-09-08

Patch release, resolves one issue:

* Dartdoc:  Fixes a bug that prevented generation of docs.
  (Dartdoc issue [1233](https://github.com/dart-lang/dartdoc/issues/1233))

## 1.19.0 - 2016-08-26

### Language changes

* The language now allows a trailing comma after the last argument of a call and
 the last parameter of a function declaration. This can make long argument or
 parameter lists easier to maintain, as commas can be left as-is when
 reordering lines. For details, see SDK issue
 [26644](https://github.com/dart-lang/sdk/issues/26644).

### Tool Changes

* `dartfmt` - upgraded to v0.2.9+1
  * Support trailing commas in argument and parameter lists.
  * Gracefully handle read-only files.
  * About a dozen other bug fixes.

* Pub
  * Added a `--no-packages-dir` flag to `pub get`, `pub upgrade`, and `pub
    downgrade`. When this flag is passed, pub will not generate a `packages/`
    directory, and will remove that directory and any symlinks to it if they
    exist. Note that this replaces the unsupported `--no-package-symlinks` flag.

  * Added the ability for packages to declare a constraint on the [Flutter][]
    SDK:

    ```yaml
    environment:
      flutter: ^0.1.2
      sdk: >=1.19.0 <2.0.0
    ```

    A Flutter constraint will only be satisfiable when pub is running in the
    context of the `flutter` executable, and when the Flutter SDK version
    matches the constraint.

  * Added `sdk` as a new package source that fetches packages from a hard-coded
    SDK. Currently only the `flutter` SDK is supported:

    ```yaml
    dependencies:
      flutter_driver:
        sdk: flutter
        version: ^0.0.1
    ```

    A Flutter `sdk` dependency will only be satisfiable when pub is running in
    the context of the `flutter` executable, and when the Flutter SDK contains a
    package with the given name whose version matches the constraint.

  * `tar` files on Linux are now created with `0` as the user and group IDs.
    This fixes a crash when publishing packages while using Active Directory.

  * Fixed a bug where packages from a hosted HTTP URL were considered the same
    as packages from an otherwise-identical HTTPS URL.

  * Fixed timer formatting for timers that lasted longer than a minute.

  * Eliminate some false negatives when determining whether global executables
    are on the user's executable path.

* `dart2js`
  * `dart2dart` (aka `dart2js --output-type=dart`) has been removed (this was deprecated in Dart 1.11).

[Flutter]: https://flutter.io/

### Dart VM

*   The dependency on BoringSSL has been rolled forward. Going forward, builds
    of the Dart VM including secure sockets will require a compiler with C++11
    support. For details, see the
    [Building wiki page](https://github.com/dart-lang/sdk/wiki/Building).

### Strong Mode

*   New feature - an option to disable implicit casts
    (SDK issue [26583](https://github.com/dart-lang/sdk/issues/26583)),
    see the [documentation](https://github.com/dart-lang/dev_compiler/blob/master/doc/STATIC_SAFETY.md#disable-implicit-casts)
    for usage instructions and examples.

*   New feature - an option to disable implicit dynamic
    (SDK issue [25573](https://github.com/dart-lang/sdk/issues/25573)),
    see the [documentation](https://github.com/dart-lang/dev_compiler/blob/master/doc/STATIC_SAFETY.md#disable-implicit-dynamic)
    for usage instructions and examples.

*   Breaking change - infer generic type arguments from the
    constructor invocation arguments
    (SDK issue [25220](https://github.com/dart-lang/sdk/issues/25220)).

    ```dart
    var map = new Map<String, String>();

    // infer: Map<String, String>
    var otherMap = new Map.from(map);
    ```

*   Breaking change - infer local function return type
    (SDK issue [26414](https://github.com/dart-lang/sdk/issues/26414)).

    ```dart
    void main() {
      // infer: return type is int
      f() { return 40; }
      int y = f() + 2; // type checks
      print(y);
    }
    ```

*   Breaking change - allow type promotion from a generic type parameter
    (SDK issue [26414](https://github.com/dart-lang/sdk/issues/26965)).

    ```dart
    void fn/*<T>*/(/*=T*/ object) {
      if (object is String) {
        // Treat `object` as `String` inside this block.
        // But it will require a cast to pass it to something that expects `T`.
        print(object.substring(1));
      }
    }
    ```

* Breaking change - smarter inference for Future.then
    (SDK issue [25944](https://github.com/dart-lang/sdk/issues/25944)).
    Previous workarounds that use async/await or `.then/*<Future<SomeType>>*/`
    should no longer be necessary.

    ```dart
    // This will now infer correctly.
    Future<List<int>> t2 = f.then((_) => [3]);
    // This infers too.
    Future<int> t2 = f.then((_) => new Future.value(42));
    ```

* Breaking change - smarter inference for async functions
    (SDK issue [25322](https://github.com/dart-lang/sdk/issues/25322)).

    ```dart
    void test() async {
      List<int> x = await [4]; // was previously inferred
      List<int> y = await new Future.value([4]); // now inferred too
    }
    ```

* Breaking change - sideways casts are no longer allowed
    (SDK issue [26120](https://github.com/dart-lang/sdk/issues/26120)).

## 1.18.1 - 2016-08-02

Patch release, resolves two issues and improves performance:

* Debugger: Fixes a bug that crashes the VM
(SDK issue [26941](https://github.com/dart-lang/sdk/issues/26941))

* VM: Fixes an optimizer bug involving closures, try, and await
(SDK issue [26948](https://github.com/dart-lang/sdk/issues/26948))

* Dart2js: Speeds up generated code on Firefox
(https://codereview.chromium.org/2180533002)

## 1.18.0 - 2016-07-27

### Core library changes

* `dart:core`
  * Improved performance when parsing some common URIs.
  * Fixed bug in `Uri.resolve` (SDK issue [26804](https://github.com/dart-lang/sdk/issues/26804)).
* `dart:io`
  * Adds file locking modes `FileLock.BLOCKING_SHARED` and
    `FileLock.BLOCKING_EXCLUSIVE`.

## 1.17.1 - 2016-06-10

Patch release, resolves two issues:

* VM: Fixes a bug that caused crashes in async functions.
(SDK issue [26668](https://github.com/dart-lang/sdk/issues/26668))

* VM: Fixes a bug that caused garbage collection of reachable weak properties.
(https://codereview.chromium.org/2041413005)

## 1.17.0 - 2016-06-08

### Core library changes
* `dart:convert`
  * Deprecate `ChunkedConverter` which was erroneously added in 1.16.

* `dart:core`
  * `Uri.replace` supports iterables as values for the query parameters.
  * `Uri.parseIPv6Address` returns a `Uint8List`.

* `dart:io`
  * Added `NetworkInterface.listSupported`, which is `true` when
    `NetworkInterface.list` is supported, and `false` otherwise. Currently,
    `NetworkInterface.list` is not supported on Android.

### Tool Changes

* Pub
  * TAR files created while publishing a package on Mac OS and Linux now use a
    more portable format.

  * Errors caused by invalid arguments now print the full usage information for
    the command.

  * SDK constraints for dependency overrides are no longer considered when
    determining the total SDK constraint for a lockfile.

  * A bug has been fixed in which a lockfile was considered up-to-date when it
    actually wasn't.

  * A bug has been fixed in which `pub get --offline` would crash when a
    prerelease version was selected.

* Dartium and content shell
  * Debugging Dart code inside iframes improved, was broken.

## 1.16.1 - 2016-05-24

Patch release, resolves one issue:

* VM: Fixes a bug that caused intermittent hangs on Windows.
(SDK issue [26400](https://github.com/dart-lang/sdk/issues/26400))

## 1.16.0 - 2016-04-26

### Core library changes

* `dart:convert`
  * Added `BASE64URL` codec and corresponding `Base64Codec.urlSafe` constructor.

  * Introduce `ChunkedConverter` and deprecate chunked methods on `Converter`.

* `dart:html`

  There have been a number of **BREAKING** changes to align APIs with recent
  changes in Chrome. These include:

  * Chrome's `ShadowRoot` interface no longer has the methods `getElementById`,
    `getElementsByClassName`, and `getElementsByTagName`, e.g.,

    ```dart
    elem.shadowRoot.getElementsByClassName('clazz')
    ```

    should become:

    ```dart
    elem.shadowRoot.querySelectorAll('.clazz')
    ```

  * The `clipboardData` property has been removed from `KeyEvent`
    and `Event`. It has been moved to the new `ClipboardEvent` class, which is
    now used by `copy`, `cut`, and `paste` events.

  * The `layer` property has been removed from `KeyEvent` and
    `UIEvent`. It has been moved to `MouseEvent`.

  * The `Point get page` property has been removed from `UIEvent`.
    It still exists on `MouseEvent` and `Touch`.

  There have also been a number of other additions and removals to `dart:html`,
  `dart:indexed_db`, `dart:svg`, `dart:web_audio`, and `dart:web_gl` that
  correspond to changes to Chrome APIs between v39 and v45. Many of the breaking
  changes represent APIs that would have caused runtime exceptions when compiled
  to Javascript and run on recent Chrome releases.

* `dart:io`
  * Added `SecurityContext.alpnSupported`, which is true if a platform
    supports ALPN, and false otherwise.

### JavaScript interop

For performance reasons, a potentially **BREAKING** change was added for
libraries that use JS interop.
Any Dart file that uses `@JS` annotations on declarations (top-level functions,
classes or class members) to interop with JavaScript code will require that the
file have the annotation `@JS()` on a library directive.

```dart
@JS()
library my_library;
```

The analyzer will enforce this by generating the error:

The `@JS()` annotation can only be used if it is also declared on the library
directive.

If part file uses the `@JS()` annotation, the library that uses the part should
have the `@JS()` annotation e.g.,

```dart
// library_1.dart
@JS()
library library_1;

import 'package:js/js.dart';

part 'part_1.dart';
```

```dart
// part_1.dart
part of library_1;

@JS("frameworkStabilizers")
external List<FrameworkStabilizer> get frameworkStabilizers;
```

If your library already has a JS module e.g.,

```dart
@JS('array.utils')
library my_library;
```

Then your library will work without any additional changes.

### Analyzer

*   Static checking of `for in` statements. These will now produce static
    warnings:

    ```dart
    // Not Iterable.
    for (var i in 1234) { ... }

    // String cannot be assigned to int.
    for (int n in <String>["a", "b"]) { ... }
    ```

### Tool Changes

* Pub
  * `pub serve` now provides caching headers that should improve the performance
    of requesting large files multiple times.

  * Both `pub get` and `pub upgrade` now have a `--no-precompile` flag that
    disables precompilation of executables and transformed dependencies.

  * `pub publish` now resolves symlinks when publishing from a Git repository.
    This matches the behavior it always had when publishing a package that
    wasn't in a Git repository.

* Dart Dev Compiler
  * The **experimental** `dartdevc` executable has been added to the SDK.

  * It will help early adopters validate the implementation and provide
    feedback. `dartdevc` **is not** yet ready for production usage.

  * Read more about the Dart Dev Compiler [here][dartdevc].

[dartdevc]: https://github.com/dart-lang/dev_compiler

## 1.15.0 - 2016-03-09

### Core library changes

* `dart:async`
  * Made `StreamView` class a `const` class.

* `dart:core`
  * Added `Uri.queryParametersAll` to handle multiple query parameters with
    the same name.

* `dart:io`
  * Added `SecurityContext.usePrivateKeyBytes`,
    `SecurityContext.useCertificateChainBytes`,
    `SecurityContext.setTrustedCertificatesBytes`, and
    `SecurityContext.setClientAuthoritiesBytes`.
  * **Breaking** The named `directory` argument of
    `SecurityContext.setTrustedCertificates` has been removed.
  * Added support to `SecurityContext` for PKCS12 certificate and key
    containers.
  * All calls in `SecurityContext` that accept certificate data now accept an
    optional named parameter `password`, similar to
    `SecurityContext.usePrivateKeyBytes`, for use as the password for PKCS12
    data.

### Tool changes

* Dartium and content shell
  * The Chrome-based tools that ship as part of the Dart SDK – Dartium and
    content shell – are now based on Chrome version 45 (instead of Chrome 39).
  * Dart browser libraries (`dart:html`, `dart:svg`, etc) *have not* been
    updated.
    * These are still based on Chrome 39.
    * These APIs will be updated in a future release.
  * Note that there are experimental APIs which have changed in the underlying
    browser, and will not work with the older libraries.
    For example, `Element.animate`.

* `dartfmt` - upgraded to v0.2.4
  * Better handling for long collections with comments.
  * Always put member metadata annotations on their own line.
  * Indent functions in named argument lists with non-functions.
  * Force the parameter list to split if a split occurs inside a function-typed
    parameter.
  * Don't force a split for before a single named argument if the argument
    itself splits.

### Service protocol changes

* Fixed a documentation bug where the field `extensionRPCs` in `Isolate`
  was not marked optional.

### Experimental language features
  * Added support for [configuration-specific imports](https://github.com/munificent/dep-interface-libraries/blob/master/Proposal.md).
    On the VM and `dart2js`, they can be enabled with `--conditional-directives`.

    The analyzer requires additional configuration:
    ```yaml
    analyzer:
      language:
        enableConditionalDirectives: true
    ```

    Read about [configuring the analyzer] for more details.

[configuring the analyzer]: https://github.com/dart-lang/sdk/tree/master/pkg/analyzer#configuring-the-analyzer

## 1.14.2 - 2016-02-10

Patch release, resolves three issues:

* VM: Fixed a code generation bug on x64.
  (SDK commit [834b3f02](https://github.com/dart-lang/sdk/commit/834b3f02b6ab740a213fd808e6c6f3269bed80e5))

* `dart:io`: Fixed EOF detection when reading some special device files.
  (SDK issue [25596](https://github.com/dart-lang/sdk/issues/25596))

* Pub: Fixed an error using hosted dependencies in SDK version 1.14.
  (Pub issue [1386](https://github.com/dart-lang/pub/issues/1386))

## 1.14.1 - 2016-02-04

Patch release, resolves one issue:

* Debugger: Fixes a VM crash when a debugger attempts to set a break point
during isolate initialization.
(SDK issue [25618](https://github.com/dart-lang/sdk/issues/25618))

## 1.14.0 - 2016-01-28

### Core library changes
* `dart:async`
  * Added `Future.any` static method.
  * Added `Stream.fromFutures` constructor.

* `dart:convert`
  * `Base64Decoder.convert` now takes optional `start` and `end` parameters.

* `dart:core`
  * Added `current` getter to `StackTrace` class.
  * `Uri` class added support for data URIs
      * Added two new constructors: `dataFromBytes` and `dataFromString`.
      * Added a `data` getter for `data:` URIs with a new `UriData` class for
      the return type.
  * Added `growable` parameter to `List.filled` constructor.
  * Added microsecond support to `DateTime`: `DateTime.microsecond`,
    `DateTime.microsecondsSinceEpoch`, and
    `new DateTime.fromMicrosecondsSinceEpoch`.

* `dart:math`
  * `Random` added a `secure` constructor returning a cryptographically secure
    random generator which reads from the entropy source provided by the
    embedder for every generated random value.

* `dart:io`
  * `Platform` added a static `isIOS` getter and `Platform.operatingSystem` may
    now return `ios`.
  * `Platform` added a static `packageConfig` getter.
  * Added support for WebSocket compression as standardized in RFC 7692.
  * Compression is enabled by default for all WebSocket connections.
      * The optionally named parameter `compression` on the methods
      `WebSocket.connect`, `WebSocket.fromUpgradedSocket`, and
      `WebSocketTransformer.upgrade` and  the `WebSocketTransformer`
      constructor can be used to modify or disable compression using the new
      `CompressionOptions` class.

* `dart:isolate`
  * Added **_experimental_** support for [Package Resolution Configuration].
    * Added `packageConfig` and `packageRoot` instance getters to `Isolate`.
    * Added a `resolvePackageUri` method to `Isolate`.
    * Added named arguments `packageConfig` and `automaticPackageResolution` to
    the `Isolate.spawnUri` constructor.

[Package Resolution Configuration]: https://github.com/dart-lang/dart_enhancement_proposals/blob/master/Accepted/0005%20-%20Package%20Specification/DEP-pkgspec.md

### Tool changes

* `dartfmt`

  * Better line splitting in a variety of cases.

  * Other optimizations and bug fixes.

* Pub

  * **Breaking:** Pub now eagerly emits an error when a pubspec's "name" field
    is not a valid Dart identifier. Since packages with non-identifier names
    were never allowed to be published, and some of them already caused crashes
    when being written to a `.packages` file, this is unlikely to break many
    people in practice.

  * **Breaking:** Support for `barback` versions prior to 0.15.0 (released July
    1)    has been dropped. Pub will no longer install these older barback
    versions.

  * `pub serve` now GZIPs the assets it serves to make load times more similar
    to real-world use-cases.

  * `pub deps` now supports a `--no-dev` flag, which causes it to emit the
    dependency tree as it would be if no `dev_dependencies` were in use. This
    makes it easier to see your package's dependency footprint as your users
    will experience it.

  * `pub global run` now detects when a global executable's SDK constraint is no
    longer met and errors out, rather than trying to run the executable anyway.

  * Pub commands that check whether the lockfile is up-to-date (`pub run`, `pub
    deps`, `pub serve`, and `pub build`) now do additional verification. They
    ensure that any path dependencies' pubspecs haven't been changed, and they
    ensure that the current SDK version is compatible with all dependencies.

  * Fixed a crashing bug when using `pub global run` on a global script that
    didn't exist.

  * Fixed a crashing bug when a pubspec contains a dependency without a source
    declared.

## 1.13.2 - 2016-01-06

Patch release, resolves one issue:

* dart2js: Stack traces are not captured correctly (SDK issue [25235]
(https://github.com/dart-lang/sdk/issues/25235))

## 1.13.1 - 2015-12-17

Patch release, resolves three issues:

* VM type propagation fix: Resolves a potential crash in the Dart VM (SDK commit
 [dff13be]
(https://github.com/dart-lang/sdk/commit/dff13bef8de104d33b04820136da2d80f3c835d7))

* dart2js crash fix: Resolves a crash in pkg/js and dart2js (SDK issue [24974]
(https://github.com/dart-lang/sdk/issues/24974))

* Pub get crash on ARM: Fixes a crash triggered when running 'pub get' on ARM
 processors such as those on a Raspberry Pi (SDK issue [24855]
(https://github.com/dart-lang/sdk/issues/24855))

## 1.13.0 - 2015-11-18

### Core library changes
* `dart:async`
  * `StreamController` added getters for `onListen`, `onPause`, and `onResume`
    with the corresponding new `typedef void ControllerCallback()`.
  * `StreamController` added a getter for `onCancel` with the corresponding
    new `typedef ControllerCancelCallback()`;
  * `StreamTransformer` instances created with `fromHandlers` with no
    `handleError` callback now forward stack traces along with errors to the
    resulting streams.

* `dart:convert`
  * Added support for Base-64 encoding and decoding.
    * Added new classes `Base64Codec`, `Base64Encoder`, and `Base64Decoder`.
    * Added new top-level `const Base64Codec BASE64`.

* `dart:core`
  * `Uri` added `removeFragment` method.
  * `String.allMatches` (implementing `Pattern.allMatches`) is now lazy,
    as all `allMatches` implementations are intended to be.
  * `Resource` is deprecated, and will be removed in a future release.

* `dart:developer`
  * Added `Timeline` class for interacting with Observatory's timeline feature.
  * Added `ServiceExtensionHandler`, `ServiceExtensionResponse`, and `registerExtension` which enable developers to provide their own VM service protocol extensions.

* `dart:html`, `dart:indexed_db`, `dart:svg`, `dart:web_audio`, `dart:web_gl`, `dart:web_sql`
  * The return type of some APIs changed from `double` to `num`. Dartium is now
    using
    JS interop for most operations. JS does not distinguish between numeric
    types, and will return a number as an int if it fits in an int. This will
    mostly cause an error if you assign to something typed `double` in
    checked mode. You may
    need to insert a `toDouble()` call or accept `num`. Examples of APIs that
    are affected include `Element.getBoundingClientRect` and
    `TextMetrics.width`.

* `dart:io`
  * **Breaking:** Secure networking has changed, replacing the NSS library
    with the BoringSSL library. `SecureSocket`, `SecureServerSocket`,
    `RawSecureSocket`,`RawSecureServerSocket`, `HttpClient`, and `HttpServer`
    now all use a `SecurityContext` object which contains the certificates
    and keys used for secure TLS (SSL) networking.

    This is a breaking change for server applications and for some client
    applications. Certificates and keys are loaded into the `SecurityContext`
    from PEM files, instead of from an NSS certificate database. Information
    about how to change applications that use secure networking is at
    https://www.dartlang.org/server/tls-ssl.html

  * `HttpClient` no longer sends URI fragments in the request. This is not
    allowed by the HTTP protocol.
    The `HttpServer` still gracefully receives fragments, but discards them
    before delivering the request.
  * To allow connections to be accepted on the same port across different
    isolates, set the `shared` argument to `true` when creating server socket
    and `HttpServer` instances.
    * The deprecated `ServerSocketReference` and `RawServerSocketReference`
      classes have been removed.
    * The corresponding `reference` properties on `ServerSocket` and
      `RawServerSocket` have been removed.

* `dart:isolate`
  * `spawnUri` added an `environment` named argument.

### Tool changes

* `dart2js` and Dartium now support improved Javascript Interoperability via the
  [js package](https://pub.dartlang.org/packages/js).

* `docgen` and `dartdocgen` no longer ship in the SDK. The `docgen` sources have
   been removed from the repository.

* This is the last release to ship the VM's "legacy debug protocol".
  We intend to remove the legacy debug protocol in Dart VM 1.14.

* The VM's Service Protocol has been updated to version 3.0 to take care
  of a number of issues uncovered by the first few non-observatory
  clients.  This is a potentially breaking change for clients.

* Dartium has been substantially changed. Rather than using C++ calls into
  Chromium internals for DOM operations it now uses JS interop.
  The DOM objects in `dart:html` and related libraries now wrap
  a JavaScript object and delegate operations to it. This should be
  mostly transparent to users. However, performance and memory characteristics
  may be different from previous versions. There may be some changes in which
  DOM objects are wrapped as Dart objects. For example, if you get a reference
  to a Window object, even through JS interop, you will always see it as a
  Dart Window, even when used cross-frame. We expect the change to using
  JS interop will make it much simpler to update to new Chrome versions.

## 1.12.2 - 2015-10-21

### Core library changes

* `dart:io`

  * A memory leak in creation of Process objects is fixed.

## 1.12.1 - 2015-09-08

### Tool changes

* Pub

  * Pub will now respect `.gitignore` when validating a package before it's
    published. For example, if a `LICENSE` file exists but is ignored, that is
    now an error.

  * If the package is in a subdirectory of a Git repository and the entire
    subdirectory is ignored with `.gitignore`, pub will act as though nothing
    was ignored instead of uploading an empty package.

  * The heuristics for determining when `pub get` needs to be run before various
    commands have been improved. There should no longer be false positives when
    non-dependency sections of the pubspec have been modified.

## 1.12.0 - 2015-08-31

### Language changes

* Null-aware operators
    * `??`: if null operator. `expr1 ?? expr2` evaluates to `expr1` if
      not `null`, otherwise `expr2`.
    * `??=`: null-aware assignment. `v ??= expr` causes `v` to be assigned
      `expr` only if `v` is `null`.
    * `x?.p`: null-aware access. `x?.p` evaluates to `x.p` if `x` is not
      `null`, otherwise evaluates to `null`.
    * `x?.m()`: null-aware method invocation. `x?.m()` invokes `m` only
      if `x` is not `null`.

### Core library changes

* `dart:async`
  * `StreamController` added setters for the `onListen`, `onPause`, `onResume`
    and `onCancel` callbacks.

* `dart:convert`
  * `LineSplitter` added a `split` static method returning an `Iterable`.

* `dart:core`
  * `Uri` class now perform path normalization when a URI is created.
    This removes most `..` and `.` sequences from the URI path.
    Purely relative paths (no scheme or authority) are allowed to retain
    some leading "dot" segments.
    Also added `hasAbsolutePath`, `hasEmptyPath`, and `hasScheme` properties.

* `dart:developer`
  * New `log` function to transmit logging events to Observatory.

* `dart:html`
  * `NodeTreeSanitizer` added the `const trusted` field. It can be used
    instead of defining a `NullTreeSanitizer` class when calling
    `setInnerHtml` or other methods that create DOM from text. It is
    also more efficient, skipping the creation of a `DocumentFragment`.

* `dart:io`
  * Added two new file modes, `WRITE_ONLY` and `WRITE_ONLY_APPEND` for
    opening a file write only.
    [eaeecf2](https://github.com/dart-lang/sdk/commit/eaeecf2ed13ba6c7fbfd653c3c592974a7120960)
  * Change stdout/stderr to binary mode on Windows.
    [4205b29](https://github.com/dart-lang/sdk/commit/4205b2997e01f2cea8e2f44c6f46ed6259ab7277)

* `dart:isolate`
  * Added `onError`, `onExit` and `errorsAreFatal` parameters to
    `Isolate.spawnUri`.

* `dart:mirrors`
  * `InstanceMirror.delegate` moved up to `ObjectMirror`.
  * Fix InstanceMirror.getField optimization when the selector is an operator.
  * Fix reflective NoSuchMethodErrors to match their non-reflective
    counterparts when due to argument mismatches. (VM only)

### Tool changes

* Documentation tools

  * `dartdoc` is now the default tool to generate static HTML for API docs.
    [Learn more](https://pub.dartlang.org/packages/dartdoc).

  * `docgen` and `dartdocgen` have been deprecated. Currently plan is to remove
    them in 1.13.

* Formatter (`dartfmt`)

  * Over 50 bugs fixed.

  * Optimized line splitter is much faster and produces better output on
    complex code.

* Observatory
  * Allocation profiling.

  * New feature to display output from logging.

  * Heap snapshot analysis works for 64-bit VMs.

  * Improved ability to inspect typed data, regex and compiled code.

  * Ability to break on all or uncaught exceptions from Observatory's debugger.

  * Ability to set closure-specific breakpoints.

  * 'anext' - step past await/yield.

  * Preserve when a variable has been expanded/unexpanded in the debugger.

  * Keep focus on debugger input box whenever possible.

  * Echo stdout/stderr in the Observatory debugger.  Standalone-only so far.

  * Minor fixes to service protocol documentation.

* Pub

  * **Breaking:** various commands that previously ran `pub get` implicitly no
    longer do so. Instead, they merely check to make sure the ".packages" file
    is newer than the pubspec and the lock file, and fail if it's not.

  * Added support for `--verbosity=error` and `--verbosity=warning`.

  * `pub serve` now collapses multiple GET requests into a single line of
    output. For full output, use `--verbose`.

  * `pub deps` has improved formatting for circular dependencies on the
    entrypoint package.

  * `pub run` and `pub global run`

    * **Breaking:** to match the behavior of the Dart VM, executables no longer
      run in checked mode by default. A `--checked` flag has been added to run
      them in checked mode manually.

    * Faster start time for executables that don't import transformed code.

    * Binstubs for globally-activated executables are now written in the system
      encoding, rather than always in `UTF-8`. To update existing executables,
      run `pub cache repair`.

  * `pub get` and `pub upgrade`

    * Pub will now generate a ".packages" file in addition to the "packages"
      directory when running `pub get` or similar operations, per the
      [package spec proposal][]. Pub now has a `--no-package-symlinks` flag that
      will stop "packages" directories from being generated at all.

    * An issue where HTTP requests were sometimes made even though `--offline`
      was passed has been fixed.

    * A bug with `--offline` that caused an unhelpful error message has been
      fixed.

    * Pub will no longer time out when a package takes a long time to download.

  * `pub publish`

    * Pub will emit a non-zero exit code when it finds a violation while
      publishing.

    * `.gitignore` files will be respected even if the package isn't at the top
      level of the Git repository.

  * Barback integration

    * A crashing bug involving transformers that only apply to non-public code
      has been fixed.

    * A deadlock caused by declaring transformer followed by a lazy transformer
      (such as the built-in `$dart2js` transformer) has been fixed.

    * A stack overflow caused by a transformer being run multiple times on the
      package that defines it has been fixed.

    * A transformer that tries to read a non-existent asset in another package
      will now be re-run if that asset is later created.

[package spec proposal]: https://github.com/lrhn/dep-pkgspec

### VM Service Protocol Changes

* **BREAKING** The service protocol now sends JSON-RPC 2.0-compatible
  server-to-client events. To reflect this, the service protocol version is
  now 2.0.

* The service protocol now includes a `"jsonrpc"` property in its responses, as
  opposed to `"json-rpc"`.

* The service protocol now properly handles requests with non-string ids.
  Numeric ids are no longer converted to strings, and null ids now don't produce
  a response.

* Some RPCs that didn't include a `"jsonrpc"` property in their responses now
  include one.

## 1.11.2 - 2015-08-03

### Core library changes

* Fix a bug where `WebSocket.close()` would crash if called after
  `WebSocket.cancel()`.

## 1.11.1 - 2015-07-02

### Tool changes

* Pub will always load Dart SDK assets from the SDK whose `pub` executable was
  run, even if a `DART_SDK` environment variable is set.

## 1.11.0 - 2015-06-25

### Core library changes

* `dart:core`
  * `Iterable` added an `empty` constructor.
    [dcf0286](https://github.com/dart-lang/sdk/commit/dcf0286f5385187a68ce9e66318d3bf19abf454b)
  * `Iterable` can now be extended directly. An alternative to extending
    `IterableBase` from `dart:collection`.
  * `List` added an `unmodifiable` constructor.
    [r45334](https://code.google.com/p/dart/source/detail?r=45334)
  * `Map` added an `unmodifiable` constructor.
    [r45733](https://code.google.com/p/dart/source/detail?r=45733)
  * `int` added a `gcd` method.
    [a192ef4](https://github.com/dart-lang/sdk/commit/a192ef4acb95fad1aad1887f59eed071eb5e8201)
  * `int` added a `modInverse` method.
    [f6f338c](https://github.com/dart-lang/sdk/commit/f6f338ce67eb8801b350417baacf6d3681b26002)
  * `StackTrace` added a `fromString` constructor.
    [68dd6f6](https://github.com/dart-lang/sdk/commit/68dd6f6338e63d0465041d662e778369c02c2ce6)
  * `Uri` added a `directory` constructor.
    [d8dbb4a](https://github.com/dart-lang/sdk/commit/d8dbb4a60f5e8a7f874c2a4fbf59eaf1a39f4776)
  * List iterators may not throw `ConcurrentModificationError` as eagerly in
    release mode. In checked mode, the modification check is still as eager
    as possible.
    [r45198](https://github.com/dart-lang/sdk/commit/5a79c03)

* `dart:developer` - **NEW**
  * Replaces the deprecated `dart:profiler` library.
  * Adds new functions `debugger` and `inspect`.
    [6e42aec](https://github.com/dart-lang/sdk/blob/6e42aec4f64cf356dde7bad9426e07e0ea5b58d5/sdk/lib/developer/developer.dart)

* `dart:io`
  * `FileSystemEntity` added a `uri` property.
    [8cf32dc](https://github.com/dart-lang/sdk/commit/8cf32dc1a1664b516e57f804524e46e55fae88b2)
  * `Platform` added a `static resolvedExecutable` property.
    [c05c8c6](https://github.com/dart-lang/sdk/commit/c05c8c66069db91cc2fd48691dfc406c818d411d)

* `dart:html`
  * `Element` methods, `appendHtml` and `insertAdjacentHtml` now take `nodeValidator`
    and `treeSanitizer` parameters, and the inputs are consistently
    sanitized.
    [r45818 announcement](https://groups.google.com/a/dartlang.org/forum/#!topic/announce/GVO7EAcPi6A)

* `dart:isolate`
  * **BREAKING** The positional `priority` parameter of `Isolate.ping` and `Isolate.kill` is
    now a named parameter named `priority`.
  * **BREAKING** Removed the `Isolate.AS_EVENT` priority.
  * `Isolate` methods `ping` and `addOnExitListener` now have a named parameter
    `response`.
    [r45092](https://github.com/dart-lang/sdk/commit/1b208bd)
  * `Isolate.spawnUri` added a named argument `checked`.
  * Remove the experimental state of the API.

* `dart:profiler` - **DEPRECATED**
  * This library will be removed in 1.12. Use `dart:developer` instead.

### Tool changes

* This is the first release that does not include the Eclipse-based
  **Dart Editor**.
  See [dartlang.org/tools](https://www.dartlang.org/tools/) for alternatives.
* This is the last release that ships the (unsupported)
  dart2dart (aka `dart2js --output-type=dart`) utility as part
  of dart2js

## 1.10.0 – 2015-04-29

### Core library changes

* `dart:convert`
  * **POTENTIALLY BREAKING** Fix behavior of `HtmlEscape`. It no longer escapes
  no-break space (U+00A0) anywhere or forward slash (`/`, `U+002F`) in element
  context. Slash is still escaped using `HtmlEscapeMode.UNKNOWN`.
  [r45003](https://github.com/dart-lang/sdk/commit/8b8223d),
  [r45153](https://github.com/dart-lang/sdk/commit/8a5d049),
  [r45189](https://github.com/dart-lang/sdk/commit/3c39ad2)

* `dart:core`
  * `Uri.parse` added `start` and `end` positional arguments.

* `dart:html`
  * **POTENTIALLY BREAKING** `CssClassSet` method arguments must now be 'tokens', i.e. non-empty
  strings with no white-space characters. The implementation was incorrect for
  class names containing spaces. The fix is to forbid spaces and provide a
  faster implementation.
  [Announcement](https://groups.google.com/a/dartlang.org/d/msg/announce/jmUI2XJHfC8/UZUCvJH3p2oJ)

* `dart:io`

  * `ProcessResult` now exposes a constructor.
  * `import` and `Isolate.spawnUri` now supports the
    [Data URI scheme](http://en.wikipedia.org/wiki/Data_URI_scheme) on the VM.

## Tool Changes

### pub

  * Running `pub run foo` within a package now runs the `foo` executable defined
    by the `foo` package. The previous behavior ran `bin/foo`. This makes it
    easy to run binaries in dependencies, for instance `pub run test`.

  * On Mac and Linux, signals sent to `pub run` and forwarded to the child
    command.

## 1.9.3 – 2015-04-14

This is a bug fix release which merges a number of commits from `bleeding_edge`.

* dart2js: Addresses as issue with minified Javascript output with CSP enabled -
  [r44453](https://code.google.com/p/dart/source/detail?r=44453)

* Editor: Fixes accidental updating of files in the pub cache during rename
  refactoring - [r44677](https://code.google.com/p/dart/source/detail?r=44677)

* Editor: Fix for
  [issue 23032](https://code.google.com/p/dart/issues/detail?id=23032)
  regarding skipped breakpoints on Windows -
  [r44824](https://code.google.com/p/dart/source/detail?r=44824)

* dart:mirrors: Fix `MethodMirror.source` when the method is on the first line
  in a script -
  [r44957](https://code.google.com/p/dart/source/detail?r=44957),
  [r44976](https://code.google.com/p/dart/source/detail?r=44976)

* pub: Fix for
  [issue 23084](https://code.google.com/p/dart/issues/detail?id=23084):
  Pub can fail to load transformers necessary for local development -
  [r44876](https://code.google.com/p/dart/source/detail?r=44876)

## 1.9.1 – 2015-03-25

### Language changes

* Support for `async`, `await`, `sync*`, `async*`, `yield`, `yield*`, and `await
  for`. See the [the language tour][async] for more details.

* Enum support is fully enabled. See [the language tour][enum] for more details.

[async]: https://www.dartlang.org/docs/dart-up-and-running/ch02.html#asynchrony
[enum]: https://www.dartlang.org/docs/dart-up-and-running/ch02.html#enums

### Tool changes

* The formatter is much more comprehensive and generates much more readable
  code. See [its tool page][dartfmt] for more details.

* The analysis server is integrated into the IntelliJ plugin and the Dart
  editor. This allows analysis to run out-of-process, so that interaction
  remains smooth even for large projects.

* Analysis supports more and better hints, including unused variables and unused
  private members.

[dartfmt]: https://www.dartlang.org/tools/dartfmt/

### Core library changes

#### Highlights

* There's a new model for shared server sockets with no need for a `Socket`
  reference.

* A new, much faster [regular expression engine][regexp].

* The Isolate API now works across the VM and `dart2js`.

[regexp]: http://news.dartlang.org/2015/02/irregexp-dart-vms-new-regexp.html

#### Details

For more information on any of these changes, see the corresponding
documentation on the [Dart API site](http://api.dartlang.org).

* `dart:async`:

  * `Future.wait` added a new named argument, `cleanUp`, which is a callback
    that releases resources allocated by a successful `Future`.

  * The `SynchronousStreamController` class was added as an explicit name for
    the type returned when the `sync` argument is passed to `new
    StreamController`.

* `dart:collection`: The `new SplayTreeSet.from(Iterable)` constructor was
  added.

* `dart:convert`: `Utf8Encoder.convert` and `Utf8Decoder.convert` added optional
  `start` and `end` arguments.

* `dart:core`:

  * `RangeError` added new static helper functions: `checkNotNegative`,
    `checkValidIndex`, `checkValidRange`, and `checkValueInInterval`.

  * `int` added the `modPow` function.

  * `String` added the `replaceFirstMapped` and `replaceRange` functions.

* `dart:io`:

  * Support for locking files to prevent concurrent modification was added. This
    includes the `File.lock`, `File.lockSync`, `File.unlock`, and
    `File.unlockSync` functions as well as the `FileLock` class.

  * Support for starting detached processes by passing the named `mode` argument
    (a `ProcessStartMode`) to `Process.start`. A process can be fully attached,
    fully detached, or detached except for its standard IO streams.

  * `HttpServer.bind` and `HttpServer.bindSecure` added the `v6Only` named
    argument. If this is true, only IPv6 connections will be accepted.

  * `HttpServer.bind`, `HttpServer.bindSecure`, `ServerSocket.bind`,
    `RawServerSocket.bind`, `SecureServerSocket.bind` and
    `RawSecureServerSocket.bind` added the `shared` named argument. If this is
    true, multiple servers or sockets in the same Dart process may bind to the
    same address, and incoming requests will automatically be distributed
    between them.

  * **Deprecation:** the experimental `ServerSocketReference` and
    `RawServerSocketReference` classes, as well as getters that returned them,
    are marked as deprecated. The `shared` named argument should be used
    instead. These will be removed in Dart 1.10.

  * `Socket.connect` and `RawSocket.connect` added the `sourceAddress` named
    argument, which specifies the local address to bind when making a
    connection.

  * The static `Process.killPid` method was added to kill a process with a given
    PID.

  * `Stdout` added the `nonBlocking` instance property, which returns a
    non-blocking `IOSink` that writes to standard output.

* `dart:isolate`:

  * The static getter `Isolate.current` was added.

  * The `Isolate` methods `addOnExitListener`, `removeOnExitListener`,
    `setErrorsFatal`, `addOnErrorListener`, and `removeOnErrorListener` now work
    on the VM.

  * Isolates spawned via `Isolate.spawn` now allow most objects, including
    top-level and static functions, to be sent between them.

## 1.8.5 – 2015-01-21

* Code generation for SIMD on ARM and ARM64 is fixed.

* A possible crash on MIPS with newer GCC toolchains has been prevented.

* A segfault when using `rethrow` was fixed ([issue 21795][]).

[issue 21795]: https://code.google.com/p/dart/issues/detail?id=21795

## 1.8.3 – 2014-12-10

* Breakpoints can be set in the Editor using file suffixes ([issue 21280][]).

* IPv6 addresses are properly handled by `HttpClient` in `dart:io`, fixing a
  crash in pub ([issue 21698][]).

* Issues with the experimental `async`/`await` syntax have been fixed.

* Issues with a set of number operations in the VM have been fixed.

* `ListBase` in `dart:collection` always returns an `Iterable` with the correct
  type argument.

[issue 21280]: https://code.google.com/p/dart/issues/detail?id=21280
[issue 21698]: https://code.google.com/p/dart/issues/detail?id=21698

## 1.8.0 – 2014-11-28

* `dart:collection`: `SplayTree` added the `toSet` function.

* `dart:convert`: The `JsonUtf8Encoder` class was added.

* `dart:core`:

  * The `IndexError` class was added for errors caused by an index being outside
    its expected range.

  * The `new RangeError.index` constructor was added. It forwards to `new
    IndexError`.

  * `RangeError` added three new properties. `invalidProperty` is the value that
    caused the error, and `start` and `end` are the minimum and maximum values
    that the value is allowed to assume.

  * `new RangeError.value` and `new RangeError.range` added an optional
    `message` argument.

  * The `new String.fromCharCodes` constructor added optional `start` and `end`
    arguments.

* `dart:io`:

  * Support was added for the [Application-Layer Protocol Negotiation][alpn]
    extension to the TLS protocol for both the client and server.

  * `SecureSocket.connect`, `SecureServerSocket.bind`,
    `RawSecureSocket.connect`, `RawSecureSocket.secure`,
    `RawSecureSocket.secureServer`, and `RawSecureServerSocket.bind` added a
    `supportedProtocols` named argument for protocol negotiation.

  * `RawSecureServerSocket` added a `supportedProtocols` field.

  * `RawSecureSocket` and `SecureSocket` added a `selectedProtocol` field which
    contains the protocol selected during protocol negotiation.

[alpn]: https://tools.ietf.org/html/rfc7301

## 1.7.0 – 2014-10-15

### Tool changes

* `pub` now generates binstubs for packages that are globally activated so that
  they can be put on the user's `PATH` and used as normal executables. See the
  [`pub global activate` documentation][pub global activate].

* When using `dart2js`, deferred loading now works with multiple Dart apps on
  the same page.

[pub global activate]: https://www.dartlang.org/tools/pub/cmd/pub-global.html#running-a-script-from-your-path

### Core library changes

* `dart:async`: `Zone`, `ZoneDelegate`, and `ZoneSpecification` added the
  `errorCallback` function, which allows errors that have been programmatically
  added to a `Future` or `Stream` to be intercepted.

* `dart:io`:

  * **Breaking change:** `HttpClient.close` must be called for all clients or
    they will keep the Dart process alive until they time out. This fixes the
    handling of persistent connections. Previously, the client would shut down
    immediately after a request.

  * **Breaking change:** `HttpServer` no longer compresses all traffic by
    default. The new `autoCompress` property can be set to `true` to re-enable
    compression.

* `dart:isolate`: `Isolate.spawnUri` added the optional `packageRoot` argument,
  which controls how it resolves `package:` URIs.<|MERGE_RESOLUTION|>--- conflicted
+++ resolved
@@ -1,10 +1,4 @@
-<<<<<<< HEAD
-## 2.3.2-dev.0.1
-=======
-## 2.3.3-dev.XX.0
->>>>>>> a4f7bad1
-(Add new changes here, and they will be copied to the change section for the
- next dev version)
+## 2.3.3-dev.0.0
 
 ### Core libraries
 
