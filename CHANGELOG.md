<<<<<<< HEAD
## 1.11.2

### Core library changes

* Fix a bug where `WebSocket.close()` would crash if called after
  `WebSocket.cancel()`.

## 1.11.1

### Tool changes

* Pub will always load Dart SDK assets from the SDK whose `pub` executable was
  run, even if a `DART_SDK` environment variable is set.

## 1.11.0
=======
## 1.12.0

### Language changes

* Null-aware operators
    * `??`: if null operator. `expr1 ?? expr2` evaluates to `expr1` if not `null`, otherwise `expr2`.
    * `??=`: null-aware assignment. `v ??= expr` causes `v` to be assigned `expr` only if `v` is `null`.
    * `x?.p`: null-aware access. `x?.p` evaluates to `x.p` if `x` is not `null`, otherwise evaluates to `null`.
    * `x?.m()`: null-aware method invocation. `x?.m()` invokes `m` only if `x` is not `null`.
>>>>>>> d6ecdcfd

### Core library changes

* `dart:async`
  * `StreamController` added setters for the `onListen`, `onPause`, `onResume`
    and `onCancel` callbacks.

* `dart:convert`
  * `LineSplitter` added a `split` static method returning an `Iterable`.

* `dart:core`
  * `Uri` class now perform path normalization when a URI is created.
    This removes most `..` and `.` sequences from the URI path.
    Purely relative paths (no scheme or authority) are allowed to retain
    some leading "dot" segments.
    Also added `hasAbsolutePath`, `hasEmptyPath`, and `hasScheme` properties.

* `dart:html`
  * `NodeTreeSanitizer` added the `const trusted` field. It can be used
    instead of defining a `NullTreeSanitizer` class when calling
    `setInnerHtml` or other methods that create DOM from text. It is
    also more efficient, skipping the creation of a `DocumentFragment`.

* `dart:io`
  * Added two new file modes, `WRITE_ONLY` and `WRITE_ONLY_APPEND` for
    opening a file write only.
    [eaeecf2](https://github.com/dart-lang/sdk/commit/eaeecf2ed13ba6c7fbfd653c3c592974a7120960)
  * Change stdout/stderr to binary mode on Windows.
    [4205b29](https://github.com/dart-lang/sdk/commit/4205b2997e01f2cea8e2f44c6f46ed6259ab7277)

* `dart:isolate`
  * Added `onError`, `onExit` and `errorsAreFatal` parameters to
    `Isolate.spawnUri`.

### Tool changes

* Pub

  * **Breaking:** various commands that previously ran `pub get` implicitly no
    longer do so. Instead, they merely check to make sure the ".packages" file
    is newer than the pubspec and the lock file, and fail if it's not.

  * Added support for `--verbosity=error` and `--verbosity=warning`.

  * `pub serve` now collapses multiple GET requests into a single line of
    output. For full output, use `--verbose`.

  * `pub deps` has improved formatting for circular dependencies on the
    entrypoint package.

  * `pub run` and `pub global run`

    * **Breaking:** to match the behavior of the Dart VM, executables no longer
      run in checked mode by default. A `--checked` flag has been added to run
      them in checked mode manually.

    * Faster start time for executables that don't import transformed code.

    * Binstubs for globally-activated executables are now written in the system
      encoding, rather than always in `UTF-8`. To update existing executables,
      run `pub cache repair`.

  * `pub get` and `pub upgrade`

    * Pub will now generate a ".packages" file in addition to the "packages"
      directory when running `pub get` or similar operations, per the
      [package spec proposal][]. Pub now has a `--no-package-symlinks` flag that
      will stop "packages" directories from being generated at all.

    * An issue where HTTP requests were sometimes made even though `--offline`
      was passed has been fixed.

    * A bug with `--offline` that caused an unhelpful error message has been
      fixed.

    * Pub will no longer time out when a package takes a long time to download.

  * `pub publish`

    * Pub will emit a non-zero exit code when it finds a violation while
      publishing.

    * `.gitignore` files will be respected even if the package isn't at the top
      level of the Git repository.

  * Barback integration

    * A crashing bug involving transformers that only apply to non-public code
      has been fixed.

    * A deadlock caused by declaring transformer followed by a lazy transformer
      (such as the built-in `$dart2js` transformer) has been fixed.

    * A stack overflow caused by a transformer being run multiple times on the
      package that defines it has been fixed.

    * A transformer that tries to read a non-existent asset in another package
      will now be re-run if that asset is later created.

[package spec proposal]: https://github.com/lrhn/dep-pkgspec

* Formatter (`dartfmt`)

  * Over 50 bugs fixed.

  * Optimized line splitter is much faster and produces better output on
    complex code.

### VM Service Protocol Changes

* **BREAKING** The service protocol now sends JSON-RPC 2.0-compatible
  server-to-client events. To reflect this, the service protocol version is
  now 2.0.

* The service protocol now includes a `"jsonrpc"` property in its responses, as
  opposed to `"json-rpc"`.

* The service protocol now properly handles requests with non-string ids.
  Numeric ids are no longer converted to strings, and null ids now don't produce
  a response.

* Some RPCs that didn't include a `"jsonrpc"` property in their responses now
  include one.

## 1.11.2

### Core library changes

* Fix a bug where `WebSocket.close()` would crash if called after
  `WebSocket.cancel()`.

## 1.11.1

### Tool changes

* Pub will always load Dart SDK assets from the SDK whose `pub` executable was
  run, even if a `DART_SDK` environment variable is set.

## 1.11.0 - 2015-06-25

### Core library changes

* `dart:core`
  * `Iterable` added an `empty` constructor.
    [dcf0286](https://github.com/dart-lang/sdk/commit/dcf0286f5385187a68ce9e66318d3bf19abf454b)
  * `Iterable` can now be extended directly. An alternative to extending
    `IterableBase` from `dart:collection`.
  * `List` added an `unmodifiable` constructor.
    [r45334](https://code.google.com/p/dart/source/detail?r=45334)
  * `Map` added an `unmodifiable` constructor.
    [r45733](https://code.google.com/p/dart/source/detail?r=45733)
  * `int` added a `gcd` method.
    [a192ef4](https://github.com/dart-lang/sdk/commit/a192ef4acb95fad1aad1887f59eed071eb5e8201)
  * `int` added a `modInverse` method.
    [f6f338c](https://github.com/dart-lang/sdk/commit/f6f338ce67eb8801b350417baacf6d3681b26002)
  * `StackTrace` added a `fromString` constructor.
    [68dd6f6](https://github.com/dart-lang/sdk/commit/68dd6f6338e63d0465041d662e778369c02c2ce6)
  * `Uri` added a `directory` constructor.
    [d8dbb4a](https://github.com/dart-lang/sdk/commit/d8dbb4a60f5e8a7f874c2a4fbf59eaf1a39f4776)
  * List iterators may not throw `ConcurrentModificationError` as eagerly in
    release mode. In checked mode, the modification check is still as eager
    as possible.
    [r45198](https://github.com/dart-lang/sdk/commit/5a79c03)

* `dart:developer` - **NEW**
  * Replaces the deprecated `dart:profiler` library.
  * Adds new functions `debugger` and `inspect`.
    [6e42aec](https://github.com/dart-lang/sdk/blob/6e42aec4f64cf356dde7bad9426e07e0ea5b58d5/sdk/lib/developer/developer.dart)

* `dart:io`
  * `FileSystemEntity` added a `uri` property.
    [8cf32dc](https://github.com/dart-lang/sdk/commit/8cf32dc1a1664b516e57f804524e46e55fae88b2)
  * `Platform` added a `static resolvedExecutable` property.
    [c05c8c6](https://github.com/dart-lang/sdk/commit/c05c8c66069db91cc2fd48691dfc406c818d411d)

* `dart:html`
  * `Element` methods, `appendHtml` and `insertAdjacentHtml` now take `nodeValidator`
    and `treeSanitizer` parameters, and the inputs are consistently
    sanitized.
    [r45818 announcement](https://groups.google.com/a/dartlang.org/forum/#!topic/announce/GVO7EAcPi6A)

* `dart:isolate`
  * **BREAKING** The positional `priority` parameter of `Isolate.ping` and `Isolate.kill` is
    now a named parameter named `priority`.
  * **BREAKING** Removed the `Isolate.AS_EVENT` priority.
  * `Isolate` methods `ping` and `addOnExitListener` now have a named parameter
    `response`.
    [r45092](https://github.com/dart-lang/sdk/commit/1b208bd)
  * `Isolate.spawnUri` added a named argument `checked`.
  * Remove the experimental state of the API.

* `dart:profiler` - **DEPRECATED**
  * This library will be removed in 1.12. Use `dart:developer` instead.

### Tool changes

* This is the first release that does not include the Eclipse-based
  **Dart Editor**.
  See [dartlang.org/tools](https://www.dartlang.org/tools/]) for alternatives.
* This is the last release that ships the (unsupported)
  dart2dart (aka `dart2js --output-type=dart`) utility as part
  of dart2js

## 1.10.0 – 2015-04-29

### Core library changes

* `dart:convert`
  * **POTENTIALLY BREAKING** Fix behavior of `HtmlEscape`. It no longer escapes
  no-break space (U+00A0) anywhere or forward slash (`/`, `U+002F`) in element
  context. Slash is still escaped using `HtmlEscapeMode.UNKNOWN`.
  [r45003](https://github.com/dart-lang/sdk/commit/8b8223d),
  [r45153](https://github.com/dart-lang/sdk/commit/8a5d049),
  [r45189](https://github.com/dart-lang/sdk/commit/3c39ad2)

* `dart:core`
  * `Uri.parse` added `start` and `end` positional arguments.

* `dart:html`
  * **POTENTIALLY BREAKING** `CssClassSet` method arguments must now be 'tokens', i.e. non-empty
  strings with no white-space characters. The implementation was incorrect for
  class names containing spaces. The fix is to forbid spaces and provide a
  faster implementation.
  [Announcement](https://groups.google.com/a/dartlang.org/d/msg/announce/jmUI2XJHfC8/UZUCvJH3p2oJ)

* `dart:io`

  * `ProcessResult` now exposes a constructor.
  * `import` and `Isolate.spawnUri` now supports the
    [Data URI scheme](http://en.wikipedia.org/wiki/Data_URI_scheme) on the VM.

## Tool Changes

### pub

  * Running `pub run foo` within a package now runs the `foo` executable defined
    by the `foo` package. The previous behavior ran `bin/foo`. This makes it
    easy to run binaries in dependencies, for instance `pub run test`.

  * On Mac and Linux, signals sent to `pub run` and forwarded to the child
    command.

## 1.9.3 – 2015-04-14

This is a bug fix release which merges a number of commits from `bleeding_edge`.

* dart2js: Addresses as issue with minified Javascript output with CSP enabled -
  [r44453](https://code.google.com/p/dart/source/detail?r=44453)

* Editor: Fixes accidental updating of files in the pub cache during rename
  refactoring - [r44677](https://code.google.com/p/dart/source/detail?r=44677)

* Editor: Fix for
  [issue 23032](https://code.google.com/p/dart/issues/detail?id=23032)
  regarding skipped breakpoints on Windows -
  [r44824](https://code.google.com/p/dart/source/detail?r=44824)

* dart:mirrors: Fix `MethodMirror.source` when the method is on the first line
  in a script -
  [r44957](https://code.google.com/p/dart/source/detail?r=44957),
  [r44976](https://code.google.com/p/dart/source/detail?r=44976)

* pub: Fix for
  [issue 23084](https://code.google.com/p/dart/issues/detail?id=23084):
  Pub can fail to load transformers necessary for local development -
  [r44876](https://code.google.com/p/dart/source/detail?r=44876)

## 1.9.1 – 2015-03-25

### Language changes

* Support for `async`, `await`, `sync*`, `async*`, `yield`, `yield*`, and `await
  for`. See the [the language tour][async] for more details.

* Enum support is fully enabled. See [the language tour][enum] for more details.

[async]: https://www.dartlang.org/docs/dart-up-and-running/ch02.html#asynchrony
[enum]: https://www.dartlang.org/docs/dart-up-and-running/ch02.html#enums

### Tool changes

* The formatter is much more comprehensive and generates much more readable
  code. See [its tool page][dartfmt] for more details.

* The analysis server is integrated into the IntelliJ plugin and the Dart
  editor. This allows analysis to run out-of-process, so that interaction
  remains smooth even for large projects.

* Analysis supports more and better hints, including unused variables and unused
  private members.

[dartfmt]: https://www.dartlang.org/tools/dartfmt/

### Core library changes

#### Highlights

* There's a new model for shared server sockets with no need for a `Socket`
  reference.

* A new, much faster [regular expression engine][regexp].

* The Isolate API now works across the VM and `dart2js`.

[regexp]: http://news.dartlang.org/2015/02/irregexp-dart-vms-new-regexp.html

#### Details

For more information on any of these changes, see the corresponding
documentation on the [Dart API site](http://api.dartlang.org).

* `dart:async`:

  * `Future.wait` added a new named argument, `cleanUp`, which is a callback
    that releases resources allocated by a successful `Future`.

  * The `SynchronousStreamController` class was added as an explicit name for
    the type returned when the `sync` argument is passed to `new
    StreamController`.

* `dart:collection`: The `new SplayTreeSet.from(Iterable)` constructor was
  added.

* `dart:convert`: `Utf8Encoder.convert` and `Utf8Decoder.convert` added optional
  `start` and `end` arguments.

* `dart:core`:

  * `RangeError` added new static helper functions: `checkNotNegative`,
    `checkValidIndex`, `checkValidRange`, and `checkValueInInterval`.

  * `int` added the `modPow` function.

  * `String` added the `replaceFirstMapped` and `replaceRange` functions.

* `dart:io`:

  * Support for locking files to prevent concurrent modification was added. This
    includes the `File.lock`, `File.lockSync`, `File.unlock`, and
    `File.unlockSync` functions as well as the `FileLock` class.

  * Support for starting detached processes by passing the named `mode` argument
    (a `ProcessStartMode`) to `Process.start`. A process can be fully attached,
    fully detached, or detached except for its standard IO streams.

  * `HttpServer.bind` and `HttpServer.bindSecure` added the `v6Only` named
    argument. If this is true, only IPv6 connections will be accepted.

  * `HttpServer.bind`, `HttpServer.bindSecure`, `ServerSocket.bind`,
    `RawServerSocket.bind`, `SecureServerSocket.bind` and
    `RawSecureServerSocket.bind` added the `shared` named argument. If this is
    true, multiple servers or sockets in the same Dart process may bind to the
    same address, and incoming requests will automatically be distributed
    between them.

  * **Deprecation:** the experimental `ServerSocketReference` and
    `RawServerSocketReference` classes, as well as getters that returned them,
    are marked as deprecated. The `shared` named argument should be used
    instead. These will be removed in Dart 1.10.

  * `Socket.connect` and `RawSocket.connect` added the `sourceAddress` named
    argument, which specifies the local address to bind when making a
    connection.

  * The static `Process.killPid` method was added to kill a process with a given
    PID.

  * `Stdout` added the `nonBlocking` instance property, which returns a
    non-blocking `IOSink` that writes to standard output.

* `dart:isolate`:

  * The static getter `Isolate.current` was added.

  * The `Isolate` methods `addOnExitListener`, `removeOnExitListener`,
    `setErrorsFatal`, `addOnErrorListener`, and `removeOnErrorListener` now work
    on the VM.

  * Isolates spawned via `Isolate.spawn` now allow most objects, including
    top-level and static functions, to be sent between them.

## 1.8.5 – 2015-01-21

* Code generation for SIMD on ARM and ARM64 is fixed.

* A possible crash on MIPS with newer GCC toolchains has been prevented.

* A segfault when using `rethrow` was fixed ([issue 21795][]).

[issue 21795]: https://code.google.com/p/dart/issues/detail?id=21795

## 1.8.3 – 2014-12-10

* Breakpoints can be set in the Editor using file suffixes ([issue 21280][]).

* IPv6 addresses are properly handled by `HttpClient` in `dart:io`, fixing a
  crash in pub ([issue 21698][]).

* Issues with the experimental `async`/`await` syntax have been fixed.

* Issues with a set of number operations in the VM have been fixed.

* `ListBase` in `dart:collection` always returns an `Iterable` with the correct
  type argument.

[issue 21280]: https://code.google.com/p/dart/issues/detail?id=21280
[issue 21698]: https://code.google.com/p/dart/issues/detail?id=21698

## 1.8.0 – 2014-11-28

* `dart:collection`: `SplayTree` added the `toSet` function.

* `dart:convert`: The `JsonUtf8Encoder` class was added.

* `dart:core`:

  * The `IndexError` class was added for errors caused by an index being outside
    its expected range.

  * The `new RangeError.index` constructor was added. It forwards to `new
    IndexError`.

  * `RangeError` added three new properties. `invalidProperty` is the value that
    caused the error, and `start` and `end` are the minimum and maximum values
    that the value is allowed to assume.

  * `new RangeError.value` and `new RangeError.range` added an optional
    `message` argument.

  * The `new String.fromCharCodes` constructor added optional `start` and `end`
    arguments.

* `dart:io`:

  * Support was added for the [Application-Layer Protocol Negotiation][alpn]
    extension to the TLS protocol for both the client and server.

  * `SecureSocket.connect`, `SecureServerSocket.bind`,
    `RawSecureSocket.connect`, `RawSecureSocket.secure`,
    `RawSecureSocket.secureServer`, and `RawSecureServerSocket.bind` added a
    `supportedProtocols` named argument for protocol negotiation.

  * `RawSecureServerSocket` added a `supportedProtocols` field.

  * `RawSecureSocket` and `SecureSocket` added a `selectedProtocol` field which
    contains the protocol selected during protocol negotiation.

[alpn]: https://tools.ietf.org/html/rfc7301

## 1.7.0 – 2014-10-15

### Tool changes

* `pub` now generates binstubs for packages that are globally activated so that
  they can be put on the user's `PATH` and used as normal executables. See the
  [`pub global activate` documentation][pub global activate].

* When using `dart2js`, deferred loading now works with multiple Dart apps on
  the same page.

[pub global activate]: https://www.dartlang.org/tools/pub/cmd/pub-global.html#running-a-script-from-your-path

### Core library changes

* `dart:async`: `Zone`, `ZoneDelegate`, and `ZoneSpecification` added the
  `errorCallback` function, which allows errors that have been programmatically
  added to a `Future` or `Stream` to be intercepted.

* `dart:io`:

  * **Breaking change:** `HttpClient.close` must be called for all clients or
    they will keep the Dart process alive until they time out. This fixes the
    handling of persistent connections. Previously, the client would shut down
    immediately after a request.

  * **Breaking change:** `HttpServer` no longer compresses all traffic by
    default. The new `autoCompress` property can be set to `true` to re-enable
    compression.

* `dart:isolate`: `Isolate.spawnUri` added the optional `packageRoot` argument,
  which controls how it resolves `package:` URIs.<|MERGE_RESOLUTION|>--- conflicted
+++ resolved
@@ -1,30 +1,16 @@
-<<<<<<< HEAD
-## 1.11.2
-
-### Core library changes
-
-* Fix a bug where `WebSocket.close()` would crash if called after
-  `WebSocket.cancel()`.
-
-## 1.11.1
-
-### Tool changes
-
-* Pub will always load Dart SDK assets from the SDK whose `pub` executable was
-  run, even if a `DART_SDK` environment variable is set.
-
-## 1.11.0
-=======
-## 1.12.0
+## 1.12.0 - 2015-08-31
 
 ### Language changes
 
 * Null-aware operators
-    * `??`: if null operator. `expr1 ?? expr2` evaluates to `expr1` if not `null`, otherwise `expr2`.
-    * `??=`: null-aware assignment. `v ??= expr` causes `v` to be assigned `expr` only if `v` is `null`.
-    * `x?.p`: null-aware access. `x?.p` evaluates to `x.p` if `x` is not `null`, otherwise evaluates to `null`.
-    * `x?.m()`: null-aware method invocation. `x?.m()` invokes `m` only if `x` is not `null`.
->>>>>>> d6ecdcfd
+    * `??`: if null operator. `expr1 ?? expr2` evaluates to `expr1` if
+      not `null`, otherwise `expr2`.
+    * `??=`: null-aware assignment. `v ??= expr` causes `v` to be assigned
+      `expr` only if `v` is `null`.
+    * `x?.p`: null-aware access. `x?.p` evaluates to `x.p` if `x` is not
+      `null`, otherwise evaluates to `null`.
+    * `x?.m()`: null-aware method invocation. `x?.m()` invokes `m` only
+      if `x` is not `null`.
 
 ### Core library changes
 
