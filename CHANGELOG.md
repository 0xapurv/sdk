## 1.24.0

<<<<<<< HEAD
=======
### Language

>>>>>>> 77d26a33
#### Strong Mode

* Breaking change - it is now a strong mode error if a mixin causes a name
  conflict between two private members (field/getter/setter/method) from a
  different library. (SDK
  issue [28809](https://github.com/dart-lang/sdk/issues/28809)).

<<<<<<< HEAD
lib1.dart:
=======
* `dart:io`
  * Added `Platform.localeName`, needed for accessing the locale on platforms
    that don't store it in an environment variable.
  * Added `ProcessInfo.currentRss` and `ProcessInfo.maxRss` for inspecting
    the Dart VM process current and peak resident set size.
>>>>>>> 77d26a33


<<<<<<< HEAD
```dart
class A {
  int _x;
}

class B {
  int _x;
}
```

lib2.dart:


```dart
import 'lib1.dart';

class C extends A with B {}
```

```
    error • The private name _x, defined by B, conflicts with the same name defined by A at tmp/lib2.dart:3:24 • private_collision_in_mixin_application
```


=======
### Tool Changes

* Pub
    * `pub build` will use a failing exit code if there are errors in any
      transformer.
    * Allow publishing packages that depend on the Flutter SDK.

## 1.23.0

#### Strong Mode

* Breaking change - it is now a strong mode error if a mixin causes a name
  conflict between two private members (field/getter/setter/method) from a
  different library. (SDK
  issue [28809](https://github.com/dart-lang/sdk/issues/28809)).

lib1.dart:


```dart
class A {
  int _x;
}

class B {
  int _x;
}
```

lib2.dart:


```dart
import 'lib1.dart';

class C extends A with B {}
```

```
    error • The private name _x, defined by B, conflicts with the same name defined by A at tmp/lib2.dart:3:24 • private_collision_in_mixin_application
```


>>>>>>> 77d26a33
* Breaking change - strong mode will prefer the expected type to infer generic
  types, functions, and methods (SDK
  issue [27586](https://github.com/dart-lang/sdk/issues/27586)).

  ```dart
  main() {
    List<Object> foo = /*infers: <Object>*/['hello', 'world'];
    var bar = /*infers: <String>*/['hello', 'world'];
  }
  ```

* Strong mode inference error messages are improved
  (SDK issue [29108](https://github.com/dart-lang/sdk/issues/29108)).

  ```dart
  import 'dart:math';
  test(Iterable/* fix is to add <num> here */ values) {
    num n = values.fold(values.first as num, max);
  }
  ```
  Now produces the error on the generic function "max":
  ```
  Couldn't infer type parameter 'T'.

  Tried to infer 'dynamic' for 'T' which doesn't work:
    Function type declared as '<T extends num>(T, T) → T'
                  used where  '(num, dynamic) → num' is required.

  Consider passing explicit type argument(s) to the generic.
  ```

* Strong mode supports overriding fields, `@virtual` is no longer required
    (SDK issue [28120](https://github.com/dart-lang/sdk/issues/28120)).

    ```dart
    class C {
      int x = 42;
    }
    class D extends C {
      int x = 123;
      get y => super.x;
    }
    main() {
      print(new D().x);
      print(new D().y);
    }
    ```

* Strong mode down cast composite warnings are no longer issued by default.
  (SDK issue [28588](https://github.com/dart-lang/sdk/issues/28588)).

```dart
void test() {
  List untyped = [];
  List<int> typed = untyped; // No down cast composite warning
}
```

To opt back into the warnings, add the following to
the
[.analysis_options](https://www.dartlang.org/guides/language/analysis-options)
file for your project.

```
analyzer:
  errors:
    strong_mode_down_cast_composite: warning
```


### Core library changes

* `dart:core`
  * Added `Uri.isScheme` function to check the scheme of a URI.
    Example: `uri.isScheme("http")`. Ignores case when comparing.
  * Make `UriData.parse` validate its input better.
    If the data is base-64 encoded, the data is normalized wrt.
    alphabet and padding, and it contains invalid base-64 data,
    parsing fails. Also normalizes non-base-64 data.
* `dart:io`
  * Added functions `File.lastAccessed`, `File.lastAccessedSync`,
    `File.setLastModified`, `File.setLastModifiedSync`, `File.setLastAccessed`,
    and `File.setLastAccessedSync`.
  * Added `{Stdin,Stdout}.supportsAnsiEscapes`.

### Dart VM

* Calls to `print()` and `Stdout.write*()` now correctly print unicode
  characters to the console on Windows. Calls to `Stdout.add*()` behave as
  before.

### Tool changes

* Analysis
  * `dartanalyzer` now follows the same rules as the analysis server to find
    an analysis options file, stopping when an analysis options file is found:
    * Search up the directory hierarchy looking for an analysis options file.
    * If analyzing a project referencing the [Flutter](https://flutter.io/)
      package, then use the
      [default Flutter analysis options](https://github.com/flutter/flutter/blob/master/packages/flutter/lib/analysis_options_user.yaml)
      found in `package:flutter`.
    * If in a Bazel workspace, then use the analysis options in
      `package:dart.analysis_options/default.yaml` if it exists.
    * Use the default analysis options rules.
  * In addition, specific to `dartanalyzer`:
    * an analysis options file can be specified on the command line via
      `--options` and that file will be used instead of searching for an
      analysis options file.
    * any analysis option specified on the command line
      (e.g. `--strong` or `--no-strong`) takes precedence over any corresponding
      value specified in the analysis options file.

* Dartium, dart2js, and DDC

  * Imports to `dart:io` are allowed, but the imported library is not supported
    and will likely fail on most APIs at runtime. This change was made as a
    stopgap measure to make it easier to write libraries that share code between
    platforms (like package `http`). This might change again when configuration
    specific imports are supported.

* Pub
  * Now sends telemetry data to `pub.dartlang.org` to allow better understanding
    of why a particular package is being accessed.
  * `pub publish`
    * Warns if a package imports a package that's not a dependency from within
      `lib/` or `bin/`, or a package that's not a dev dependency from within
      `benchmark/`, `example/`, `test/` or `tool/`.
    * No longer produces "UID too large" errors on OS X. All packages are now
      uploaded with the user and group names set to "pub".
    * No longer fails with a stack overflow when uploading a package that uses
      Git submodules.
  * `pub get` and `pub upgrade`
    * Produce more informative error messages if they're run directly in a
      package that uses Flutter.
    * Properly unlock SDK and path dependencies if they have a new version
      that's also valid according to the user's pubspec.

* dartfmt
  * Support new generic function typedef syntax.
  * Make the precedence of cascades more visible.
  * Fix a couple of places where spurious newlines were inserted.
  * Correctly report unchanged formatting when reading from stdin.
  * Ensure space between `-` and `--`. Code that does this is pathological, but
    it technically meant dartfmt could change the semantics of the code.
  * Preserve a blank line between enum cases.
  * Other small formatting tweaks.

## 1.22.0 - 2017-02-14

### Language

  * Breaking change:
    ['Generalized tear-offs'](https://github.com/gbracha/generalizedTearOffs/blob/master/proposal.md)
    are no longer supported, and will cause errors. We updated the language spec
    and added warnings in 1.21, and are now taking the last step to fully
    de-support them. They were previously only supported in the VM, and there
    are almost no known uses of them in the wild.

  * The `assert()` statement has been expanded to support an optional second
    `message` argument
    (SDK issue [27342](https://github.com/dart-lang/sdk/issues/27342)).

    The message is displayed if the assert fails. It can be any object, and it
    is accessible as `AssertionError.message`. It can be used to provide more
    user friendly exception outputs. As an example, the following assert:

    ```dart
    assert(configFile != null, "Tool config missing. Please see https://goo.gl/k8iAi for details.");
    ```

    would produce the following exception output:

    ```
    Unhandled exception:
    'file:///Users/mit/tmp/tool/bin/main.dart': Failed assertion: line 9 pos 10:
    'configFile != null': Tool config missing. Please see https://goo.gl/k8iAi for details.
    #0      _AssertionError._doThrowNew (dart:core-patch/errors_patch.dart:33)
    #1      _AssertionError._throwNew (dart:core-patch/errors_patch.dart:29)
    #2      main (file:///Users/mit/tmp/tool/bin/main.dart:9:10)
    ```

  * The `Null` type has been moved to the bottom of the type hierarchy. As such,
    it is considered a subtype of every other type. The `null` *literal* was
    always treated as a bottom type. Now the named class `Null` is too:

    ```dart
    const empty = <Null>[];

    String concatenate(List<String> parts) => parts.join();
    int sum(List<int> numbers) => numbers.fold(0, (sum, n) => sum + n);

    concatenate(empty); // OK.
    sum(empty); // OK.
    ```

  * Introduce `covariant` modifier on parameters. It indicates that the
    parameter (and the corresponding parameter in any method that overrides it)
    has looser override rules. In strong mode, these require a runtime type
    check to maintain soundness, but enable an architectural pattern that is
    useful in some code.

    It lets you specialize a family of classes together, like so:

    ```dart
    abstract class Predator {
      void chaseAndEat(covariant Prey p);
    }

    abstract class Prey {}

    class Mouse extends Prey {}

    class Seal extends Prey {}

    class Cat extends Predator {
      void chaseAndEat(Mouse m) => ...
    }

    class Orca extends Predator {
      void chaseAndEat(Seal s) => ...
    }
    ```

    This isn't statically safe, because you could do:

    ```dart
    Predator predator = new Cat(); // Upcast.
    predator.chaseAndEat(new Seal()); // Cats can't eat seals!
    ```

    To preserve soundness in strong mode, in the body of a method that uses a
    covariant override (here, `Cat.chaseAndEat()`), the compiler automatically
    inserts a check that the parameter is of the expected type. So the compiler
    gives you something like:

    ```dart
    class Cat extends Predator {
      void chaseAndEat(o) {
        var m = o as Mouse;
        ...
      }
    }
    ```

    Spec mode allows this unsound behavior on all parameters, even though users
    rarely rely on it. Strong mode disallowed it initially. Now, strong mode
    lets you opt into this behavior in the places where you do want it by using
    this modifier. Outside of strong mode, the modifier is ignored.

  * Change instantiate-to-bounds rules for generic type parameters when running
    in strong mode. If you leave off the type parameters from a generic type, we
    need to decide what to fill them in with.  Dart 1.0 says just use `dynamic`,
    but that isn't sound:

    ```dart
    class Abser<T extends num> {
       void absThis(T n) { n.abs(); }
    }

    var a = new Abser(); // Abser<dynamic>.
    a.absThis("not a num");
    ```

    We want the body of `absThis()` to be able to safely assume `n` is at
    least a `num` -- that's why there's a constraint on T, after all. Implicitly
    using `dynamic` as the type parameter in this example breaks that.

    Instead, strong mode uses the bound. In the above example, it fills it in
    with `num`, and then the second line where a string is passed becomes a
    static error.

    However, there are some cases where it is hard to figure out what that
    default bound should be:

    ```dart
    class RuhRoh<T extends Comparable<T>> {}
    ```

    Strong mode's initial behavior sometimes produced surprising, unintended
    results. For 1.22, we take a simpler approach and then report an error if
    a good default type argument can't be found.

### Core libraries

  * Define `FutureOr<T>` for code that works with either a future or an
    immediate value of some type. For example, say you do a lot of text
    manipulation, and you want a handy function to chain a bunch of them:

    ```dart
    typedef String StringSwizzler(String input);

    String swizzle(String input, List<StringSwizzler> swizzlers) {
      var result = input;
      for (var swizzler in swizzlers) {
        result = swizzler(result);
      }

      return result;
    }
    ```

    This works fine:

    ```dart
    main() {
      var result = swizzle("input", [
        (s) => s.toUpperCase(),
        (s) => () => s * 2)
      ]);
      print(result); // "INPUTINPUT".
    }
    ```

    Later, you realize you'd also like to support swizzlers that are
    asynchronous (maybe they look up synonyms for words online). You could make
    your API strictly asynchronous, but then users of simple synchronous
    swizzlers have to manually wrap the return value in a `Future.value()`.
    Ideally, your `swizzle()` function would be "polymorphic over asynchrony".
    It would allow both synchronous and asynchronous swizzlers. Because `await`
    accepts immediate values, it is easy to implement this dynamically:

    ```dart
    Future<String> swizzle(String input, List<StringSwizzler> swizzlers) async {
      var result = input;
      for (var swizzler in swizzlers) {
        result = await swizzler(result);
      }

      return result;
    }

    main() async {
      var result = swizzle("input", [
        (s) => s.toUpperCase(),
        (s) => new Future.delayed(new Duration(milliseconds: 40), () => s * 2)
      ]);
      print(await result);
    }
    ```

    What should the declared return type on StringSwizzler be? In the past, you
    had to use `dynamic` or `Object`, but that doesn't tell the user much. Now,
    you can do:

    ```dart
    typedef FutureOr<String> StringSwizzler(String input);
    ```

    Like the name implies, `FutureOr<String>` is a union type. It can be a
    `String` or a `Future<String>`, but not anything else. In this case, that's
    not super useful beyond just stating a more precise type for readers of the
    code. It does give you a little better error checking in code that uses the
    result of that.

    `FutureOr<T>` becomes really important in *generic* methods like
    `Future.then()`. In those cases, having the type system understand this
    magical union type helps type inference figure out the type argument of
    `then()` based on the closure you pass it.

    Previously, strong mode had hard-coded rules for handling `Future.then()`
    specifically. `FutureOr<T>` exposes that functionality so third-party APIs
    can take advantage of it too.

### Tool changes

* Dart2Js

  * Remove support for (long-time deprecated) mixin typedefs.

* Pub

  * Avoid using a barback asset server for executables unless they actually use
    transformers. This makes precompilation substantially faster, produces
    better error messages when precompilation fails, and allows
    globally-activated executables to consistently use the
    `Isolate.resolvePackageUri()` API.

  * On Linux systems, always ignore packages' original file owners and
    permissions when extracting those packages. This was already the default
    under most circumstances.

  * Properly close the standard input stream of child processes started using
    `pub run`.

  * Handle parse errors from the package cache more gracefully. A package whose
    pubspec can't be parsed will now be ignored by `pub get --offline` and
    deleted by `pub cache repair`.

  * Make `pub run` run executables in spawned isolates. This lets them handle
    signals and use standard IO reliably.

  * Fix source-maps produced by dart2js when running in `pub serve`: URL
    references to assets from packages match the location where `pub serve`
    serves them (`packages/package_name/` instead of
    `../packages/package_name/`).

### Infrastructure changes

  * The SDK now uses GN rather than gyp to generate its build files, which will
    now be exclusively ninja flavored. Documentation can be found on our
    [wiki](https://github.com/dart-lang/sdk/wiki/Building-with-GN). Also see the
    help message of `tools/gn.py`. This change is in response to the deprecation
    of gyp. Build file generation with gyp will continue to be available in this
    release by setting the environment variable `DART_USE_GYP` before running
    `gclient sync` or `gclient runhooks`, but this will be removed in a future
    release.

## 1.21.0 - 2016-12-07

### Language

* Support generic method syntax. Type arguments are not available at
  runtime. For details, check the
  [informal specification](https://gist.github.com/eernstg/4353d7b4f669745bed3a5423e04a453c).
* Support access to initializing formals, e.g., the use of `x` to initialize
 `y` in `class C { var x, y; C(this.x): y = x; }`.
  Please check the
  [informal specification](https://gist.github.com/eernstg/cff159be9e34d5ea295d8c24b1a3e594)
  for details.
* Don't warn about switch case fallthrough if the case ends in a `rethrow`
  statement.  (SDK issue
  [27650](https://github.com/dart-lang/sdk/issues/27650))
* Also don't warn if the entire switch case is wrapped in braces - as long as
  the block ends with a `break`, `continue`, `rethrow`, `return` or `throw`.
* Allow `=` as well as `:` as separator for named parameter default values.

  ```dart
  enableFlags({bool hidden: false}) { … }
  ```

  can now be replaced by

  ```dart
  enableFlags({bool hidden = false}) { … }
  ```

  (SDK issue [27559](https://github.com/dart-lang/sdk/issues/27559))

### Core library changes

* `dart:core`: `Set.difference` now takes a `Set<Object>` as argument.  (SDK
  issue [27573](https://github.com/dart-lang/sdk/issues/27573))

* `dart:developer`

  * Added `Service` class.
    * Allows inspecting and controlling the VM service protocol HTTP server.
    * Provides an API to access the ID of an `Isolate`.

### Tool changes

* Dart Dev Compiler

  * Support calls to `loadLibrary()` on deferred libraries. Deferred libraries
    are still loaded eagerly. (SDK issue
    [27343](https://github.com/dart-lang/sdk/issues/27343))

## 1.20.1 - 2016-10-13

Patch release, resolves one issue:

* Dartium: Fixes a bug that caused crashes.  No issue filed.

### Strong Mode

* It is no longer a warning when casting from dynamic to a composite type
    (SDK issue [27766](https://github.com/dart-lang/sdk/issues/27766)).

    ```dart
    main() {
      dynamic obj = <int>[1, 2, 3];
      // This is now allowed without a warning.
      List<int> list = obj;
    }
    ```

## 1.20.0 - 2016-10-11

### Dart VM

* We have improved the way that the VM locates the native code library for a
  native extension (e.g. `dart-ext:` import). We have updated this
  [article on native extensions](https://www.dartlang.org/articles/dart-vm/native-extensions)
  to reflect the VM's improved behavior.

* Linux builds of the VM will now use the `tcmalloc` library for memory
  allocation. This has the advantages of better debugging and profiling support
  and faster small allocations, with the cost of slightly larger initial memory
  footprint, and slightly slower large allocations.

* We have improved the way the VM searches for trusted root certificates for
  secure socket connections on Linux. First, the VM will look for trusted root
  certificates in standard locations on the file system
  (`/etc/pki/tls/certs/ca-bundle.crt` followed by `/etc/ssl/certs`), and only if
  these do not exist will it fall back on the builtin trusted root certificates.
  This behavior can be overridden on Linux with the new flags
  `--root-certs-file` and `--root-certs-cache`. The former is the path to a file
  containing the trusted root certificates, and the latter is the path to a
  directory containing root certificate files hashed using `c_rehash`.

* The VM now throws a catchable `Error` when method compilation fails. This
  allows easier debugging of syntax errors, especially when testing.  (SDK issue
  [23684](https://github.com/dart-lang/sdk/issues/23684))

### Core library changes

* `dart:core`: Remove deprecated `Resource` class.
  Use the class in `package:resource` instead.
* `dart:async`
  * `Future.wait` now catches synchronous errors and returns them in the
    returned Future.  (SDK issue
    [27249](https://github.com/dart-lang/sdk/issues/27249))
  * More aggressively returns a `Future` on `Stream.cancel` operations.
    Discourages to return `null` from `cancel`.  (SDK issue
    [26777](https://github.com/dart-lang/sdk/issues/26777))
  * Fixes a few bugs where the cancel future wasn't passed through
    transformations.
* `dart:io`
  * Added `WebSocket.addUtf8Text` to allow sending a pre-encoded text message
    without a round-trip UTF-8 conversion.  (SDK issue
    [27129](https://github.com/dart-lang/sdk/issues/27129))

### Strong Mode

* Breaking change - it is an error if a generic type parameter cannot be
    inferred (SDK issue [26992](https://github.com/dart-lang/sdk/issues/26992)).

    ```dart
    class Cup<T> {
      Cup(T t);
    }
    main() {
      // Error because:
      // - if we choose Cup<num> it is not assignable to `cOfInt`,
      // - if we choose Cup<int> then `n` is not assignable to int.
      num n;
      C<int> cOfInt = new C(n);
    }
    ```

* New feature - use `@checked` to override a method and tighten a parameter
    type (SDK issue [25578](https://github.com/dart-lang/sdk/issues/25578)).

    ```dart
    import 'package:meta/meta.dart' show checked;
    class View {
      addChild(View v) {}
    }
    class MyView extends View {
      // this override is legal, it will check at runtime if we actually
      // got a MyView.
      addChild(@checked MyView v) {}
    }
    main() {
      dynamic mv = new MyView();
      mv.addChild(new View()); // runtime error
    }
    ```

* New feature - use `@virtual` to allow field overrides in strong mode
    (SDK issue [27384](https://github.com/dart-lang/sdk/issues/27384)).

    ```dart
    import 'package:meta/meta.dart' show virtual;
    class Base {
      @virtual int x;
    }
    class Derived extends Base {
      int x;

      // Expose the hidden storage slot:
      int get superX => super.x;
      set superX(int v) { super.x = v; }
    }
    ```

* Breaking change - infer list and map literals from the context type as well as
    their values, consistent with generic methods and instance creation
    (SDK issue [27151](https://github.com/dart-lang/sdk/issues/27151)).

    ```dart
    import 'dart:async';
    main() async {
      var b = new Future<B>.value(new B());
      var c = new Future<C>.value(new C());
      var/*infer List<Future<A>>*/ list = [b, c];
      var/*infer List<A>*/ result = await Future.wait(list);
    }
    class A {}
    class B extends A {}
    class C extends A {}
    ```

### Tool changes

* `dartfmt` - upgraded to v0.2.10
    * Don't crash on annotations before parameters with trailing commas.
    * Always split enum declarations if they end in a trailing comma.
    * Add `--set-exit-if-changed` to set the exit code on a change.

* Pub
  * Pub no longer generates a `packages/` directory by default.  Instead, it
    generates a `.packages` file, called a package spec. To generate
    a `packages/` directory in addition to the package spec, use the
    `--packages-dir` flag with `pub get`, `pub upgrade`, and `pub downgrade`.
    See the [Good-bye
    symlinks](http://news.dartlang.org/2016/10/good-bye-symlinks.html) article
    for details.

## 1.19.1 - 2016-09-08

Patch release, resolves one issue:

* Dartdoc:  Fixes a bug that prevented generation of docs.
  (Dartdoc issue [1233](https://github.com/dart-lang/dartdoc/issues/1233))

## 1.19.0 - 2016-08-26

### Language changes

* The language now allows a trailing comma after the last argument of a call and
 the last parameter of a function declaration. This can make long argument or
 parameter lists easier to maintain, as commas can be left as-is when
 reordering lines. For details, see SDK issue
 [26644](https://github.com/dart-lang/sdk/issues/26644).

### Tool Changes

* `dartfmt` - upgraded to v0.2.9+1
  * Support trailing commas in argument and parameter lists.
  * Gracefully handle read-only files.
  * About a dozen other bug fixes.

* Pub
  * Added a `--no-packages-dir` flag to `pub get`, `pub upgrade`, and `pub
    downgrade`. When this flag is passed, pub will not generate a `packages/`
    directory, and will remove that directory and any symlinks to it if they
    exist. Note that this replaces the unsupported `--no-package-symlinks` flag.

  * Added the ability for packages to declare a constraint on the [Flutter][]
    SDK:

    ```yaml
    environment:
      flutter: ^0.1.2
      sdk: >=1.19.0 <2.0.0
    ```

    A Flutter constraint will only be satisfiable when pub is running in the
    context of the `flutter` executable, and when the Flutter SDK version
    matches the constraint.

  * Added `sdk` as a new package source that fetches packages from a hard-coded
    SDK. Currently only the `flutter` SDK is supported:

    ```yaml
    dependencies:
      flutter_driver:
        sdk: flutter
        version: ^0.0.1
    ```

    A Flutter `sdk` dependency will only be satisfiable when pub is running in
    the context of the `flutter` executable, and when the Flutter SDK contains a
    package with the given name whose version matches the constraint.

  * `tar` files on Linux are now created with `0` as the user and group IDs.
    This fixes a crash when publishing packages while using Active Directory.

  * Fixed a bug where packages from a hosted HTTP URL were considered the same
    as packages from an otherwise-identical HTTPS URL.

  * Fixed timer formatting for timers that lasted longer than a minute.

  * Eliminate some false negatives when determining whether global executables
    are on the user's executable path.

* `dart2js`
  * `dart2dart` (aka `dart2js --output-type=dart`) has been removed (this was deprecated in Dart 1.11).

[Flutter]: https://flutter.io/

### Dart VM

*   The dependency on BoringSSL has been rolled forward. Going forward, builds
    of the Dart VM including secure sockets will require a compiler with C++11
    support. For details, see the
    [Building wiki page](https://github.com/dart-lang/sdk/wiki/Building).

### Strong Mode

*   New feature - an option to disable implicit casts
    (SDK issue [26583](https://github.com/dart-lang/sdk/issues/26583)),
    see the [documentation](https://github.com/dart-lang/dev_compiler/blob/master/doc/STATIC_SAFETY.md#disable-implicit-casts)
    for usage instructions and examples.

*   New feature - an option to disable implicit dynamic
    (SDK issue [25573](https://github.com/dart-lang/sdk/issues/25573)),
    see the [documentation](https://github.com/dart-lang/dev_compiler/blob/master/doc/STATIC_SAFETY.md#disable-implicit-dynamic)
    for usage instructions and examples.

*   Breaking change - infer generic type arguments from the
    constructor invocation arguments
    (SDK issue [25220](https://github.com/dart-lang/sdk/issues/25220)).

    ```dart
    var map = new Map<String, String>();

    // infer: Map<String, String>
    var otherMap = new Map.from(map);
    ```

*   Breaking change - infer local function return type
    (SDK issue [26414](https://github.com/dart-lang/sdk/issues/26414)).

    ```dart
    void main() {
      // infer: return type is int
      f() { return 40; }
      int y = f() + 2; // type checks
      print(y);
    }
    ```

*   Breaking change - allow type promotion from a generic type parameter
    (SDK issue [26414](https://github.com/dart-lang/sdk/issues/26965)).

    ```dart
    void fn/*<T>*/(/*=T*/ object) {
      if (object is String) {
        // Treat `object` as `String` inside this block.
        // But it will require a cast to pass it to something that expects `T`.
        print(object.substring(1));
      }
    }
    ```

* Breaking change - smarter inference for Future.then
    (SDK issue [25944](https://github.com/dart-lang/sdk/issues/25944)).
    Previous workarounds that use async/await or `.then/*<Future<SomeType>>*/`
    should no longer be necessary.

    ```dart
    // This will now infer correctly.
    Future<List<int>> t2 = f.then((_) => [3]);
    // This infers too.
    Future<int> t2 = f.then((_) => new Future.value(42));
    ```

* Breaking change - smarter inference for async functions
    (SDK issue [25322](https://github.com/dart-lang/sdk/issues/25322)).

    ```dart
    void test() async {
      List<int> x = await [4]; // was previously inferred
      List<int> y = await new Future.value([4]); // now inferred too
    }
    ```

* Breaking change - sideways casts are no longer allowed
    (SDK issue [26120](https://github.com/dart-lang/sdk/issues/26120)).

## 1.18.1 - 2016-08-02

Patch release, resolves two issues and improves performance:

* Debugger: Fixes a bug that crashes the VM
(SDK issue [26941](https://github.com/dart-lang/sdk/issues/26941))

* VM: Fixes an optimizer bug involving closures, try, and await
(SDK issue [26948](https://github.com/dart-lang/sdk/issues/26948))

* Dart2js: Speeds up generated code on Firefox
(https://codereview.chromium.org/2180533002)

## 1.18.0 - 2016-07-27

### Core library changes

* `dart:core`
  * Improved performance when parsing some common URIs.
  * Fixed bug in `Uri.resolve` (SDK issue [26804](https://github.com/dart-lang/sdk/issues/26804)).
* `dart:io`
  * Adds file locking modes `FileLock.BLOCKING_SHARED` and
    `FileLock.BLOCKING_EXCLUSIVE`.

## 1.17.1 - 2016-06-10

Patch release, resolves two issues:

* VM: Fixes a bug that caused crashes in async functions.
(SDK issue [26668](https://github.com/dart-lang/sdk/issues/26668))

* VM: Fixes a bug that caused garbage collection of reachable weak properties.
(https://codereview.chromium.org/2041413005)

## 1.17.0 - 2016-06-08

### Core library changes
* `dart:convert`
  * Deprecate `ChunkedConverter` which was erroneously added in 1.16.

* `dart:core`
  * `Uri.replace` supports iterables as values for the query parameters.
  * `Uri.parseIPv6Address` returns a `Uint8List`.

* `dart:io`
  * Added `NetworkInterface.listSupported`, which is `true` when
    `NetworkInterface.list` is supported, and `false` otherwise. Currently,
    `NetworkInterface.list` is not supported on Android.

### Tool Changes

* Pub
  * TAR files created while publishing a package on Mac OS and Linux now use a
    more portable format.

  * Errors caused by invalid arguments now print the full usage information for
    the command.

  * SDK constraints for dependency overrides are no longer considered when
    determining the total SDK constraint for a lockfile.

  * A bug has been fixed in which a lockfile was considered up-to-date when it
    actually wasn't.

  * A bug has been fixed in which `pub get --offline` would crash when a
    prerelease version was selected.

* Dartium and content shell
  * Debugging Dart code inside iframes improved, was broken.

## 1.16.1 - 2016-05-24

Patch release, resolves one issue:

* VM: Fixes a bug that caused intermittent hangs on Windows.
(SDK issue [26400](https://github.com/dart-lang/sdk/issues/26400))

## 1.16.0 - 2016-04-26

### Core library changes

* `dart:convert`
  * Added `BASE64URL` codec and corresponding `Base64Codec.urlSafe` constructor.

  * Introduce `ChunkedConverter` and deprecate chunked methods on `Converter`.

* `dart:html`

  There have been a number of **BREAKING** changes to align APIs with recent
  changes in Chrome. These include:

  * Chrome's `ShadowRoot` interface no longer has the methods `getElementById`,
    `getElementsByClassName`, and `getElementsByTagName`, e.g.,

    ```dart
    elem.shadowRoot.getElementsByClassName('clazz')
    ```

    should become:

    ```dart
    elem.shadowRoot.querySelectorAll('.clazz')
    ```

  * The `clipboardData` property has been removed from `KeyEvent`
    and `Event`. It has been moved to the new `ClipboardEvent` class, which is
    now used by `copy`, `cut`, and `paste` events.

  * The `layer` property has been removed from `KeyEvent` and
    `UIEvent`. It has been moved to `MouseEvent`.

  * The `Point get page` property has been removed from `UIEvent`.
    It still exists on `MouseEvent` and `Touch`.

  There have also been a number of other additions and removals to `dart:html`,
  `dart:indexed_db`, `dart:svg`, `dart:web_audio`, and `dart:web_gl` that
  correspond to changes to Chrome APIs between v39 and v45. Many of the breaking
  changes represent APIs that would have caused runtime exceptions when compiled
  to Javascript and run on recent Chrome releases.

* `dart:io`
  * Added `SecurityContext.alpnSupported`, which is true if a platform
    supports ALPN, and false otherwise.

### JavaScript interop

For performance reasons, a potentially **BREAKING** change was added for
libraries that use JS interop.
Any Dart file that uses `@JS` annotations on declarations (top-level functions,
classes or class members) to interop with JavaScript code will require that the
file have the annotation `@JS()` on a library directive.

```dart
@JS()
library my_library;
```

The analyzer will enforce this by generating the error:

The `@JS()` annotation can only be used if it is also declared on the library
directive.

If part file uses the `@JS()` annotation, the library that uses the part should
have the `@JS()` annotation e.g.,

```dart
// library_1.dart
@JS()
library library_1;

import 'package:js/js.dart';

part 'part_1.dart';
```

```dart
// part_1.dart
part of library_1;

@JS("frameworkStabilizers")
external List<FrameworkStabilizer> get frameworkStabilizers;
```

If your library already has a JS module e.g.,

```dart
@JS('array.utils')
library my_library;
```

Then your library will work without any additional changes.

### Analyzer

*   Static checking of `for in` statements. These will now produce static
    warnings:

    ```dart
    // Not Iterable.
    for (var i in 1234) { ... }

    // String cannot be assigned to int.
    for (int n in <String>["a", "b"]) { ... }
    ```

### Tool Changes

* Pub
  * `pub serve` now provides caching headers that should improve the performance
    of requesting large files multiple times.

  * Both `pub get` and `pub upgrade` now have a `--no-precompile` flag that
    disables precompilation of executables and transformed dependencies.

  * `pub publish` now resolves symlinks when publishing from a Git repository.
    This matches the behavior it always had when publishing a package that
    wasn't in a Git repository.

* Dart Dev Compiler
  * The **experimental** `dartdevc` executable has been added to the SDK.

  * It will help early adopters validate the implementation and provide
    feedback. `dartdevc` **is not** yet ready for production usage.

  * Read more about the Dart Dev Compiler [here][dartdevc].

[dartdevc]: https://github.com/dart-lang/dev_compiler

## 1.15.0 - 2016-03-09

### Core library changes

* `dart:async`
  * Made `StreamView` class a `const` class.

* `dart:core`
  * Added `Uri.queryParametersAll` to handle multiple query parameters with
    the same name.

* `dart:io`
  * Added `SecurityContext.usePrivateKeyBytes`,
    `SecurityContext.useCertificateChainBytes`,
    `SecurityContext.setTrustedCertificatesBytes`, and
    `SecurityContext.setClientAuthoritiesBytes`.
  * **Breaking** The named `directory` argument of
    `SecurityContext.setTrustedCertificates` has been removed.
  * Added support to `SecurityContext` for PKCS12 certificate and key
    containers.
  * All calls in `SecurityContext` that accept certificate data now accept an
    optional named parameter `password`, similar to
    `SecurityContext.usePrivateKeyBytes`, for use as the password for PKCS12
    data.

### Tool changes

* Dartium and content shell
  * The Chrome-based tools that ship as part of the Dart SDK – Dartium and
    content shell – are now based on Chrome version 45 (instead of Chrome 39).
  * Dart browser libraries (`dart:html`, `dart:svg`, etc) *have not* been
    updated.
    * These are still based on Chrome 39.
    * These APIs will be updated in a future release.
  * Note that there are experimental APIs which have changed in the underlying
    browser, and will not work with the older libraries.
    For example, `Element.animate`.

* `dartfmt` - upgraded to v0.2.4
  * Better handling for long collections with comments.
  * Always put member metadata annotations on their own line.
  * Indent functions in named argument lists with non-functions.
  * Force the parameter list to split if a split occurs inside a function-typed
    parameter.
  * Don't force a split for before a single named argument if the argument
    itself splits.

### Service protocol changes

* Fixed a documentation bug where the field `extensionRPCs` in `Isolate`
  was not marked optional.

### Experimental language features
  * Added support for [configuration-specific imports](https://github.com/munificent/dep-interface-libraries/blob/master/Proposal.md).
    On the VM and `dart2js`, they can be enabled with `--conditional-directives`.

    The analyzer requires additional configuration:
    ```yaml
    analyzer:
      language:
        enableConditionalDirectives: true
    ```

    Read about [configuring the analyzer] for more details.

[configuring the analyzer]: https://github.com/dart-lang/sdk/tree/master/pkg/analyzer#configuring-the-analyzer

## 1.14.2 - 2016-02-10

Patch release, resolves three issues:

* VM: Fixed a code generation bug on x64.
  (SDK commit [834b3f02](https://github.com/dart-lang/sdk/commit/834b3f02b6ab740a213fd808e6c6f3269bed80e5))

* `dart:io`: Fixed EOF detection when reading some special device files.
  (SDK issue [25596](https://github.com/dart-lang/sdk/issues/25596))

* Pub: Fixed an error using hosted dependencies in SDK version 1.14.
  (Pub issue [1386](https://github.com/dart-lang/pub/issues/1386))

## 1.14.1 - 2016-02-04

Patch release, resolves one issue:

* Debugger: Fixes a VM crash when a debugger attempts to set a break point
during isolate initialization.
(SDK issue [25618](https://github.com/dart-lang/sdk/issues/25618))

## 1.14.0 - 2016-01-28

### Core library changes
* `dart:async`
  * Added `Future.any` static method.
  * Added `Stream.fromFutures` constructor.

* `dart:convert`
  * `Base64Decoder.convert` now takes optional `start` and `end` parameters.

* `dart:core`
  * Added `current` getter to `StackTrace` class.
  * `Uri` class added support for data URIs
      * Added two new constructors: `dataFromBytes` and `dataFromString`.
      * Added a `data` getter for `data:` URIs with a new `UriData` class for
      the return type.
  * Added `growable` parameter to `List.filled` constructor.
  * Added microsecond support to `DateTime`: `DateTime.microsecond`,
    `DateTime.microsecondsSinceEpoch`, and
    `new DateTime.fromMicrosecondsSinceEpoch`.

* `dart:math`
  * `Random` added a `secure` constructor returning a cryptographically secure
    random generator which reads from the entropy source provided by the
    embedder for every generated random value.

* `dart:io`
  * `Platform` added a static `isIOS` getter and `Platform.operatingSystem` may
    now return `ios`.
  * `Platform` added a static `packageConfig` getter.
  * Added support for WebSocket compression as standardized in RFC 7692.
  * Compression is enabled by default for all WebSocket connections.
      * The optionally named parameter `compression` on the methods
      `WebSocket.connect`, `WebSocket.fromUpgradedSocket`, and
      `WebSocketTransformer.upgrade` and  the `WebSocketTransformer`
      constructor can be used to modify or disable compression using the new
      `CompressionOptions` class.

* `dart:isolate`
  * Added **_experimental_** support for [Package Resolution Configuration].
    * Added `packageConfig` and `packageRoot` instance getters to `Isolate`.
    * Added a `resolvePackageUri` method to `Isolate`.
    * Added named arguments `packageConfig` and `automaticPackageResolution` to
    the `Isolate.spawnUri` constructor.

[Package Resolution Configuration]: https://github.com/dart-lang/dart_enhancement_proposals/blob/master/Accepted/0005%20-%20Package%20Specification/DEP-pkgspec.md

### Tool changes

* `dartfmt`

  * Better line splitting in a variety of cases.

  * Other optimizations and bug fixes.

* Pub

  * **Breaking:** Pub now eagerly emits an error when a pubspec's "name" field
    is not a valid Dart identifier. Since packages with non-identifier names
    were never allowed to be published, and some of them already caused crashes
    when being written to a `.packages` file, this is unlikely to break many
    people in practice.

  * **Breaking:** Support for `barback` versions prior to 0.15.0 (released July
    2014) has been dropped. Pub will no longer install these older barback
    versions.

  * `pub serve` now GZIPs the assets it serves to make load times more similar
    to real-world use-cases.

  * `pub deps` now supports a `--no-dev` flag, which causes it to emit the
    dependency tree as it would be if no `dev_dependencies` were in use. This
    makes it easier to see your package's dependency footprint as your users
    will experience it.

  * `pub global run` now detects when a global executable's SDK constraint is no
    longer met and errors out, rather than trying to run the executable anyway.

  * Pub commands that check whether the lockfile is up-to-date (`pub run`, `pub
    deps`, `pub serve`, and `pub build`) now do additional verification. They
    ensure that any path dependencies' pubspecs haven't been changed, and they
    ensure that the current SDK version is compatible with all dependencies.

  * Fixed a crashing bug when using `pub global run` on a global script that
    didn't exist.

  * Fixed a crashing bug when a pubspec contains a dependency without a source
    declared.

## 1.13.2 - 2016-01-06

Patch release, resolves one issue:

* dart2js: Stack traces are not captured correctly (SDK issue [25235]
(https://github.com/dart-lang/sdk/issues/25235))

## 1.13.1 - 2015-12-17

Patch release, resolves three issues:

* VM type propagation fix: Resolves a potential crash in the Dart VM (SDK commit
 [dff13be]
(https://github.com/dart-lang/sdk/commit/dff13bef8de104d33b04820136da2d80f3c835d7))

* dart2js crash fix: Resolves a crash in pkg/js and dart2js (SDK issue [24974]
(https://github.com/dart-lang/sdk/issues/24974))

* Pub get crash on ARM: Fixes a crash triggered when running 'pub get' on ARM
 processors such as those on a Raspberry Pi (SDK issue [24855]
(https://github.com/dart-lang/sdk/issues/24855))

## 1.13.0 - 2015-11-18

### Core library changes
* `dart:async`
  * `StreamController` added getters for `onListen`, `onPause`, and `onResume`
    with the corresponding new `typedef void ControllerCallback()`.
  * `StreamController` added a getter for `onCancel` with the corresponding
    new `typedef ControllerCancelCallback()`;
  * `StreamTransformer` instances created with `fromHandlers` with no
    `handleError` callback now forward stack traces along with errors to the
    resulting streams.

* `dart:convert`
  * Added support for Base-64 encoding and decoding.
    * Added new classes `Base64Codec`, `Base64Encoder`, and `Base64Decoder`.
    * Added new top-level `const Base64Codec BASE64`.

* `dart:core`
  * `Uri` added `removeFragment` method.
  * `String.allMatches` (implementing `Pattern.allMatches`) is now lazy,
    as all `allMatches` implementations are intended to be.
  * `Resource` is deprecated, and will be removed in a future release.

* `dart:developer`
  * Added `Timeline` class for interacting with Observatory's timeline feature.
  * Added `ServiceExtensionHandler`, `ServiceExtensionResponse`, and `registerExtension` which enable developers to provide their own VM service protocol extensions.

* `dart:html`, `dart:indexed_db`, `dart:svg`, `dart:web_audio`, `dart:web_gl`, `dart:web_sql`
  * The return type of some APIs changed from `double` to `num`. Dartium is now
    using
    JS interop for most operations. JS does not distinguish between numeric
    types, and will return a number as an int if it fits in an int. This will
    mostly cause an error if you assign to something typed `double` in
    checked mode. You may
    need to insert a `toDouble()` call or accept `num`. Examples of APIs that
    are affected include `Element.getBoundingClientRect` and
    `TextMetrics.width`.

* `dart:io`
  * **Breaking:** Secure networking has changed, replacing the NSS library
    with the BoringSSL library. `SecureSocket`, `SecureServerSocket`,
    `RawSecureSocket`,`RawSecureServerSocket`, `HttpClient`, and `HttpServer`
    now all use a `SecurityContext` object which contains the certificates
    and keys used for secure TLS (SSL) networking.

    This is a breaking change for server applications and for some client
    applications. Certificates and keys are loaded into the `SecurityContext`
    from PEM files, instead of from an NSS certificate database. Information
    about how to change applications that use secure networking is at
    https://www.dartlang.org/server/tls-ssl.html

  * `HttpClient` no longer sends URI fragments in the request. This is not
    allowed by the HTTP protocol.
    The `HttpServer` still gracefully receives fragments, but discards them
    before delivering the request.
  * To allow connections to be accepted on the same port across different
    isolates, set the `shared` argument to `true` when creating server socket
    and `HttpServer` instances.
    * The deprecated `ServerSocketReference` and `RawServerSocketReference`
      classes have been removed.
    * The corresponding `reference` properties on `ServerSocket` and
      `RawServerSocket` have been removed.

* `dart:isolate`
  * `spawnUri` added an `environment` named argument.

### Tool changes

* `dart2js` and Dartium now support improved Javascript Interoperability via the
  [js package](https://pub.dartlang.org/packages/js).

* `docgen` and `dartdocgen` no longer ship in the SDK. The `docgen` sources have
   been removed from the repository.

* This is the last release to ship the VM's "legacy debug protocol".
  We intend to remove the legacy debug protocol in Dart VM 1.14.

* The VM's Service Protocol has been updated to version 3.0 to take care
  of a number of issues uncovered by the first few non-observatory
  clients.  This is a potentially breaking change for clients.

* Dartium has been substantially changed. Rather than using C++ calls into
  Chromium internals for DOM operations it now uses JS interop.
  The DOM objects in `dart:html` and related libraries now wrap
  a JavaScript object and delegate operations to it. This should be
  mostly transparent to users. However, performance and memory characteristics
  may be different from previous versions. There may be some changes in which
  DOM objects are wrapped as Dart objects. For example, if you get a reference
  to a Window object, even through JS interop, you will always see it as a
  Dart Window, even when used cross-frame. We expect the change to using
  JS interop will make it much simpler to update to new Chrome versions.

## 1.12.2 - 2015-10-21

### Core library changes

* `dart:io`

  * A memory leak in creation of Process objects is fixed.

## 1.12.1 - 2015-09-08

### Tool changes

* Pub

  * Pub will now respect `.gitignore` when validating a package before it's
    published. For example, if a `LICENSE` file exists but is ignored, that is
    now an error.

  * If the package is in a subdirectory of a Git repository and the entire
    subdirectory is ignored with `.gitignore`, pub will act as though nothing
    was ignored instead of uploading an empty package.

  * The heuristics for determining when `pub get` needs to be run before various
    commands have been improved. There should no longer be false positives when
    non-dependency sections of the pubspec have been modified.

## 1.12.0 - 2015-08-31

### Language changes

* Null-aware operators
    * `??`: if null operator. `expr1 ?? expr2` evaluates to `expr1` if
      not `null`, otherwise `expr2`.
    * `??=`: null-aware assignment. `v ??= expr` causes `v` to be assigned
      `expr` only if `v` is `null`.
    * `x?.p`: null-aware access. `x?.p` evaluates to `x.p` if `x` is not
      `null`, otherwise evaluates to `null`.
    * `x?.m()`: null-aware method invocation. `x?.m()` invokes `m` only
      if `x` is not `null`.

### Core library changes

* `dart:async`
  * `StreamController` added setters for the `onListen`, `onPause`, `onResume`
    and `onCancel` callbacks.

* `dart:convert`
  * `LineSplitter` added a `split` static method returning an `Iterable`.

* `dart:core`
  * `Uri` class now perform path normalization when a URI is created.
    This removes most `..` and `.` sequences from the URI path.
    Purely relative paths (no scheme or authority) are allowed to retain
    some leading "dot" segments.
    Also added `hasAbsolutePath`, `hasEmptyPath`, and `hasScheme` properties.

* `dart:developer`
  * New `log` function to transmit logging events to Observatory.

* `dart:html`
  * `NodeTreeSanitizer` added the `const trusted` field. It can be used
    instead of defining a `NullTreeSanitizer` class when calling
    `setInnerHtml` or other methods that create DOM from text. It is
    also more efficient, skipping the creation of a `DocumentFragment`.

* `dart:io`
  * Added two new file modes, `WRITE_ONLY` and `WRITE_ONLY_APPEND` for
    opening a file write only.
    [eaeecf2](https://github.com/dart-lang/sdk/commit/eaeecf2ed13ba6c7fbfd653c3c592974a7120960)
  * Change stdout/stderr to binary mode on Windows.
    [4205b29](https://github.com/dart-lang/sdk/commit/4205b2997e01f2cea8e2f44c6f46ed6259ab7277)

* `dart:isolate`
  * Added `onError`, `onExit` and `errorsAreFatal` parameters to
    `Isolate.spawnUri`.

* `dart:mirrors`
  * `InstanceMirror.delegate` moved up to `ObjectMirror`.
  * Fix InstanceMirror.getField optimization when the selector is an operator.
  * Fix reflective NoSuchMethodErrors to match their non-reflective
    counterparts when due to argument mismatches. (VM only)

### Tool changes

* Documentation tools

  * `dartdoc` is now the default tool to generate static HTML for API docs.
    [Learn more](https://pub.dartlang.org/packages/dartdoc).

  * `docgen` and `dartdocgen` have been deprecated. Currently plan is to remove
    them in 1.13.

* Formatter (`dartfmt`)

  * Over 50 bugs fixed.

  * Optimized line splitter is much faster and produces better output on
    complex code.

* Observatory
  * Allocation profiling.

  * New feature to display output from logging.

  * Heap snapshot analysis works for 64-bit VMs.

  * Improved ability to inspect typed data, regex and compiled code.

  * Ability to break on all or uncaught exceptions from Observatory's debugger.

  * Ability to set closure-specific breakpoints.

  * 'anext' - step past await/yield.

  * Preserve when a variable has been expanded/unexpanded in the debugger.

  * Keep focus on debugger input box whenever possible.

  * Echo stdout/stderr in the Observatory debugger.  Standalone-only so far.

  * Minor fixes to service protocol documentation.

* Pub

  * **Breaking:** various commands that previously ran `pub get` implicitly no
    longer do so. Instead, they merely check to make sure the ".packages" file
    is newer than the pubspec and the lock file, and fail if it's not.

  * Added support for `--verbosity=error` and `--verbosity=warning`.

  * `pub serve` now collapses multiple GET requests into a single line of
    output. For full output, use `--verbose`.

  * `pub deps` has improved formatting for circular dependencies on the
    entrypoint package.

  * `pub run` and `pub global run`

    * **Breaking:** to match the behavior of the Dart VM, executables no longer
      run in checked mode by default. A `--checked` flag has been added to run
      them in checked mode manually.

    * Faster start time for executables that don't import transformed code.

    * Binstubs for globally-activated executables are now written in the system
      encoding, rather than always in `UTF-8`. To update existing executables,
      run `pub cache repair`.

  * `pub get` and `pub upgrade`

    * Pub will now generate a ".packages" file in addition to the "packages"
      directory when running `pub get` or similar operations, per the
      [package spec proposal][]. Pub now has a `--no-package-symlinks` flag that
      will stop "packages" directories from being generated at all.

    * An issue where HTTP requests were sometimes made even though `--offline`
      was passed has been fixed.

    * A bug with `--offline` that caused an unhelpful error message has been
      fixed.

    * Pub will no longer time out when a package takes a long time to download.

  * `pub publish`

    * Pub will emit a non-zero exit code when it finds a violation while
      publishing.

    * `.gitignore` files will be respected even if the package isn't at the top
      level of the Git repository.

  * Barback integration

    * A crashing bug involving transformers that only apply to non-public code
      has been fixed.

    * A deadlock caused by declaring transformer followed by a lazy transformer
      (such as the built-in `$dart2js` transformer) has been fixed.

    * A stack overflow caused by a transformer being run multiple times on the
      package that defines it has been fixed.

    * A transformer that tries to read a non-existent asset in another package
      will now be re-run if that asset is later created.

[package spec proposal]: https://github.com/lrhn/dep-pkgspec

### VM Service Protocol Changes

* **BREAKING** The service protocol now sends JSON-RPC 2.0-compatible
  server-to-client events. To reflect this, the service protocol version is
  now 2.0.

* The service protocol now includes a `"jsonrpc"` property in its responses, as
  opposed to `"json-rpc"`.

* The service protocol now properly handles requests with non-string ids.
  Numeric ids are no longer converted to strings, and null ids now don't produce
  a response.

* Some RPCs that didn't include a `"jsonrpc"` property in their responses now
  include one.

## 1.11.2 - 2015-08-03

### Core library changes

* Fix a bug where `WebSocket.close()` would crash if called after
  `WebSocket.cancel()`.

## 1.11.1 - 2015-07-02

### Tool changes

* Pub will always load Dart SDK assets from the SDK whose `pub` executable was
  run, even if a `DART_SDK` environment variable is set.

## 1.11.0 - 2015-06-25

### Core library changes

* `dart:core`
  * `Iterable` added an `empty` constructor.
    [dcf0286](https://github.com/dart-lang/sdk/commit/dcf0286f5385187a68ce9e66318d3bf19abf454b)
  * `Iterable` can now be extended directly. An alternative to extending
    `IterableBase` from `dart:collection`.
  * `List` added an `unmodifiable` constructor.
    [r45334](https://code.google.com/p/dart/source/detail?r=45334)
  * `Map` added an `unmodifiable` constructor.
    [r45733](https://code.google.com/p/dart/source/detail?r=45733)
  * `int` added a `gcd` method.
    [a192ef4](https://github.com/dart-lang/sdk/commit/a192ef4acb95fad1aad1887f59eed071eb5e8201)
  * `int` added a `modInverse` method.
    [f6f338c](https://github.com/dart-lang/sdk/commit/f6f338ce67eb8801b350417baacf6d3681b26002)
  * `StackTrace` added a `fromString` constructor.
    [68dd6f6](https://github.com/dart-lang/sdk/commit/68dd6f6338e63d0465041d662e778369c02c2ce6)
  * `Uri` added a `directory` constructor.
    [d8dbb4a](https://github.com/dart-lang/sdk/commit/d8dbb4a60f5e8a7f874c2a4fbf59eaf1a39f4776)
  * List iterators may not throw `ConcurrentModificationError` as eagerly in
    release mode. In checked mode, the modification check is still as eager
    as possible.
    [r45198](https://github.com/dart-lang/sdk/commit/5a79c03)

* `dart:developer` - **NEW**
  * Replaces the deprecated `dart:profiler` library.
  * Adds new functions `debugger` and `inspect`.
    [6e42aec](https://github.com/dart-lang/sdk/blob/6e42aec4f64cf356dde7bad9426e07e0ea5b58d5/sdk/lib/developer/developer.dart)

* `dart:io`
  * `FileSystemEntity` added a `uri` property.
    [8cf32dc](https://github.com/dart-lang/sdk/commit/8cf32dc1a1664b516e57f804524e46e55fae88b2)
  * `Platform` added a `static resolvedExecutable` property.
    [c05c8c6](https://github.com/dart-lang/sdk/commit/c05c8c66069db91cc2fd48691dfc406c818d411d)

* `dart:html`
  * `Element` methods, `appendHtml` and `insertAdjacentHtml` now take `nodeValidator`
    and `treeSanitizer` parameters, and the inputs are consistently
    sanitized.
    [r45818 announcement](https://groups.google.com/a/dartlang.org/forum/#!topic/announce/GVO7EAcPi6A)

* `dart:isolate`
  * **BREAKING** The positional `priority` parameter of `Isolate.ping` and `Isolate.kill` is
    now a named parameter named `priority`.
  * **BREAKING** Removed the `Isolate.AS_EVENT` priority.
  * `Isolate` methods `ping` and `addOnExitListener` now have a named parameter
    `response`.
    [r45092](https://github.com/dart-lang/sdk/commit/1b208bd)
  * `Isolate.spawnUri` added a named argument `checked`.
  * Remove the experimental state of the API.

* `dart:profiler` - **DEPRECATED**
  * This library will be removed in 1.12. Use `dart:developer` instead.

### Tool changes

* This is the first release that does not include the Eclipse-based
  **Dart Editor**.
  See [dartlang.org/tools](https://www.dartlang.org/tools/) for alternatives.
* This is the last release that ships the (unsupported)
  dart2dart (aka `dart2js --output-type=dart`) utility as part
  of dart2js

## 1.10.0 – 2015-04-29

### Core library changes

* `dart:convert`
  * **POTENTIALLY BREAKING** Fix behavior of `HtmlEscape`. It no longer escapes
  no-break space (U+00A0) anywhere or forward slash (`/`, `U+002F`) in element
  context. Slash is still escaped using `HtmlEscapeMode.UNKNOWN`.
  [r45003](https://github.com/dart-lang/sdk/commit/8b8223d),
  [r45153](https://github.com/dart-lang/sdk/commit/8a5d049),
  [r45189](https://github.com/dart-lang/sdk/commit/3c39ad2)

* `dart:core`
  * `Uri.parse` added `start` and `end` positional arguments.

* `dart:html`
  * **POTENTIALLY BREAKING** `CssClassSet` method arguments must now be 'tokens', i.e. non-empty
  strings with no white-space characters. The implementation was incorrect for
  class names containing spaces. The fix is to forbid spaces and provide a
  faster implementation.
  [Announcement](https://groups.google.com/a/dartlang.org/d/msg/announce/jmUI2XJHfC8/UZUCvJH3p2oJ)

* `dart:io`

  * `ProcessResult` now exposes a constructor.
  * `import` and `Isolate.spawnUri` now supports the
    [Data URI scheme](http://en.wikipedia.org/wiki/Data_URI_scheme) on the VM.

## Tool Changes

### pub

  * Running `pub run foo` within a package now runs the `foo` executable defined
    by the `foo` package. The previous behavior ran `bin/foo`. This makes it
    easy to run binaries in dependencies, for instance `pub run test`.

  * On Mac and Linux, signals sent to `pub run` and forwarded to the child
    command.

## 1.9.3 – 2015-04-14

This is a bug fix release which merges a number of commits from `bleeding_edge`.

* dart2js: Addresses as issue with minified Javascript output with CSP enabled -
  [r44453](https://code.google.com/p/dart/source/detail?r=44453)

* Editor: Fixes accidental updating of files in the pub cache during rename
  refactoring - [r44677](https://code.google.com/p/dart/source/detail?r=44677)

* Editor: Fix for
  [issue 23032](https://code.google.com/p/dart/issues/detail?id=23032)
  regarding skipped breakpoints on Windows -
  [r44824](https://code.google.com/p/dart/source/detail?r=44824)

* dart:mirrors: Fix `MethodMirror.source` when the method is on the first line
  in a script -
  [r44957](https://code.google.com/p/dart/source/detail?r=44957),
  [r44976](https://code.google.com/p/dart/source/detail?r=44976)

* pub: Fix for
  [issue 23084](https://code.google.com/p/dart/issues/detail?id=23084):
  Pub can fail to load transformers necessary for local development -
  [r44876](https://code.google.com/p/dart/source/detail?r=44876)

## 1.9.1 – 2015-03-25

### Language changes

* Support for `async`, `await`, `sync*`, `async*`, `yield`, `yield*`, and `await
  for`. See the [the language tour][async] for more details.

* Enum support is fully enabled. See [the language tour][enum] for more details.

[async]: https://www.dartlang.org/docs/dart-up-and-running/ch02.html#asynchrony
[enum]: https://www.dartlang.org/docs/dart-up-and-running/ch02.html#enums

### Tool changes

* The formatter is much more comprehensive and generates much more readable
  code. See [its tool page][dartfmt] for more details.

* The analysis server is integrated into the IntelliJ plugin and the Dart
  editor. This allows analysis to run out-of-process, so that interaction
  remains smooth even for large projects.

* Analysis supports more and better hints, including unused variables and unused
  private members.

[dartfmt]: https://www.dartlang.org/tools/dartfmt/

### Core library changes

#### Highlights

* There's a new model for shared server sockets with no need for a `Socket`
  reference.

* A new, much faster [regular expression engine][regexp].

* The Isolate API now works across the VM and `dart2js`.

[regexp]: http://news.dartlang.org/2015/02/irregexp-dart-vms-new-regexp.html

#### Details

For more information on any of these changes, see the corresponding
documentation on the [Dart API site](http://api.dartlang.org).

* `dart:async`:

  * `Future.wait` added a new named argument, `cleanUp`, which is a callback
    that releases resources allocated by a successful `Future`.

  * The `SynchronousStreamController` class was added as an explicit name for
    the type returned when the `sync` argument is passed to `new
    StreamController`.

* `dart:collection`: The `new SplayTreeSet.from(Iterable)` constructor was
  added.

* `dart:convert`: `Utf8Encoder.convert` and `Utf8Decoder.convert` added optional
  `start` and `end` arguments.

* `dart:core`:

  * `RangeError` added new static helper functions: `checkNotNegative`,
    `checkValidIndex`, `checkValidRange`, and `checkValueInInterval`.

  * `int` added the `modPow` function.

  * `String` added the `replaceFirstMapped` and `replaceRange` functions.

* `dart:io`:

  * Support for locking files to prevent concurrent modification was added. This
    includes the `File.lock`, `File.lockSync`, `File.unlock`, and
    `File.unlockSync` functions as well as the `FileLock` class.

  * Support for starting detached processes by passing the named `mode` argument
    (a `ProcessStartMode`) to `Process.start`. A process can be fully attached,
    fully detached, or detached except for its standard IO streams.

  * `HttpServer.bind` and `HttpServer.bindSecure` added the `v6Only` named
    argument. If this is true, only IPv6 connections will be accepted.

  * `HttpServer.bind`, `HttpServer.bindSecure`, `ServerSocket.bind`,
    `RawServerSocket.bind`, `SecureServerSocket.bind` and
    `RawSecureServerSocket.bind` added the `shared` named argument. If this is
    true, multiple servers or sockets in the same Dart process may bind to the
    same address, and incoming requests will automatically be distributed
    between them.

  * **Deprecation:** the experimental `ServerSocketReference` and
    `RawServerSocketReference` classes, as well as getters that returned them,
    are marked as deprecated. The `shared` named argument should be used
    instead. These will be removed in Dart 1.10.

  * `Socket.connect` and `RawSocket.connect` added the `sourceAddress` named
    argument, which specifies the local address to bind when making a
    connection.

  * The static `Process.killPid` method was added to kill a process with a given
    PID.

  * `Stdout` added the `nonBlocking` instance property, which returns a
    non-blocking `IOSink` that writes to standard output.

* `dart:isolate`:

  * The static getter `Isolate.current` was added.

  * The `Isolate` methods `addOnExitListener`, `removeOnExitListener`,
    `setErrorsFatal`, `addOnErrorListener`, and `removeOnErrorListener` now work
    on the VM.

  * Isolates spawned via `Isolate.spawn` now allow most objects, including
    top-level and static functions, to be sent between them.

## 1.8.5 – 2015-01-21

* Code generation for SIMD on ARM and ARM64 is fixed.

* A possible crash on MIPS with newer GCC toolchains has been prevented.

* A segfault when using `rethrow` was fixed ([issue 21795][]).

[issue 21795]: https://code.google.com/p/dart/issues/detail?id=21795

## 1.8.3 – 2014-12-10

* Breakpoints can be set in the Editor using file suffixes ([issue 21280][]).

* IPv6 addresses are properly handled by `HttpClient` in `dart:io`, fixing a
  crash in pub ([issue 21698][]).

* Issues with the experimental `async`/`await` syntax have been fixed.

* Issues with a set of number operations in the VM have been fixed.

* `ListBase` in `dart:collection` always returns an `Iterable` with the correct
  type argument.

[issue 21280]: https://code.google.com/p/dart/issues/detail?id=21280
[issue 21698]: https://code.google.com/p/dart/issues/detail?id=21698

## 1.8.0 – 2014-11-28

* `dart:collection`: `SplayTree` added the `toSet` function.

* `dart:convert`: The `JsonUtf8Encoder` class was added.

* `dart:core`:

  * The `IndexError` class was added for errors caused by an index being outside
    its expected range.

  * The `new RangeError.index` constructor was added. It forwards to `new
    IndexError`.

  * `RangeError` added three new properties. `invalidProperty` is the value that
    caused the error, and `start` and `end` are the minimum and maximum values
    that the value is allowed to assume.

  * `new RangeError.value` and `new RangeError.range` added an optional
    `message` argument.

  * The `new String.fromCharCodes` constructor added optional `start` and `end`
    arguments.

* `dart:io`:

  * Support was added for the [Application-Layer Protocol Negotiation][alpn]
    extension to the TLS protocol for both the client and server.

  * `SecureSocket.connect`, `SecureServerSocket.bind`,
    `RawSecureSocket.connect`, `RawSecureSocket.secure`,
    `RawSecureSocket.secureServer`, and `RawSecureServerSocket.bind` added a
    `supportedProtocols` named argument for protocol negotiation.

  * `RawSecureServerSocket` added a `supportedProtocols` field.

  * `RawSecureSocket` and `SecureSocket` added a `selectedProtocol` field which
    contains the protocol selected during protocol negotiation.

[alpn]: https://tools.ietf.org/html/rfc7301

## 1.7.0 – 2014-10-15

### Tool changes

* `pub` now generates binstubs for packages that are globally activated so that
  they can be put on the user's `PATH` and used as normal executables. See the
  [`pub global activate` documentation][pub global activate].

* When using `dart2js`, deferred loading now works with multiple Dart apps on
  the same page.

[pub global activate]: https://www.dartlang.org/tools/pub/cmd/pub-global.html#running-a-script-from-your-path

### Core library changes

* `dart:async`: `Zone`, `ZoneDelegate`, and `ZoneSpecification` added the
  `errorCallback` function, which allows errors that have been programmatically
  added to a `Future` or `Stream` to be intercepted.

* `dart:io`:

  * **Breaking change:** `HttpClient.close` must be called for all clients or
    they will keep the Dart process alive until they time out. This fixes the
    handling of persistent connections. Previously, the client would shut down
    immediately after a request.

  * **Breaking change:** `HttpServer` no longer compresses all traffic by
    default. The new `autoCompress` property can be set to `true` to re-enable
    compression.

* `dart:isolate`: `Isolate.spawnUri` added the optional `packageRoot` argument,
  which controls how it resolves `package:` URIs.<|MERGE_RESOLUTION|>--- conflicted
+++ resolved
@@ -1,29 +1,38 @@
 ## 1.24.0
 
-<<<<<<< HEAD
-=======
 ### Language
 
->>>>>>> 77d26a33
 #### Strong Mode
 
-* Breaking change - it is now a strong mode error if a mixin causes a name
-  conflict between two private members (field/getter/setter/method) from a
-  different library. (SDK
-  issue [28809](https://github.com/dart-lang/sdk/issues/28809)).
-
-<<<<<<< HEAD
-lib1.dart:
-=======
+### Core library changes
+
 * `dart:io`
   * Added `Platform.localeName`, needed for accessing the locale on platforms
     that don't store it in an environment variable.
   * Added `ProcessInfo.currentRss` and `ProcessInfo.maxRss` for inspecting
     the Dart VM process current and peak resident set size.
->>>>>>> 77d26a33
-
-
-<<<<<<< HEAD
+
+### Dart VM
+
+### Tool Changes
+
+* Pub
+    * `pub build` will use a failing exit code if there are errors in any
+      transformer.
+    * Allow publishing packages that depend on the Flutter SDK.
+
+## 1.23.0
+
+#### Strong Mode
+
+* Breaking change - it is now a strong mode error if a mixin causes a name
+  conflict between two private members (field/getter/setter/method) from a
+  different library. (SDK
+  issue [28809](https://github.com/dart-lang/sdk/issues/28809)).
+
+lib1.dart:
+
+
 ```dart
 class A {
   int _x;
@@ -48,51 +57,6 @@
 ```
 
 
-=======
-### Tool Changes
-
-* Pub
-    * `pub build` will use a failing exit code if there are errors in any
-      transformer.
-    * Allow publishing packages that depend on the Flutter SDK.
-
-## 1.23.0
-
-#### Strong Mode
-
-* Breaking change - it is now a strong mode error if a mixin causes a name
-  conflict between two private members (field/getter/setter/method) from a
-  different library. (SDK
-  issue [28809](https://github.com/dart-lang/sdk/issues/28809)).
-
-lib1.dart:
-
-
-```dart
-class A {
-  int _x;
-}
-
-class B {
-  int _x;
-}
-```
-
-lib2.dart:
-
-
-```dart
-import 'lib1.dart';
-
-class C extends A with B {}
-```
-
-```
-    error • The private name _x, defined by B, conflicts with the same name defined by A at tmp/lib2.dart:3:24 • private_collision_in_mixin_application
-```
-
-
->>>>>>> 77d26a33
 * Breaking change - strong mode will prefer the expected type to infer generic
   types, functions, and methods (SDK
   issue [27586](https://github.com/dart-lang/sdk/issues/27586)).
