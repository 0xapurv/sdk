--- conflicted
+++ resolved
@@ -31,16 +31,6 @@
     embedder for every generated random value.
 
 * `dart:io`
-<<<<<<< HEAD
-  * `Platform` added an `isIOS` getter and `Platform.operatingSystem` may now
-    return `ios`.
-  * Added support for WebSocket compression as standardized in RFC 7692. By
-    default compression is turned on for all WebSocket connections. The
-    optionally named parameter `compression` on the methods `WebSocket.connect`,
-    `WebSocket.fromUpgradedSocket`, and `WebSocketTransformer.upgrade` and on
-    the `WebSocketTransformer` constructor is used to select the compression
-    options.
-=======
   * `Platform` added a static `isIOS` getter and `Platform.operatingSystem` may
     now return `ios`.
   * `Platform` added a static `packageConfig` getter.
@@ -60,7 +50,6 @@
     the `Isolate.spawnUri` constructor.
 
 [Package Resolution Configuration File]: https://github.com/dart-lang/dart_enhancement_proposals/blob/master/Accepted/0005%20-%20Package%20Specification/DEP-pkgspec.md
->>>>>>> 6a4903f2
 
 ### Tool changes
 
