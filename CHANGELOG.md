## 2.0.0-dev.44.0

### Tool Changes

#### Pub

<<<<<<< HEAD
* Pub has a brand new version solver! It supports all the same features as the
  old version solver, but it's much less likely to stall out on difficult
  package graphs, and it's much clearer about why a solution can't be found when
  version solving fails.

## 2.0.0-dev.43.0

## 2.0.0-dev.42.0
=======
* Fix a bug where the version solver could crash when resolving a conflict
  involving pre-release constraints ([issue 1856][pub#1856]).

[pub#1856]: https://github.com/dart-lang/pub/issues/1856

## 2.0.0-dev.44.0
>>>>>>> cb08bf28

### Core library changes

* `dart:collection`
  * Removed `Maps` class. Extend `MapBase` or mix in `MapMixin` instead to
    provide map method implementations for a class.
* `dart:html`
  * Removed deprecated `query` and `queryAll` use `querySelector` and `queryAllSelector`.
  * Removed experimental `Document` method `getCSSCanvasContext` and property
    `supportsCssCanvasContext`.
  * Removed obsolete `Element` property `xtag` no longer supported in browsers.
  * Exposed `ServiceWorker` class.
  * Added constructor to `MessageChannel` and `MessagePort` `addEventListener` automatically calls
    `start` method to receive queued messages.
* `dart:io`
  * Added `IOOverrides.socketConnect`.

### Tool Changes

#### dart2js

* Fixed bug where dart2js crashed when invoked from `pub build` and `pub serve`
  when given files that contain non-ASCII characters ([issue 32561][sdk#32561]).

* Fixed `--no-frequency-based-minification`, which was not working together with
  the common front-end ([issue 32600][sdk#32600]).

* Support `--categories=Server` with the common front-end. This included also
  fixes for the constant value `bool.fromEnvironment("*")` of
  "dart.libraries.io", "dart.libraries.mirrors", "dart.libraries.isolate", and
  "dart.libraries.html".

[sdk#32561]: https://github.com/dart-lang/sdk/issues/32561
[sdk#32600]: https://github.com/dart-lang/sdk/issues/32600

#### Pub

* Pub will now automatically retry HTTP requests that fail with an IO error
  ([issue 1826][pub#1826]).

* `pub deps` now includes the SDK version. This makes the output more helpful
  when included in bug reports ([issue 1827][pub#1827]).

* `build` and `serve` now print a deprecation warning pointing users to
  https://webdev.dartlang.org/dart-2 ([issue 1823][pub#1823]).

[pub#1823]: https://github.com/dart-lang/pub/issues/1823
[pub#1826]: https://github.com/dart-lang/pub/issues/1826
[pub#1827]: https://github.com/dart-lang/pub/issues/1827

## 2.0.0-dev.41.0

Not released, due to a failure in the pub tool.

## 2.0.0-dev.40.0

### Core library changes

* The Web libraries were re-genereated using Chrome 63 WebIDLs.
  See https://github.com/dart-lang/sdk/wiki/Chrome-63-Dart-Web-Libraries for
  details.

## 2.0.0-dev.39.0
### Tool Changes
#### Pub

* Fixed bug in dart2js transformer when using the common front-end.

## 2.0.0-dev.37.0
### Tool Changes
#### dart2js
  * The dart2js compiler now uses the common front-end by default. This is a
    step towards supporting Dart 2.0. At this time dart2js has no semantic
    changes: the Dart 2.0 strong-mode semantics are not enabled, so dart2js
    continues to support the Dart 1 type system. This change however lets us
    start supporting new syntactic features of Dart 2.0, like optional
    new/const. With this change you may notice:

    * small code differences (~1% code size): some code is generated slightly
      different, this is expected because the internal representation of the
      program has small differences between the old and new front end.

    * source-maps changes: with the new front-end, dart2js also is using a new
      mechanism to generate source-map files. We don't expect big differences
      here either, the new source-maps try to encode more data for locations
      that are commonly used during debugging.

    * some missing errors: the CFE is not complete and may not report some
      static errors that the old front-end did. This is temporary. If you run
      the analyzer on all your project already, you may never notice those
      missing error messages.

    * as announced earlier, this is the first version of dart2js that no longer
      supports `dart:mirrors`.

    * this is the first version of dart2js that no longer supports
      `--package-root`, which long ago was deprecated in favor of `--packages`.

#### Pub

* dart2js transformer runs with the common front-end.

## 2.0.0-dev.36.0

### Core library changes
* `dart:core`
  * Temporarily disabled the `whereType` method until generic methods are
    enabled on all platforms
    ([issue 32463](https://github.com/dart-lang/sdk/issues/32463)).
  * Changed return type of `UriData.dataAsBytes` to `Uint8List`.
* `dart:convert`
  * Added `jsonEncode`, `jsonDecode`, `base64Encode`, `base64UrlEncode` and
    `base64Decode` top-level functions.
  * Changed return type of `encode` on `AsciiCodec` and `Latin1Codec`,
    and `convert` on `AsciiEncoder`, `Latin1Encoder`, to `Uint8List`.

## 2.0.0

### Language
* A string in a `part of` declaration may now be used to refer to the library
  this file is part of.
  A library part can now declare its library either as:
  `part of name.of.library;` or as `part of "uriReferenceOfLibrary.dart";`.
  This allows libraries with no library declarations (and therefore no name)
  to have parts, and it allows tools to easily find the library of a part
  file.
* Added support for starting `async` functions synchronously. All tools (VM,
  dart2js, DDC) have now a flag `--sync-async` to enable this behavior.
  Currently this behavior is opt-in. It will become the default.
* The type `void` is now a Top type like `dynamic`, and `Object`. It also now
  has new errors for being used where not allowed (such as being assigned to any
  non-`void`-typed parameter). Some libraries (importantly, mockito) may need to
  be updated to accept void values to keep their APIs working.

#### Strong Mode

* Future flattening is now done only as specified in the Dart 2.0 spec, rather
than more broadly.  This means that the following code will now have an error on
the assignment to `y`.

  ```dart
  test() {
    Future<int> f;
    var x = f.then<Future<List<int>>>((x) => []);
    Future<List<int>> y = x;
  }
  ```

### Core library changes

* `dart:async`

  * `Stream`:
    * Added `cast`, `castFrom`, and `retype`.
    * Changed `firstWhere`, `lastWhere`, and `singleWhere` to return `Future<T>`
      and added an optional `T orElse()` callback.
  * `StreamTransformer`: added `cast`, `castFrom`, `retype`.
  * `StreamTransformerBase`: new class.
  * `Timer`: added `tick` property.
  * `Zone`
    * changed to be strong-mode clean.
      This required some breaking API changes.
      See https://goo.gl/y9mW2x for more information.
    * Added `bindBinaryCallbackGuarded`, `bindCallbackGuarded`, and
      `bindUnaryCallbackGuarded`.
    * Renamed `Zone.ROOT` to `Zone.root`.

* `dart:cli`

  * *New* "provisional" library for CLI-specific features.

  * `waitFor`: function that suspends a stack to wait for a `Future` to
    complete.

* `dart:collection`

  * `MapBase`: added `mapToString`.
  * `LinkedHashMap` no longer implements `HashMap`
  * `LinkedHashSet` no longer implements `HashSet`.
  * Added `of` constructor to `Queue`, `ListQueue`,
    `DoubleLinkedQueue`, `HashSet`, `LinkedHashSet`, `SplayTreeSet`,
    `Map`, `HashMap`, `LinkedHashMap`, `SplayTreeMap`.

* `dart:convert`

  * `Base64Codec.decode` return type is now `Uint8List`.
  * `JsonUnsupportedObjectError`: added `partialResult` property
  * `LineSplitter` now implements `StreamTransformer<String, String>` instead of
    `Converter`.
    It retains `Converter` methods `convert` and `startChunkedConversion`.
  * `Utf8Decoder` when compiled with dart2js uses the browser's `TextDecoder` in
    some common cases for faster decoding.
  * Renamed `ASCII`, `BASE64`, `BASE64URI`, `JSON`, `LATIN1` and `UTF8` to
    `ascii`, `base64`, `base64Uri`, `json`, `latin1` and `utf8`.
  * Renamed the `HtmlEscapeMode` constants `UNKNOWN`, `ATTRIBUTE`,
    `SQ_ATTRIBUTE` and `ELEMENT` to `unknown`, `attribute`, `sqAttribute` and
    `elements`.

* `dart:core`

  * `BigInt` class added to support integers greater than 64-bits.
  * Deprecated the `proxy` annotation.
  * Added `Provisional` class and `provisional` field.
  * Added `pragma` annotation.
  * `RegExp` added static `escape` function.
  * The `Uri` class now correctly handles paths while running on Node.js on
    Windows.
  * Core collection changes
      * `Iterable` added members `cast`, `castFrom`, `followedBy`, `retype` and
        `whereType`.
      * `Iterable.singleWhere` added `orElse` parameter.
      * `List` added `+` operator, `first` and `last` setters, and `indexWhere`
        and `lastIndexWhere` methods, and static `copyRange` and `writeIterable`
        methods.
      * `Map` added `fromEntries` constructor.
      * `Map` added `addEntries`, `cast`, `entries`, `map`, `removeWhere`,
        `retype`, `update` and `updateAll` members.
      * `MapEntry`: new class used by `Map.entries`.
      * *Note*: if a class extends `IterableBase`, `ListBase`, `SetBase` or
        `MapBase` (or uses the corresponding mixins) from `dart:collection`, the
        new members are implemented automatically.
      * Added `of` constructor to `List`, `Set`, `Map`.
  * Renamed `double.INFINITY`, `double.NEGATIVE_INFINITY`, `double.NAN`,
    `double.MAX_FINITE` and `double.MIN_POSITIVE`
    to `double.infinity`, `double.negativeInfinity`, `double.nan`,
    `double.maxFinite` and `double.minPositive`.
  * Renamed the following constants in `DateTime` to lower case:
    `MONDAY` through `SUNDAY`, `DAYS_PER_WEEK` (as `daysPerWeek`),
    `JANUARY` through `DECEMBER` and `MONTHS_PER_YEAR` (as `monthsPerYear`).
  * Renamed the following constants in `Duration` to lower case:
    `MICROSECONDS_PER_MILLISECOND` to `microsecondsPerMillisecond`,
    `MILLISECONDS_PER_SECOND` to `millisecondsPerSecond`,
    `SECONDS_PER_MINUTE` to `secondsPerMinute`,
    `MINUTES_PER_HOUR` to `minutesPerHour`,
    `HOURS_PER_DAY` to `hoursPerDay`,
    `MICROSECONDS_PER_SECOND` to `microsecondsPerSecond`,
    `MICROSECONDS_PER_MINUTE` to `microsecondsPerMinute`,
    `MICROSECONDS_PER_HOUR` to `microsecondsPerHour`,
    `MICROSECONDS_PER_DAY` to `microsecondsPerDay`,
    `MILLISECONDS_PER_MINUTE` to `millisecondsPerMinute`,
    `MILLISECONDS_PER_HOUR` to `millisecondsPerHour`,
    `MILLISECONDS_PER_DAY` to `millisecondsPerDay`,
    `SECONDS_PER_HOUR` to `secondsPerHour`,
    `SECONDS_PER_DAY` to `secondsPerDay`,
    `MINUTES_PER_DAY` to `minutesPerDay`, and
    `ZERO` to `zero`.
  * Added `typeArguments` to `Invocation` class.
  * Added constructors to invocation class that allows creation of
    `Invocation` objects directly, without going through `noSuchMethod`.
  * Added `unaryMinus` and `empty` constant symbols on the `Symbol` class.

* `dart:developer`

  * `Flow` class added.
  * `Timeline.startSync` and `Timeline.timeSync` now accept an optional
    parameter `flow` of type `Flow`. The `flow` parameter is used to generate
    flow timeline events that are enclosed by the slice described by
    `Timeline.{start,finish}Sync` and `Timeline.timeSync`.

<!--
Still need entries for all changes to dart:html since 1.x
-->

* `dart:io`

  * `HttpStatus` added `UPGRADE_REQUIRED`.
  * `IOOverrides` and `HttpOverrides` added to aid in writing tests that wish to
    mock varios `dart:io` objects.
  * `Platform.operatingSystemVersion` added  that gives a platform-specific
    String describing the version of the operating system.
  * `ProcessStartMode.INHERIT_STDIO` added, which allows a child process to
    inherit the parent's stdio handles.
  * `RawZLibFilter` added  for low-level access to compression and
    decompression routines.
  * Unified backends for `SecureSocket`, `SecurityContext`, and
    `X509Certificate` to be consistent across all platforms. All
    `SecureSocket`, `SecurityContext`, and `X509Certificate` properties and
    methods are now supported on iOS and OSX.
  * `SecurityContext.alpnSupported` deprecated as ALPN is now supported on all
    platforms.
  * `SecurityContext`: added `withTrustedRoots` named optional parameter
    constructor, which defaults to false.
  * Added a `timeout` parameter to `Socket.connect`, `RawSocket.connect`,
    `SecureSocket.connect` and `RawSecureSocket.connect`. If a connection attempt
    takes longer than the duration specified in `timeout`, a `SocketException`
    will be thrown. Note: if the duration specified in `timeout` is greater than
    the OS level timeout, a timeout may occur sooner than specified in
    `timeout`.
  * `Stdin.hasTerminal` added, which is true if stdin is attached to a terminal.
  * `WebSocket` added static `userAgent` property.
  * `RandomAccessFile.close` returns `Future<void>`

* `dart:isolate`

  * Make `Isolate.spawn` take a type parameter representing the argument type
    of the provided function. This allows functions with arguments types other
    than `Object` in strong mode.
  * Rename `IMMEDIATE` and `BEFORE_NEXT_EVENT` on `Isolate` to `immediate` and
    `beforeNextEvent`.

<!--
Still need entries for all changes to dart:js since 1.x
-->

* `dart.math`

  * Renamed `E`, `LN10`, `LN`, `LOG2E`, `LOG10E`, `PI`, `SQRT1_2` and `SQRT2`
    to `e`, `ln10`, `ln`, `log2e`, `log10e`, `pi`, `sqrt1_2` and `sqrt2`.

<!--
Still need entries for all changes to dart:svg since 1.x
-->

* `dart:typed_data`

  * Added `Unmodifiable` view classes over all `List` types.
  * Renamed `BYTES_PER_ELEMENT` to `bytesPerElement` on all typed data lists.
  * Renamed constants `XXXX` through `WWWW` on `Float32x4` and `Int32x4` to
    lower-case `xxxx` through `wwww`.
  * Renamed `Endinanness` to `Endian` and its constants from
    `BIG_ENDIAN`, `LITTLE_ENDIAN` and `HOST_ENDIAN` to
    `little`, `big` and `host`.

<!--
Still need entries for all changes to dart:web_audio,web_gl,web_sql since 1.x
-->

### Dart VM

* Support for MIPS has been removed.

* Dart `int` is now restricted to 64 bits. On overflow, arithmetic operations wrap
  around, and integer literals larger than 64 bits are not allowed.
  See https://github.com/dart-lang/sdk/blob/master/docs/language/informal/int64.md
  for details.

### Tool Changes

#### Analyzer

* The analyzer will no longer issue a warning when a generic type parameter
  is used as the type in an instance check. For example:

  ```dart
  test<T>() {
    print(3 is T); // No warning
  }
  ```

* New static checking of `@visibleForTesting` elements. Accessing a method,
  function, class, etc. annotated with `@visibleForTesting` from a file _not_
  in a `test/` directory will result in a new hint ([issue 28273]).
* Static analysis now respects functions annotated with `@alwaysThrows`
  ([issue 31384]).
* New hints added:
  * `NULL_AWARE_BEFORE_OPERATOR` when an operator is used after a null-aware
    access. For example:

    ```dart
    x?.a - ''; // HINT
    ```

  * `NULL_AWARE_IN_LOGICAL_OPERATOR` when an expression with null-aware access
    is used as a condition in logical operators. For example:

    ```dart
    x.a || x?.b; // HINT
    ```

[issue 28273]: https://github.com/dart-lang/sdk/issues/28273
[issue 31384]: https://github.com/dart-lang/sdk/issues/31384

#### Pub

##### SDK Constraints

There is now a default SDK constraint of `<2.0.0` for any package with no
existing upper bound. This allows us to move more safely to 2.0.0. All new
packages published on pub will now require an upper bound SDK constraint so
future major releases of Dart don't destabilize the package ecosystem.

All SDK constraint exclusive upper bounds are now treated as though they allow
pre-release versions of that upper bound. For example, the SDK constraint
`>=1.8.0 <2.0.0` now allows pre-release SDK versions such as `2.0.0-beta.3.0`.
This allows early adopters to try out packages that don't explicitly declare
support for the new version yet. You can disable this functionality by setting
the `PUB_ALLOW_PRERELEASE_SDK` environment variable to `false`.

##### Other Features

* Git dependencies may now include a `path` parameter, indicating that the
  package exists in a subdirectory of the Git repository. For example:

  ```yaml
  dependencies:
    foobar:
      git:
        url: git://github.com/dart-lang/multi_package_repo
        path: pkg/foobar
  ```

* Added an `--executables` option to `pub deps` command. This will list all
  available executables that can be run with `pub run`.

* Added a `PUB_MAX_WORKERS_PER_TASK` environment variable which can be set to
  configure the number of dartdevc/analyzer workers that are used when compiling
  with `--web-compiler=dartdevc`.

* The Flutter `sdk` source will now look for packages in
  `flutter/bin/cache/pkg/` as well as `flutter/packages/`. In particular, this
  means that packages can depend on the `sky_engine` package from the `sdk`
  source ([issue 1775][pub#1775]).

* Pub will now automatically retry HTTP requests that fail with a 502, 503, of
  504 error code ([issue 1556][pub#1556]).

* Pub now caches compiled packages and snapshots in the `.dart_tool/pub`
  directory, rather than the `.pub` directory ([issue 1795][pub#1795]).

* Emit exit code 66 when a path dependency doesn't exist ([issue 1747][pub#1747]).

* `pub publish` throws a more explicit error if the `publish_to` field isn't an
  absolute URL ([issue 1769][pub#1769]).

* `pub publish` provides more detailed information if the package is too large
  to upload.

[pub#1556]: https://github.com/dart-lang/pub/issues/1556
[pub#1747]: https://github.com/dart-lang/pub/issues/1747
[pub#1769]: https://github.com/dart-lang/pub/issues/1769
[pub#1775]: https://github.com/dart-lang/pub/issues/1775
[pub#1795]: https://github.com/dart-lang/pub/issues/1795

##### Bug Fixes

* Added a `--build-delay` argument to `pub serve` which sets the amount of time
  (in ms) to wait between file watcher events before scheduling a build.
  Defaults to 50.

* `pub get` and `pub upgrade` properly produce an error message and exit code
  when no network is present.

* `pub serve` now waits for file watcher events to stabilize before scheduling
   new builds. This helps specifically with `safe-write` features in editors,
   as well as other situations such as `save all` which cause many fast edits.

* Removed the require.js module loading timeout for dartdevc, which resolves an
  issue where the initial load of an app might give a timeout error.

* Root package analysis options are no longer enforced for dependencies when
  compiling with dartdevc ([issue 1684][pub#1684]).

* Dart scripts can be included from subdirectories with dartdevc
  ([issue 30246][]).

* The `barback` infrastructure now supports `async` 2.0.0.

* Print a more informative error message when the Flutter SDK isn't
  available ([issue 1719][pub#1719]).

* Don't crash when publishing a package that contains an empty submodule
  ([issue 1679][pub#1679]).

* Emit exit code 69 for TLS errors ([issue 1729][pub#1729]).

* Fix `pub global run` for packages activated from a local path that also have
  relative path dependencies ([issue 1751][pub#1751]).

* `pub build` and `pub serve` support using the common front-end in the dart2js
  transformer.

[pub#1684]: https://github.com/dart-lang/pub/issues/1684
[pub#1719]: https://github.com/dart-lang/pub/issues/1719
[pub#1679]: https://github.com/dart-lang/pub/issues/1679
[pub#1729]: https://github.com/dart-lang/pub/issues/1729
[pub#1751]: https://github.com/dart-lang/pub/issues/1751
[issue 30246]: https://github.com/dart-lang/sdk/issues/30246

#### Other Tools

* dartfmt

    * Support assert in const constructor initializer lists.
    * Better formatting for multi-line strings in argument lists.
    wasn't in a Git repository.

* Dart Dev Compiler

  * dartdevc will no longer throw an error from `is` checks that return a
    different result in weak mode
    (SDK issue [28988](https://github.com/dart-lang/sdk/issues/28988)).
    For example:
    ```dart
    main() {
      List l = [];
      // Prints "false", does not throw.
      print(l is List<String>);
    }
    ```

## 1.24.3 - 14-12-2017

* Fix for constructing a new SecurityContext that contains the built-in
  certificate authority roots
  ([issue 24693](https://github.com/dart-lang/sdk/issues/24693)).

### Core library changes

* `dart:io`
  * Unified backends for `SecureSocket`, `SecurityContext`, and
    `X509Certificate` to be consistent across all platforms. All
    `SecureSocket`, `SecurityContext`, and `X509Certificate` properties and
    methods are now supported on iOS and OSX.

## 1.24.2 - 22-06-2017

* Fixes for debugging in Dartium.
  * Fix DevConsole crash with JS
    ([issue 29873](https://github.com/dart-lang/sdk/issues/29873)).
  * Fix debugging in WebStorm, NULL returned for JS objects
    ([issue 29854](https://github.com/dart-lang/sdk/issues/29854)).

## 1.24.1 - 14-06-2017

* Bug fixes for dartdevc support in `pub serve`.
  * Fixed module config invalidation logic so modules are properly
    recalculated when package layout changes.
  * Fixed exception when handling require.js errors that aren't script load
    errors.
  * Fixed an issue where requesting the bootstrap.js file before the dart.js
    file would result in a 404.
  * Fixed a Safari issue during bootstrapping (note that Safari is still not
    officially supported but does work for trivial examples).
* Fix for a Dartium issue where there was no sound in checked mode
  ([issue 29810](https://github.com/dart-lang/sdk/issues/29810)).

## 1.24.0 - 12-06-2017

### Language
* During a dynamic type check, `void` is not required to be `null` anymore.
  In practice, this makes overriding `void` functions with non-`void` functions
  safer.

* During static analysis, a function or setter declared using `=>` with return
  type `void` now allows the returned expression to have any type. For example,
  assuming the declaration `int x;`, it is now type correct to have
  `void f() => ++x;`.

* A new function-type syntax has been added to the language.
  **Warning**: *In Dart 1.24, this feature is incomplete, and not stable in the Analyzer.*

  Intuitively, the type of a function can be constructed by textually replacing
  the function's name with `Function` in its declaration. For instance, the
  type of `void foo() {}` would be `void Function()`. The new syntax may be used
  wherever a type can be written. It is thus now possible to declare fields
  containing functions without needing to write typedefs: `void Function() x;`.
  The new function type has one restriction: it may not contain the old-style
  function-type syntax for its parameters. The following is thus illegal:
  `void Function(int f())`.
  `typedefs` have been updated to support this new syntax.

  Examples:

  ```dart
  typedef F = void Function();  // F is the name for a `void` callback.
  int Function(int) f;  // A field `f` that contains an int->int function.

  class A<T> {
    // The parameter `callback` is a function that takes a `T` and returns
    // `void`.
    void forEach(void Function(T) callback);
  }

  // The new function type supports generic arguments.
  typedef Invoker = T Function<T>(T Function() callback);
  ```

### Core library changes

* `dart:async`, `dart:core`, `dart:io`
    * Adding to a closed sink, including `IOSink`, is no longer not allowed. In
      1.24, violations are only reported (on stdout or stderr), but a future
      version of the Dart SDK will change this to throwing a `StateError`.

* `dart:convert`
  * **BREAKING** Removed the deprecated `ChunkedConverter` class.
  * JSON maps are now typed as `Map<String, dynamic>` instead of
    `Map<dynamic, dynamic>`. A JSON-map is not a `HashMap` or `LinkedHashMap`
    anymore (but just a `Map`).

* `dart:io`
  * Added `Platform.localeName`, needed for accessing the locale on platforms
    that don't store it in an environment variable.
  * Added `ProcessInfo.currentRss` and `ProcessInfo.maxRss` for inspecting
    the Dart VM process current and peak resident set size.
  * Added `RawSynchronousSocket`, a basic synchronous socket implementation.

* `dart:` web APIs have been updated to align with Chrome v50.
   This change includes **a large number of changes**, many of which are
   breaking. In some cases, new class names may conflict with names that exist
   in existing code.

* `dart:html`

  * **REMOVED** classes: `Bluetooth`, `BluetoothDevice`,
    `BluetoothGattCharacteristic`, `BluetoothGattRemoteServer`,
    `BluetoothGattService`, `BluetoothUuid`, `CrossOriginConnectEvent`,
    `DefaultSessionStartEvent`, `DomSettableTokenList`, `MediaKeyError`,
    `PeriodicSyncEvent`, `PluginPlaceholderElement`, `ReadableStream`,
    `StashedMessagePort`, `SyncRegistration`

  * **REMOVED** members:
    * `texImage2DCanvas` was removed from `RenderingContext`.
    * `endClip` and `startClip` were removed from `Animation`.
    * `after` and `before` were removed from `CharacterData`, `ChildNode` and
      `Element`.
    * `keyLocation` was removed from `KeyboardEvent`. Use `location` instead.
    * `generateKeyRequest`, `keyAddedEvent`, `keyErrorEvent`, `keyMessageEvent`,
      `mediaGroup`, `needKeyEvent`, `onKeyAdded`, `onKeyError`, `onKeyMessage`,
      and `onNeedKey` were removed from `MediaElement`.
    * `getStorageUpdates` was removed from `Navigator`
    * `status` was removed from `PermissionStatus`
    * `getAvailability` was removed from `PreElement`

  * Other behavior changes:
    * URLs returned in CSS or html are formatted with quoted string.
      Like `url("http://google.com")` instead of `url(http://google.com)`.
    * Event timestamp property type changed from `int` to `num`.
    * Chrome introduced slight layout changes of UI objects.
      In addition many height/width dimensions are returned in subpixel values
      (`num` instead of whole numbers).
    * `setRangeText` with a `selectionMode` value of 'invalid' is no longer
      valid. Only "select", "start", "end", "preserve" are allowed.

* `dart:svg`

  * A large number of additions and removals. Review your use of `dart:svg`
    carefully.

* `dart:web_audio`

  * new method on `AudioContext` – `createIirFilter` returns a new class
    `IirFilterNode`.

* `dart:web_gl`

  * new classes: `CompressedTextureAstc`, `ExtColorBufferFloat`,
    `ExtDisjointTimerQuery`, and `TimerQueryExt`.

  * `ExtFragDepth` added: `readPixels2` and `texImage2D2`.

#### Strong Mode

* Removed ad hoc `Future.then` inference in favor of using `FutureOr`.  Prior to
  adding `FutureOr` to the language, the analyzer implented an ad hoc type
  inference for `Future.then` (and overrides) treating it as if the onValue
  callback was typed to return `FutureOr` for the purposes of inference.
  This ad hoc inference has been removed now that `FutureOr` has been added.

  Packages that implement `Future` must either type the `onValue` parameter to
  `.then` as returning `FutureOr<T>`, or else must leave the type of the parameter
  entirely to allow inference to fill in the type.

* During static analysis, a function or setter declared using `=>` with return
  type `void` now allows the returned expression to have any type.

### Tool Changes

* Dartium

  Dartium is now based on Chrome v50. See *Core library changes* above for
  details on the changed APIs.

* Pub

  * `pub build` and `pub serve`

    * Added support for the Dart Development Compiler.

      Unlike dart2js, this new compiler is modular, which allows pub to do
      incremental re-builds for `pub serve`, and potentially `pub build` in the
      future.

      In practice what that means is you can edit your Dart files, refresh in
      Chrome (or other supported browsers), and see your edits almost
      immediately. This is because pub is only recompiling your package, not all
      packages that you depend on.

      There is one caveat with the new compiler, which is that your package and
      your dependencies must all be strong mode clean. If you are getting an
      error compiling one of your dependencies, you will need to file bugs or
      send pull requests to get them strong mode clean.

      There are two ways of opting into the new compiler:

        * Use the new `--web-compiler` flag, which supports `dartdevc`,
          `dart2js` or `none` as options. This is the easiest way to try things
          out without changing the default.

        * Add config to your pubspec. There is a new `web` key which supports a
          single key called `compiler`. This is a map from mode names to
          compiler to use. For example, to default to dartdevc in debug mode you
          can add the following to your pubspec:

          ```yaml
          web:
            compiler:
              debug: dartdevc
          ```

      You can also use the new compiler to run your tests in Chrome much more
      quickly than you can with dart2js. In order to do that, run
      `pub serve test --web-compiler=dartdevc`, and then run
      `pub run test -p chrome --pub-serve=8080`.

    * The `--no-dart2js` flag has been deprecated in favor of
      `--web-compiler=none`.

    * `pub build` will use a failing exit code if there are errors in any
      transformer.

  * `pub publish`

    * Added support for the UNLICENSE file.

    * Packages that depend on the Flutter SDK may be published.

  * `pub get` and `pub upgrade`

    * Don't dump a stack trace when a network error occurs while fetching
      packages.

* dartfmt
    * Preserve type parameters in new generic function typedef syntax.
    * Add self-test validation to ensure formatter bugs do not cause user code
      to be lost.

### Infrastructure changes

* As of this release, we'll show a warning when using the MIPS architecture.
  Unless we learn about any critical use of Dart on MIPS in the meantime, we're
  planning to deprecate support for MIPS starting with the next stable release.

## 1.23.0 - 2017-04-21

#### Strong Mode

* Breaking change - it is now a strong mode error if a mixin causes a name
  conflict between two private members (field/getter/setter/method) from a
  different library. (SDK
  issue [28809](https://github.com/dart-lang/sdk/issues/28809)).

lib1.dart:


```dart
class A {
  int _x;
}

class B {
  int _x;
}
```

lib2.dart:


```dart
import 'lib1.dart';

class C extends A with B {}
```

```
    error • The private name _x, defined by B, conflicts with the same name defined by A at tmp/lib2.dart:3:24 • private_collision_in_mixin_application
```


* Breaking change - strong mode will prefer the expected type to infer generic
  types, functions, and methods (SDK
  issue [27586](https://github.com/dart-lang/sdk/issues/27586)).

  ```dart
  main() {
    List<Object> foo = /*infers: <Object>*/['hello', 'world'];
    var bar = /*infers: <String>*/['hello', 'world'];
  }
  ```

* Strong mode inference error messages are improved
  (SDK issue [29108](https://github.com/dart-lang/sdk/issues/29108)).

  ```dart
  import 'dart:math';
  test(Iterable/* fix is to add <num> here */ values) {
    num n = values.fold(values.first as num, max);
  }
  ```
  Now produces the error on the generic function "max":
  ```
  Couldn't infer type parameter 'T'.

  Tried to infer 'dynamic' for 'T' which doesn't work:
    Function type declared as '<T extends num>(T, T) → T'
                  used where  '(num, dynamic) → num' is required.

  Consider passing explicit type argument(s) to the generic.
  ```

* Strong mode supports overriding fields, `@virtual` is no longer required
    (SDK issue [28120](https://github.com/dart-lang/sdk/issues/28120)).

    ```dart
    class C {
      int x = 42;
    }
    class D extends C {
      get x {
        print("x got called");
        return super.x;
      }
    }
    main() {
      print(new D().x);
    }
    ```

* Strong mode down cast composite warnings are no longer issued by default.
  (SDK issue [28588](https://github.com/dart-lang/sdk/issues/28588)).

```dart
void test() {
  List untyped = [];
  List<int> typed = untyped; // No down cast composite warning
}
```

To opt back into the warnings, add the following to
the
[.analysis_options](https://www.dartlang.org/guides/language/analysis-options)
file for your project.

```
analyzer:
  errors:
    strong_mode_down_cast_composite: warning
```


### Core library changes

* `dart:core`
  * Added `Uri.isScheme` function to check the scheme of a URI.
    Example: `uri.isScheme("http")`. Ignores case when comparing.
  * Make `UriData.parse` validate its input better.
    If the data is base-64 encoded, the data is normalized wrt.
    alphabet and padding, and it contains invalid base-64 data,
    parsing fails. Also normalizes non-base-64 data.
* `dart:io`
  * Added functions `File.lastAccessed`, `File.lastAccessedSync`,
    `File.setLastModified`, `File.setLastModifiedSync`, `File.setLastAccessed`,
    and `File.setLastAccessedSync`.
  * Added `{Stdin,Stdout}.supportsAnsiEscapes`.

### Dart VM

* Calls to `print()` and `Stdout.write*()` now correctly print unicode
  characters to the console on Windows. Calls to `Stdout.add*()` behave as
  before.

### Tool changes

* Analysis
  * `dartanalyzer` now follows the same rules as the analysis server to find
    an analysis options file, stopping when an analysis options file is found:
    * Search up the directory hierarchy looking for an analysis options file.
    * If analyzing a project referencing the [Flutter](https://flutter.io/)
      package, then use the
      [default Flutter analysis options](https://github.com/flutter/flutter/blob/master/packages/flutter/lib/analysis_options_user.yaml)
      found in `package:flutter`.
    * If in a Bazel workspace, then use the analysis options in
      `package:dart.analysis_options/default.yaml` if it exists.
    * Use the default analysis options rules.
  * In addition, specific to `dartanalyzer`:
    * an analysis options file can be specified on the command line via
      `--options` and that file will be used instead of searching for an
      analysis options file.
    * any analysis option specified on the command line
      (e.g. `--strong` or `--no-strong`) takes precedence over any corresponding
      value specified in the analysis options file.

* Dartium, dart2js, and DDC

  * Imports to `dart:io` are allowed, but the imported library is not supported
    and will likely fail on most APIs at runtime. This change was made as a
    stopgap measure to make it easier to write libraries that share code between
    platforms (like package `http`). This might change again when configuration
    specific imports are supported.

* Pub
  * Now sends telemetry data to `pub.dartlang.org` to allow better understanding
    of why a particular package is being accessed.
  * `pub publish`
    * Warns if a package imports a package that's not a dependency from within
      `lib/` or `bin/`, or a package that's not a dev dependency from within
      `benchmark/`, `example/`, `test/` or `tool/`.
    * No longer produces "UID too large" errors on OS X. All packages are now
      uploaded with the user and group names set to "pub".
    * No longer fails with a stack overflow when uploading a package that uses
      Git submodules.
  * `pub get` and `pub upgrade`
    * Produce more informative error messages if they're run directly in a
      package that uses Flutter.
    * Properly unlock SDK and path dependencies if they have a new version
      that's also valid according to the user's pubspec.

* dartfmt
  * Support new generic function typedef syntax.
  * Make the precedence of cascades more visible.
  * Fix a couple of places where spurious newlines were inserted.
  * Correctly report unchanged formatting when reading from stdin.
  * Ensure space between `-` and `--`. Code that does this is pathological, but
    it technically meant dartfmt could change the semantics of the code.
  * Preserve a blank line between enum cases.
  * Other small formatting tweaks.


## 1.22.1 - 2017-02-22

Patch release, resolves two issues:
* Dart VM crash: [Issue 28072](https://github.com/dart-lang/sdk/issues/28757)

* Dart VM bug combining types, await, and deferred loading: [Issue 28678](https://github.com/dart-lang/sdk/issues/28678)


## 1.22.0 - 2017-02-14

### Language

  * Breaking change:
    ['Generalized tear-offs'](https://github.com/gbracha/generalizedTearOffs/blob/master/proposal.md)
    are no longer supported, and will cause errors. We updated the language spec
    and added warnings in 1.21, and are now taking the last step to fully
    de-support them. They were previously only supported in the VM, and there
    are almost no known uses of them in the wild.

  * The `assert()` statement has been expanded to support an optional second
    `message` argument
    (SDK issue [27342](https://github.com/dart-lang/sdk/issues/27342)).

    The message is displayed if the assert fails. It can be any object, and it
    is accessible as `AssertionError.message`. It can be used to provide more
    user friendly exception outputs. As an example, the following assert:

    ```dart
    assert(configFile != null, "Tool config missing. Please see https://goo.gl/k8iAi for details.");
    ```

    would produce the following exception output:

    ```
    Unhandled exception:
    'file:///Users/mit/tmp/tool/bin/main.dart': Failed assertion: line 9 pos 10:
    'configFile != null': Tool config missing. Please see https://goo.gl/k8iAi for details.
    #0      _AssertionError._doThrowNew (dart:core-patch/errors_patch.dart:33)
    #1      _AssertionError._throwNew (dart:core-patch/errors_patch.dart:29)
    #2      main (file:///Users/mit/tmp/tool/bin/main.dart:9:10)
    ```

  * The `Null` type has been moved to the bottom of the type hierarchy. As such,
    it is considered a subtype of every other type. The `null` *literal* was
    always treated as a bottom type. Now the named class `Null` is too:

    ```dart
    const empty = <Null>[];

    String concatenate(List<String> parts) => parts.join();
    int sum(List<int> numbers) => numbers.fold(0, (sum, n) => sum + n);

    concatenate(empty); // OK.
    sum(empty); // OK.
    ```

  * Introduce `covariant` modifier on parameters. It indicates that the
    parameter (and the corresponding parameter in any method that overrides it)
    has looser override rules. In strong mode, these require a runtime type
    check to maintain soundness, but enable an architectural pattern that is
    useful in some code.

    It lets you specialize a family of classes together, like so:

    ```dart
    abstract class Predator {
      void chaseAndEat(covariant Prey p);
    }

    abstract class Prey {}

    class Mouse extends Prey {}

    class Seal extends Prey {}

    class Cat extends Predator {
      void chaseAndEat(Mouse m) => ...
    }

    class Orca extends Predator {
      void chaseAndEat(Seal s) => ...
    }
    ```

    This isn't statically safe, because you could do:

    ```dart
    Predator predator = new Cat(); // Upcast.
    predator.chaseAndEat(new Seal()); // Cats can't eat seals!
    ```

    To preserve soundness in strong mode, in the body of a method that uses a
    covariant override (here, `Cat.chaseAndEat()`), the compiler automatically
    inserts a check that the parameter is of the expected type. So the compiler
    gives you something like:

    ```dart
    class Cat extends Predator {
      void chaseAndEat(o) {
        var m = o as Mouse;
        ...
      }
    }
    ```

    Spec mode allows this unsound behavior on all parameters, even though users
    rarely rely on it. Strong mode disallowed it initially. Now, strong mode
    lets you opt into this behavior in the places where you do want it by using
    this modifier. Outside of strong mode, the modifier is ignored.

  * Change instantiate-to-bounds rules for generic type parameters when running
    in strong mode. If you leave off the type parameters from a generic type, we
    need to decide what to fill them in with.  Dart 1.0 says just use `dynamic`,
    but that isn't sound:

    ```dart
    class Abser<T extends num> {
       void absThis(T n) { n.abs(); }
    }

    var a = new Abser(); // Abser<dynamic>.
    a.absThis("not a num");
    ```

    We want the body of `absThis()` to be able to safely assume `n` is at
    least a `num` -- that's why there's a constraint on T, after all. Implicitly
    using `dynamic` as the type parameter in this example breaks that.

    Instead, strong mode uses the bound. In the above example, it fills it in
    with `num`, and then the second line where a string is passed becomes a
    static error.

    However, there are some cases where it is hard to figure out what that
    default bound should be:

    ```dart
    class RuhRoh<T extends Comparable<T>> {}
    ```

    Strong mode's initial behavior sometimes produced surprising, unintended
    results. For 1.22, we take a simpler approach and then report an error if
    a good default type argument can't be found.

### Core libraries

  * Define `FutureOr<T>` for code that works with either a future or an
    immediate value of some type. For example, say you do a lot of text
    manipulation, and you want a handy function to chain a bunch of them:

    ```dart
    typedef String StringSwizzler(String input);

    String swizzle(String input, List<StringSwizzler> swizzlers) {
      var result = input;
      for (var swizzler in swizzlers) {
        result = swizzler(result);
      }

      return result;
    }
    ```

    This works fine:

    ```dart
    main() {
      var result = swizzle("input", [
        (s) => s.toUpperCase(),
        (s) => () => s * 2)
      ]);
      print(result); // "INPUTINPUT".
    }
    ```

    Later, you realize you'd also like to support swizzlers that are
    asynchronous (maybe they look up synonyms for words online). You could make
    your API strictly asynchronous, but then users of simple synchronous
    swizzlers have to manually wrap the return value in a `Future.value()`.
    Ideally, your `swizzle()` function would be "polymorphic over asynchrony".
    It would allow both synchronous and asynchronous swizzlers. Because `await`
    accepts immediate values, it is easy to implement this dynamically:

    ```dart
    Future<String> swizzle(String input, List<StringSwizzler> swizzlers) async {
      var result = input;
      for (var swizzler in swizzlers) {
        result = await swizzler(result);
      }

      return result;
    }

    main() async {
      var result = swizzle("input", [
        (s) => s.toUpperCase(),
        (s) => new Future.delayed(new Duration(milliseconds: 40), () => s * 2)
      ]);
      print(await result);
    }
    ```

    What should the declared return type on StringSwizzler be? In the past, you
    had to use `dynamic` or `Object`, but that doesn't tell the user much. Now,
    you can do:

    ```dart
    typedef FutureOr<String> StringSwizzler(String input);
    ```

    Like the name implies, `FutureOr<String>` is a union type. It can be a
    `String` or a `Future<String>`, but not anything else. In this case, that's
    not super useful beyond just stating a more precise type for readers of the
    code. It does give you a little better error checking in code that uses the
    result of that.

    `FutureOr<T>` becomes really important in *generic* methods like
    `Future.then()`. In those cases, having the type system understand this
    magical union type helps type inference figure out the type argument of
    `then()` based on the closure you pass it.

    Previously, strong mode had hard-coded rules for handling `Future.then()`
    specifically. `FutureOr<T>` exposes that functionality so third-party APIs
    can take advantage of it too.

### Tool changes

* Dart2Js

  * Remove support for (long-time deprecated) mixin typedefs.

* Pub

  * Avoid using a barback asset server for executables unless they actually use
    transformers. This makes precompilation substantially faster, produces
    better error messages when precompilation fails, and allows
    globally-activated executables to consistently use the
    `Isolate.resolvePackageUri()` API.

  * On Linux systems, always ignore packages' original file owners and
    permissions when extracting those packages. This was already the default
    under most circumstances.

  * Properly close the standard input stream of child processes started using
    `pub run`.

  * Handle parse errors from the package cache more gracefully. A package whose
    pubspec can't be parsed will now be ignored by `pub get --offline` and
    deleted by `pub cache repair`.

  * Make `pub run` run executables in spawned isolates. This lets them handle
    signals and use standard IO reliably.

  * Fix source-maps produced by dart2js when running in `pub serve`: URL
    references to assets from packages match the location where `pub serve`
    serves them (`packages/package_name/` instead of
    `../packages/package_name/`).

### Infrastructure changes

  * The SDK now uses GN rather than gyp to generate its build files, which will
    now be exclusively ninja flavored. Documentation can be found on our
    [wiki](https://github.com/dart-lang/sdk/wiki/Building-with-GN). Also see the
    help message of `tools/gn.py`. This change is in response to the deprecation
    of gyp. Build file generation with gyp will continue to be available in this
    release by setting the environment variable `DART_USE_GYP` before running
    `gclient sync` or `gclient runhooks`, but this will be removed in a future
    release.

## 1.21.1 - 2017-01-13

Patch release, resolves one issue:

* Dart VM: Snapshots of generic functions fail. [Issue 28072](https://github.com/dart-lang/sdk/issues/28072)

## 1.21.0 - 2016-12-07

### Language

* Support generic method syntax. Type arguments are not available at
  runtime. For details, check the
  [informal specification](https://gist.github.com/eernstg/4353d7b4f669745bed3a5423e04a453c).
* Support access to initializing formals, e.g., the use of `x` to initialize
 `y` in `class C { var x, y; C(this.x): y = x; }`.
  Please check the
  [informal specification](https://gist.github.com/eernstg/cff159be9e34d5ea295d8c24b1a3e594)
  for details.
* Don't warn about switch case fallthrough if the case ends in a `rethrow`
  statement.  (SDK issue
  [27650](https://github.com/dart-lang/sdk/issues/27650))
* Also don't warn if the entire switch case is wrapped in braces - as long as
  the block ends with a `break`, `continue`, `rethrow`, `return` or `throw`.
* Allow `=` as well as `:` as separator for named parameter default values.

  ```dart
  enableFlags({bool hidden: false}) { … }
  ```

  can now be replaced by

  ```dart
  enableFlags({bool hidden = false}) { … }
  ```

  (SDK issue [27559](https://github.com/dart-lang/sdk/issues/27559))

### Core library changes

* `dart:core`: `Set.difference` now takes a `Set<Object>` as argument.  (SDK
  issue [27573](https://github.com/dart-lang/sdk/issues/27573))

* `dart:developer`

  * Added `Service` class.
    * Allows inspecting and controlling the VM service protocol HTTP server.
    * Provides an API to access the ID of an `Isolate`.

### Tool changes

* Dart Dev Compiler

  * Support calls to `loadLibrary()` on deferred libraries. Deferred libraries
    are still loaded eagerly. (SDK issue
    [27343](https://github.com/dart-lang/sdk/issues/27343))

## 1.20.1 - 2016-10-13

Patch release, resolves one issue:

* Dartium: Fixes a bug that caused crashes.  No issue filed.

### Strong Mode

* It is no longer a warning when casting from dynamic to a composite type
    (SDK issue [27766](https://github.com/dart-lang/sdk/issues/27766)).

    ```dart
    main() {
      dynamic obj = <int>[1, 2, 3];
      // This is now allowed without a warning.
      List<int> list = obj;
    }
    ```

## 1.20.0 - 2016-10-11

### Dart VM

* We have improved the way that the VM locates the native code library for a
  native extension (e.g. `dart-ext:` import). We have updated this
  [article on native extensions](https://www.dartlang.org/articles/dart-vm/native-extensions)
  to reflect the VM's improved behavior.

* Linux builds of the VM will now use the `tcmalloc` library for memory
  allocation. This has the advantages of better debugging and profiling support
  and faster small allocations, with the cost of slightly larger initial memory
  footprint, and slightly slower large allocations.

* We have improved the way the VM searches for trusted root certificates for
  secure socket connections on Linux. First, the VM will look for trusted root
  certificates in standard locations on the file system
  (`/etc/pki/tls/certs/ca-bundle.crt` followed by `/etc/ssl/certs`), and only if
  these do not exist will it fall back on the builtin trusted root certificates.
  This behavior can be overridden on Linux with the new flags
  `--root-certs-file` and `--root-certs-cache`. The former is the path to a file
  containing the trusted root certificates, and the latter is the path to a
  directory containing root certificate files hashed using `c_rehash`.

* The VM now throws a catchable `Error` when method compilation fails. This
  allows easier debugging of syntax errors, especially when testing.  (SDK issue
  [23684](https://github.com/dart-lang/sdk/issues/23684))

### Core library changes

* `dart:core`: Remove deprecated `Resource` class.
  Use the class in `package:resource` instead.
* `dart:async`
  * `Future.wait` now catches synchronous errors and returns them in the
    returned Future.  (SDK issue
    [27249](https://github.com/dart-lang/sdk/issues/27249))
  * More aggressively returns a `Future` on `Stream.cancel` operations.
    Discourages to return `null` from `cancel`.  (SDK issue
    [26777](https://github.com/dart-lang/sdk/issues/26777))
  * Fixes a few bugs where the cancel future wasn't passed through
    transformations.
* `dart:io`
  * Added `WebSocket.addUtf8Text` to allow sending a pre-encoded text message
    without a round-trip UTF-8 conversion.  (SDK issue
    [27129](https://github.com/dart-lang/sdk/issues/27129))

### Strong Mode

* Breaking change - it is an error if a generic type parameter cannot be
    inferred (SDK issue [26992](https://github.com/dart-lang/sdk/issues/26992)).

    ```dart
    class Cup<T> {
      Cup(T t);
    }
    main() {
      // Error because:
      // - if we choose Cup<num> it is not assignable to `cOfInt`,
      // - if we choose Cup<int> then `n` is not assignable to int.
      num n;
      C<int> cOfInt = new C(n);
    }
    ```

* New feature - use `@checked` to override a method and tighten a parameter
    type (SDK issue [25578](https://github.com/dart-lang/sdk/issues/25578)).

    ```dart
    import 'package:meta/meta.dart' show checked;
    class View {
      addChild(View v) {}
    }
    class MyView extends View {
      // this override is legal, it will check at runtime if we actually
      // got a MyView.
      addChild(@checked MyView v) {}
    }
    main() {
      dynamic mv = new MyView();
      mv.addChild(new View()); // runtime error
    }
    ```

* New feature - use `@virtual` to allow field overrides in strong mode
    (SDK issue [27384](https://github.com/dart-lang/sdk/issues/27384)).

    ```dart
    import 'package:meta/meta.dart' show virtual;
    class Base {
      @virtual int x;
    }
    class Derived extends Base {
      int x;

      // Expose the hidden storage slot:
      int get superX => super.x;
      set superX(int v) { super.x = v; }
    }
    ```

* Breaking change - infer list and map literals from the context type as well as
    their values, consistent with generic methods and instance creation
    (SDK issue [27151](https://github.com/dart-lang/sdk/issues/27151)).

    ```dart
    import 'dart:async';
    main() async {
      var b = new Future<B>.value(new B());
      var c = new Future<C>.value(new C());
      var/*infer List<Future<A>>*/ list = [b, c];
      var/*infer List<A>*/ result = await Future.wait(list);
    }
    class A {}
    class B extends A {}
    class C extends A {}
    ```

### Tool changes

* `dartfmt` - upgraded to v0.2.10
    * Don't crash on annotations before parameters with trailing commas.
    * Always split enum declarations if they end in a trailing comma.
    * Add `--set-exit-if-changed` to set the exit code on a change.

* Pub
  * Pub no longer generates a `packages/` directory by default.  Instead, it
    generates a `.packages` file, called a package spec. To generate
    a `packages/` directory in addition to the package spec, use the
    `--packages-dir` flag with `pub get`, `pub upgrade`, and `pub downgrade`.
    See the [Good-bye
    symlinks](http://news.dartlang.org/2016/10/good-bye-symlinks.html) article
    for details.

## 1.19.1 - 2016-09-08

Patch release, resolves one issue:

* Dartdoc:  Fixes a bug that prevented generation of docs.
  (Dartdoc issue [1233](https://github.com/dart-lang/dartdoc/issues/1233))

## 1.19.0 - 2016-08-26

### Language changes

* The language now allows a trailing comma after the last argument of a call and
 the last parameter of a function declaration. This can make long argument or
 parameter lists easier to maintain, as commas can be left as-is when
 reordering lines. For details, see SDK issue
 [26644](https://github.com/dart-lang/sdk/issues/26644).

### Tool Changes

* `dartfmt` - upgraded to v0.2.9+1
  * Support trailing commas in argument and parameter lists.
  * Gracefully handle read-only files.
  * About a dozen other bug fixes.

* Pub
  * Added a `--no-packages-dir` flag to `pub get`, `pub upgrade`, and `pub
    downgrade`. When this flag is passed, pub will not generate a `packages/`
    directory, and will remove that directory and any symlinks to it if they
    exist. Note that this replaces the unsupported `--no-package-symlinks` flag.

  * Added the ability for packages to declare a constraint on the [Flutter][]
    SDK:

    ```yaml
    environment:
      flutter: ^0.1.2
      sdk: >=1.19.0 <2.0.0
    ```

    A Flutter constraint will only be satisfiable when pub is running in the
    context of the `flutter` executable, and when the Flutter SDK version
    matches the constraint.

  * Added `sdk` as a new package source that fetches packages from a hard-coded
    SDK. Currently only the `flutter` SDK is supported:

    ```yaml
    dependencies:
      flutter_driver:
        sdk: flutter
        version: ^0.0.1
    ```

    A Flutter `sdk` dependency will only be satisfiable when pub is running in
    the context of the `flutter` executable, and when the Flutter SDK contains a
    package with the given name whose version matches the constraint.

  * `tar` files on Linux are now created with `0` as the user and group IDs.
    This fixes a crash when publishing packages while using Active Directory.

  * Fixed a bug where packages from a hosted HTTP URL were considered the same
    as packages from an otherwise-identical HTTPS URL.

  * Fixed timer formatting for timers that lasted longer than a minute.

  * Eliminate some false negatives when determining whether global executables
    are on the user's executable path.

* `dart2js`
  * `dart2dart` (aka `dart2js --output-type=dart`) has been removed (this was deprecated in Dart 1.11).

[Flutter]: https://flutter.io/

### Dart VM

*   The dependency on BoringSSL has been rolled forward. Going forward, builds
    of the Dart VM including secure sockets will require a compiler with C++11
    support. For details, see the
    [Building wiki page](https://github.com/dart-lang/sdk/wiki/Building).

### Strong Mode

*   New feature - an option to disable implicit casts
    (SDK issue [26583](https://github.com/dart-lang/sdk/issues/26583)),
    see the [documentation](https://github.com/dart-lang/dev_compiler/blob/master/doc/STATIC_SAFETY.md#disable-implicit-casts)
    for usage instructions and examples.

*   New feature - an option to disable implicit dynamic
    (SDK issue [25573](https://github.com/dart-lang/sdk/issues/25573)),
    see the [documentation](https://github.com/dart-lang/dev_compiler/blob/master/doc/STATIC_SAFETY.md#disable-implicit-dynamic)
    for usage instructions and examples.

*   Breaking change - infer generic type arguments from the
    constructor invocation arguments
    (SDK issue [25220](https://github.com/dart-lang/sdk/issues/25220)).

    ```dart
    var map = new Map<String, String>();

    // infer: Map<String, String>
    var otherMap = new Map.from(map);
    ```

*   Breaking change - infer local function return type
    (SDK issue [26414](https://github.com/dart-lang/sdk/issues/26414)).

    ```dart
    void main() {
      // infer: return type is int
      f() { return 40; }
      int y = f() + 2; // type checks
      print(y);
    }
    ```

*   Breaking change - allow type promotion from a generic type parameter
    (SDK issue [26414](https://github.com/dart-lang/sdk/issues/26965)).

    ```dart
    void fn/*<T>*/(/*=T*/ object) {
      if (object is String) {
        // Treat `object` as `String` inside this block.
        // But it will require a cast to pass it to something that expects `T`.
        print(object.substring(1));
      }
    }
    ```

* Breaking change - smarter inference for Future.then
    (SDK issue [25944](https://github.com/dart-lang/sdk/issues/25944)).
    Previous workarounds that use async/await or `.then/*<Future<SomeType>>*/`
    should no longer be necessary.

    ```dart
    // This will now infer correctly.
    Future<List<int>> t2 = f.then((_) => [3]);
    // This infers too.
    Future<int> t2 = f.then((_) => new Future.value(42));
    ```

* Breaking change - smarter inference for async functions
    (SDK issue [25322](https://github.com/dart-lang/sdk/issues/25322)).

    ```dart
    void test() async {
      List<int> x = await [4]; // was previously inferred
      List<int> y = await new Future.value([4]); // now inferred too
    }
    ```

* Breaking change - sideways casts are no longer allowed
    (SDK issue [26120](https://github.com/dart-lang/sdk/issues/26120)).

## 1.18.1 - 2016-08-02

Patch release, resolves two issues and improves performance:

* Debugger: Fixes a bug that crashes the VM
(SDK issue [26941](https://github.com/dart-lang/sdk/issues/26941))

* VM: Fixes an optimizer bug involving closures, try, and await
(SDK issue [26948](https://github.com/dart-lang/sdk/issues/26948))

* Dart2js: Speeds up generated code on Firefox
(https://codereview.chromium.org/2180533002)

## 1.18.0 - 2016-07-27

### Core library changes

* `dart:core`
  * Improved performance when parsing some common URIs.
  * Fixed bug in `Uri.resolve` (SDK issue [26804](https://github.com/dart-lang/sdk/issues/26804)).
* `dart:io`
  * Adds file locking modes `FileLock.BLOCKING_SHARED` and
    `FileLock.BLOCKING_EXCLUSIVE`.

## 1.17.1 - 2016-06-10

Patch release, resolves two issues:

* VM: Fixes a bug that caused crashes in async functions.
(SDK issue [26668](https://github.com/dart-lang/sdk/issues/26668))

* VM: Fixes a bug that caused garbage collection of reachable weak properties.
(https://codereview.chromium.org/2041413005)

## 1.17.0 - 2016-06-08

### Core library changes
* `dart:convert`
  * Deprecate `ChunkedConverter` which was erroneously added in 1.16.

* `dart:core`
  * `Uri.replace` supports iterables as values for the query parameters.
  * `Uri.parseIPv6Address` returns a `Uint8List`.

* `dart:io`
  * Added `NetworkInterface.listSupported`, which is `true` when
    `NetworkInterface.list` is supported, and `false` otherwise. Currently,
    `NetworkInterface.list` is not supported on Android.

### Tool Changes

* Pub
  * TAR files created while publishing a package on Mac OS and Linux now use a
    more portable format.

  * Errors caused by invalid arguments now print the full usage information for
    the command.

  * SDK constraints for dependency overrides are no longer considered when
    determining the total SDK constraint for a lockfile.

  * A bug has been fixed in which a lockfile was considered up-to-date when it
    actually wasn't.

  * A bug has been fixed in which `pub get --offline` would crash when a
    prerelease version was selected.

* Dartium and content shell
  * Debugging Dart code inside iframes improved, was broken.

## 1.16.1 - 2016-05-24

Patch release, resolves one issue:

* VM: Fixes a bug that caused intermittent hangs on Windows.
(SDK issue [26400](https://github.com/dart-lang/sdk/issues/26400))

## 1.16.0 - 2016-04-26

### Core library changes

* `dart:convert`
  * Added `BASE64URL` codec and corresponding `Base64Codec.urlSafe` constructor.

  * Introduce `ChunkedConverter` and deprecate chunked methods on `Converter`.

* `dart:html`

  There have been a number of **BREAKING** changes to align APIs with recent
  changes in Chrome. These include:

  * Chrome's `ShadowRoot` interface no longer has the methods `getElementById`,
    `getElementsByClassName`, and `getElementsByTagName`, e.g.,

    ```dart
    elem.shadowRoot.getElementsByClassName('clazz')
    ```

    should become:

    ```dart
    elem.shadowRoot.querySelectorAll('.clazz')
    ```

  * The `clipboardData` property has been removed from `KeyEvent`
    and `Event`. It has been moved to the new `ClipboardEvent` class, which is
    now used by `copy`, `cut`, and `paste` events.

  * The `layer` property has been removed from `KeyEvent` and
    `UIEvent`. It has been moved to `MouseEvent`.

  * The `Point get page` property has been removed from `UIEvent`.
    It still exists on `MouseEvent` and `Touch`.

  There have also been a number of other additions and removals to `dart:html`,
  `dart:indexed_db`, `dart:svg`, `dart:web_audio`, and `dart:web_gl` that
  correspond to changes to Chrome APIs between v39 and v45. Many of the breaking
  changes represent APIs that would have caused runtime exceptions when compiled
  to Javascript and run on recent Chrome releases.

* `dart:io`
  * Added `SecurityContext.alpnSupported`, which is true if a platform
    supports ALPN, and false otherwise.

### JavaScript interop

For performance reasons, a potentially **BREAKING** change was added for
libraries that use JS interop.
Any Dart file that uses `@JS` annotations on declarations (top-level functions,
classes or class members) to interop with JavaScript code will require that the
file have the annotation `@JS()` on a library directive.

```dart
@JS()
library my_library;
```

The analyzer will enforce this by generating the error:

The `@JS()` annotation can only be used if it is also declared on the library
directive.

If part file uses the `@JS()` annotation, the library that uses the part should
have the `@JS()` annotation e.g.,

```dart
// library_1.dart
@JS()
library library_1;

import 'package:js/js.dart';

part 'part_1.dart';
```

```dart
// part_1.dart
part of library_1;

@JS("frameworkStabilizers")
external List<FrameworkStabilizer> get frameworkStabilizers;
```

If your library already has a JS module e.g.,

```dart
@JS('array.utils')
library my_library;
```

Then your library will work without any additional changes.

### Analyzer

*   Static checking of `for in` statements. These will now produce static
    warnings:

    ```dart
    // Not Iterable.
    for (var i in 1234) { ... }

    // String cannot be assigned to int.
    for (int n in <String>["a", "b"]) { ... }
    ```

### Tool Changes

* Pub
  * `pub serve` now provides caching headers that should improve the performance
    of requesting large files multiple times.

  * Both `pub get` and `pub upgrade` now have a `--no-precompile` flag that
    disables precompilation of executables and transformed dependencies.

  * `pub publish` now resolves symlinks when publishing from a Git repository.
    This matches the behavior it always had when publishing a package that
    wasn't in a Git repository.

* Dart Dev Compiler
  * The **experimental** `dartdevc` executable has been added to the SDK.

  * It will help early adopters validate the implementation and provide
    feedback. `dartdevc` **is not** yet ready for production usage.

  * Read more about the Dart Dev Compiler [here][dartdevc].

[dartdevc]: https://github.com/dart-lang/dev_compiler

## 1.15.0 - 2016-03-09

### Core library changes

* `dart:async`
  * Made `StreamView` class a `const` class.

* `dart:core`
  * Added `Uri.queryParametersAll` to handle multiple query parameters with
    the same name.

* `dart:io`
  * Added `SecurityContext.usePrivateKeyBytes`,
    `SecurityContext.useCertificateChainBytes`,
    `SecurityContext.setTrustedCertificatesBytes`, and
    `SecurityContext.setClientAuthoritiesBytes`.
  * **Breaking** The named `directory` argument of
    `SecurityContext.setTrustedCertificates` has been removed.
  * Added support to `SecurityContext` for PKCS12 certificate and key
    containers.
  * All calls in `SecurityContext` that accept certificate data now accept an
    optional named parameter `password`, similar to
    `SecurityContext.usePrivateKeyBytes`, for use as the password for PKCS12
    data.

### Tool changes

* Dartium and content shell
  * The Chrome-based tools that ship as part of the Dart SDK – Dartium and
    content shell – are now based on Chrome version 45 (instead of Chrome 39).
  * Dart browser libraries (`dart:html`, `dart:svg`, etc) *have not* been
    updated.
    * These are still based on Chrome 39.
    * These APIs will be updated in a future release.
  * Note that there are experimental APIs which have changed in the underlying
    browser, and will not work with the older libraries.
    For example, `Element.animate`.

* `dartfmt` - upgraded to v0.2.4
  * Better handling for long collections with comments.
  * Always put member metadata annotations on their own line.
  * Indent functions in named argument lists with non-functions.
  * Force the parameter list to split if a split occurs inside a function-typed
    parameter.
  * Don't force a split for before a single named argument if the argument
    itself splits.

### Service protocol changes

* Fixed a documentation bug where the field `extensionRPCs` in `Isolate`
  was not marked optional.

### Experimental language features
  * Added support for [configuration-specific imports](https://github.com/munificent/dep-interface-libraries/blob/master/Proposal.md).
    On the VM and `dart2js`, they can be enabled with `--conditional-directives`.

    The analyzer requires additional configuration:
    ```yaml
    analyzer:
      language:
        enableConditionalDirectives: true
    ```

    Read about [configuring the analyzer] for more details.

[configuring the analyzer]: https://github.com/dart-lang/sdk/tree/master/pkg/analyzer#configuring-the-analyzer

## 1.14.2 - 2016-02-10

Patch release, resolves three issues:

* VM: Fixed a code generation bug on x64.
  (SDK commit [834b3f02](https://github.com/dart-lang/sdk/commit/834b3f02b6ab740a213fd808e6c6f3269bed80e5))

* `dart:io`: Fixed EOF detection when reading some special device files.
  (SDK issue [25596](https://github.com/dart-lang/sdk/issues/25596))

* Pub: Fixed an error using hosted dependencies in SDK version 1.14.
  (Pub issue [1386](https://github.com/dart-lang/pub/issues/1386))

## 1.14.1 - 2016-02-04

Patch release, resolves one issue:

* Debugger: Fixes a VM crash when a debugger attempts to set a break point
during isolate initialization.
(SDK issue [25618](https://github.com/dart-lang/sdk/issues/25618))

## 1.14.0 - 2016-01-28

### Core library changes
* `dart:async`
  * Added `Future.any` static method.
  * Added `Stream.fromFutures` constructor.

* `dart:convert`
  * `Base64Decoder.convert` now takes optional `start` and `end` parameters.

* `dart:core`
  * Added `current` getter to `StackTrace` class.
  * `Uri` class added support for data URIs
      * Added two new constructors: `dataFromBytes` and `dataFromString`.
      * Added a `data` getter for `data:` URIs with a new `UriData` class for
      the return type.
  * Added `growable` parameter to `List.filled` constructor.
  * Added microsecond support to `DateTime`: `DateTime.microsecond`,
    `DateTime.microsecondsSinceEpoch`, and
    `new DateTime.fromMicrosecondsSinceEpoch`.

* `dart:math`
  * `Random` added a `secure` constructor returning a cryptographically secure
    random generator which reads from the entropy source provided by the
    embedder for every generated random value.

* `dart:io`
  * `Platform` added a static `isIOS` getter and `Platform.operatingSystem` may
    now return `ios`.
  * `Platform` added a static `packageConfig` getter.
  * Added support for WebSocket compression as standardized in RFC 7692.
  * Compression is enabled by default for all WebSocket connections.
      * The optionally named parameter `compression` on the methods
      `WebSocket.connect`, `WebSocket.fromUpgradedSocket`, and
      `WebSocketTransformer.upgrade` and  the `WebSocketTransformer`
      constructor can be used to modify or disable compression using the new
      `CompressionOptions` class.

* `dart:isolate`
  * Added **_experimental_** support for [Package Resolution Configuration].
    * Added `packageConfig` and `packageRoot` instance getters to `Isolate`.
    * Added a `resolvePackageUri` method to `Isolate`.
    * Added named arguments `packageConfig` and `automaticPackageResolution` to
    the `Isolate.spawnUri` constructor.

[Package Resolution Configuration]: https://github.com/dart-lang/dart_enhancement_proposals/blob/master/Accepted/0005%20-%20Package%20Specification/DEP-pkgspec.md

### Tool changes

* `dartfmt`

  * Better line splitting in a variety of cases.

  * Other optimizations and bug fixes.

* Pub

  * **Breaking:** Pub now eagerly emits an error when a pubspec's "name" field
    is not a valid Dart identifier. Since packages with non-identifier names
    were never allowed to be published, and some of them already caused crashes
    when being written to a `.packages` file, this is unlikely to break many
    people in practice.

  * **Breaking:** Support for `barback` versions prior to 0.15.0 (released July
    2014) has been dropped. Pub will no longer install these older barback
    versions.

  * `pub serve` now GZIPs the assets it serves to make load times more similar
    to real-world use-cases.

  * `pub deps` now supports a `--no-dev` flag, which causes it to emit the
    dependency tree as it would be if no `dev_dependencies` were in use. This
    makes it easier to see your package's dependency footprint as your users
    will experience it.

  * `pub global run` now detects when a global executable's SDK constraint is no
    longer met and errors out, rather than trying to run the executable anyway.

  * Pub commands that check whether the lockfile is up-to-date (`pub run`, `pub
    deps`, `pub serve`, and `pub build`) now do additional verification. They
    ensure that any path dependencies' pubspecs haven't been changed, and they
    ensure that the current SDK version is compatible with all dependencies.

  * Fixed a crashing bug when using `pub global run` on a global script that
    didn't exist.

  * Fixed a crashing bug when a pubspec contains a dependency without a source
    declared.

## 1.13.2 - 2016-01-06

Patch release, resolves one issue:

* dart2js: Stack traces are not captured correctly (SDK issue [25235]
(https://github.com/dart-lang/sdk/issues/25235))

## 1.13.1 - 2015-12-17

Patch release, resolves three issues:

* VM type propagation fix: Resolves a potential crash in the Dart VM (SDK commit
 [dff13be]
(https://github.com/dart-lang/sdk/commit/dff13bef8de104d33b04820136da2d80f3c835d7))

* dart2js crash fix: Resolves a crash in pkg/js and dart2js (SDK issue [24974]
(https://github.com/dart-lang/sdk/issues/24974))

* Pub get crash on ARM: Fixes a crash triggered when running 'pub get' on ARM
 processors such as those on a Raspberry Pi (SDK issue [24855]
(https://github.com/dart-lang/sdk/issues/24855))

## 1.13.0 - 2015-11-18

### Core library changes
* `dart:async`
  * `StreamController` added getters for `onListen`, `onPause`, and `onResume`
    with the corresponding new `typedef void ControllerCallback()`.
  * `StreamController` added a getter for `onCancel` with the corresponding
    new `typedef ControllerCancelCallback()`;
  * `StreamTransformer` instances created with `fromHandlers` with no
    `handleError` callback now forward stack traces along with errors to the
    resulting streams.

* `dart:convert`
  * Added support for Base-64 encoding and decoding.
    * Added new classes `Base64Codec`, `Base64Encoder`, and `Base64Decoder`.
    * Added new top-level `const Base64Codec BASE64`.

* `dart:core`
  * `Uri` added `removeFragment` method.
  * `String.allMatches` (implementing `Pattern.allMatches`) is now lazy,
    as all `allMatches` implementations are intended to be.
  * `Resource` is deprecated, and will be removed in a future release.

* `dart:developer`
  * Added `Timeline` class for interacting with Observatory's timeline feature.
  * Added `ServiceExtensionHandler`, `ServiceExtensionResponse`, and `registerExtension` which enable developers to provide their own VM service protocol extensions.

* `dart:html`, `dart:indexed_db`, `dart:svg`, `dart:web_audio`, `dart:web_gl`, `dart:web_sql`
  * The return type of some APIs changed from `double` to `num`. Dartium is now
    using
    JS interop for most operations. JS does not distinguish between numeric
    types, and will return a number as an int if it fits in an int. This will
    mostly cause an error if you assign to something typed `double` in
    checked mode. You may
    need to insert a `toDouble()` call or accept `num`. Examples of APIs that
    are affected include `Element.getBoundingClientRect` and
    `TextMetrics.width`.

* `dart:io`
  * **Breaking:** Secure networking has changed, replacing the NSS library
    with the BoringSSL library. `SecureSocket`, `SecureServerSocket`,
    `RawSecureSocket`,`RawSecureServerSocket`, `HttpClient`, and `HttpServer`
    now all use a `SecurityContext` object which contains the certificates
    and keys used for secure TLS (SSL) networking.

    This is a breaking change for server applications and for some client
    applications. Certificates and keys are loaded into the `SecurityContext`
    from PEM files, instead of from an NSS certificate database. Information
    about how to change applications that use secure networking is at
    https://www.dartlang.org/server/tls-ssl.html

  * `HttpClient` no longer sends URI fragments in the request. This is not
    allowed by the HTTP protocol.
    The `HttpServer` still gracefully receives fragments, but discards them
    before delivering the request.
  * To allow connections to be accepted on the same port across different
    isolates, set the `shared` argument to `true` when creating server socket
    and `HttpServer` instances.
    * The deprecated `ServerSocketReference` and `RawServerSocketReference`
      classes have been removed.
    * The corresponding `reference` properties on `ServerSocket` and
      `RawServerSocket` have been removed.

* `dart:isolate`
  * `spawnUri` added an `environment` named argument.

### Tool changes

* `dart2js` and Dartium now support improved Javascript Interoperability via the
  [js package](https://pub.dartlang.org/packages/js).

* `docgen` and `dartdocgen` no longer ship in the SDK. The `docgen` sources have
   been removed from the repository.

* This is the last release to ship the VM's "legacy debug protocol".
  We intend to remove the legacy debug protocol in Dart VM 1.14.

* The VM's Service Protocol has been updated to version 3.0 to take care
  of a number of issues uncovered by the first few non-observatory
  clients.  This is a potentially breaking change for clients.

* Dartium has been substantially changed. Rather than using C++ calls into
  Chromium internals for DOM operations it now uses JS interop.
  The DOM objects in `dart:html` and related libraries now wrap
  a JavaScript object and delegate operations to it. This should be
  mostly transparent to users. However, performance and memory characteristics
  may be different from previous versions. There may be some changes in which
  DOM objects are wrapped as Dart objects. For example, if you get a reference
  to a Window object, even through JS interop, you will always see it as a
  Dart Window, even when used cross-frame. We expect the change to using
  JS interop will make it much simpler to update to new Chrome versions.

## 1.12.2 - 2015-10-21

### Core library changes

* `dart:io`

  * A memory leak in creation of Process objects is fixed.

## 1.12.1 - 2015-09-08

### Tool changes

* Pub

  * Pub will now respect `.gitignore` when validating a package before it's
    published. For example, if a `LICENSE` file exists but is ignored, that is
    now an error.

  * If the package is in a subdirectory of a Git repository and the entire
    subdirectory is ignored with `.gitignore`, pub will act as though nothing
    was ignored instead of uploading an empty package.

  * The heuristics for determining when `pub get` needs to be run before various
    commands have been improved. There should no longer be false positives when
    non-dependency sections of the pubspec have been modified.

## 1.12.0 - 2015-08-31

### Language changes

* Null-aware operators
    * `??`: if null operator. `expr1 ?? expr2` evaluates to `expr1` if
      not `null`, otherwise `expr2`.
    * `??=`: null-aware assignment. `v ??= expr` causes `v` to be assigned
      `expr` only if `v` is `null`.
    * `x?.p`: null-aware access. `x?.p` evaluates to `x.p` if `x` is not
      `null`, otherwise evaluates to `null`.
    * `x?.m()`: null-aware method invocation. `x?.m()` invokes `m` only
      if `x` is not `null`.

### Core library changes

* `dart:async`
  * `StreamController` added setters for the `onListen`, `onPause`, `onResume`
    and `onCancel` callbacks.

* `dart:convert`
  * `LineSplitter` added a `split` static method returning an `Iterable`.

* `dart:core`
  * `Uri` class now perform path normalization when a URI is created.
    This removes most `..` and `.` sequences from the URI path.
    Purely relative paths (no scheme or authority) are allowed to retain
    some leading "dot" segments.
    Also added `hasAbsolutePath`, `hasEmptyPath`, and `hasScheme` properties.

* `dart:developer`
  * New `log` function to transmit logging events to Observatory.

* `dart:html`
  * `NodeTreeSanitizer` added the `const trusted` field. It can be used
    instead of defining a `NullTreeSanitizer` class when calling
    `setInnerHtml` or other methods that create DOM from text. It is
    also more efficient, skipping the creation of a `DocumentFragment`.

* `dart:io`
  * Added two new file modes, `WRITE_ONLY` and `WRITE_ONLY_APPEND` for
    opening a file write only.
    [eaeecf2](https://github.com/dart-lang/sdk/commit/eaeecf2ed13ba6c7fbfd653c3c592974a7120960)
  * Change stdout/stderr to binary mode on Windows.
    [4205b29](https://github.com/dart-lang/sdk/commit/4205b2997e01f2cea8e2f44c6f46ed6259ab7277)

* `dart:isolate`
  * Added `onError`, `onExit` and `errorsAreFatal` parameters to
    `Isolate.spawnUri`.

* `dart:mirrors`
  * `InstanceMirror.delegate` moved up to `ObjectMirror`.
  * Fix InstanceMirror.getField optimization when the selector is an operator.
  * Fix reflective NoSuchMethodErrors to match their non-reflective
    counterparts when due to argument mismatches. (VM only)

### Tool changes

* Documentation tools

  * `dartdoc` is now the default tool to generate static HTML for API docs.
    [Learn more](https://pub.dartlang.org/packages/dartdoc).

  * `docgen` and `dartdocgen` have been deprecated. Currently plan is to remove
    them in 1.13.

* Formatter (`dartfmt`)

  * Over 50 bugs fixed.

  * Optimized line splitter is much faster and produces better output on
    complex code.

* Observatory
  * Allocation profiling.

  * New feature to display output from logging.

  * Heap snapshot analysis works for 64-bit VMs.

  * Improved ability to inspect typed data, regex and compiled code.

  * Ability to break on all or uncaught exceptions from Observatory's debugger.

  * Ability to set closure-specific breakpoints.

  * 'anext' - step past await/yield.

  * Preserve when a variable has been expanded/unexpanded in the debugger.

  * Keep focus on debugger input box whenever possible.

  * Echo stdout/stderr in the Observatory debugger.  Standalone-only so far.

  * Minor fixes to service protocol documentation.

* Pub

  * **Breaking:** various commands that previously ran `pub get` implicitly no
    longer do so. Instead, they merely check to make sure the ".packages" file
    is newer than the pubspec and the lock file, and fail if it's not.

  * Added support for `--verbosity=error` and `--verbosity=warning`.

  * `pub serve` now collapses multiple GET requests into a single line of
    output. For full output, use `--verbose`.

  * `pub deps` has improved formatting for circular dependencies on the
    entrypoint package.

  * `pub run` and `pub global run`

    * **Breaking:** to match the behavior of the Dart VM, executables no longer
      run in checked mode by default. A `--checked` flag has been added to run
      them in checked mode manually.

    * Faster start time for executables that don't import transformed code.

    * Binstubs for globally-activated executables are now written in the system
      encoding, rather than always in `UTF-8`. To update existing executables,
      run `pub cache repair`.

  * `pub get` and `pub upgrade`

    * Pub will now generate a ".packages" file in addition to the "packages"
      directory when running `pub get` or similar operations, per the
      [package spec proposal][]. Pub now has a `--no-package-symlinks` flag that
      will stop "packages" directories from being generated at all.

    * An issue where HTTP requests were sometimes made even though `--offline`
      was passed has been fixed.

    * A bug with `--offline` that caused an unhelpful error message has been
      fixed.

    * Pub will no longer time out when a package takes a long time to download.

  * `pub publish`

    * Pub will emit a non-zero exit code when it finds a violation while
      publishing.

    * `.gitignore` files will be respected even if the package isn't at the top
      level of the Git repository.

  * Barback integration

    * A crashing bug involving transformers that only apply to non-public code
      has been fixed.

    * A deadlock caused by declaring transformer followed by a lazy transformer
      (such as the built-in `$dart2js` transformer) has been fixed.

    * A stack overflow caused by a transformer being run multiple times on the
      package that defines it has been fixed.

    * A transformer that tries to read a non-existent asset in another package
      will now be re-run if that asset is later created.

[package spec proposal]: https://github.com/lrhn/dep-pkgspec

### VM Service Protocol Changes

* **BREAKING** The service protocol now sends JSON-RPC 2.0-compatible
  server-to-client events. To reflect this, the service protocol version is
  now 2.0.

* The service protocol now includes a `"jsonrpc"` property in its responses, as
  opposed to `"json-rpc"`.

* The service protocol now properly handles requests with non-string ids.
  Numeric ids are no longer converted to strings, and null ids now don't produce
  a response.

* Some RPCs that didn't include a `"jsonrpc"` property in their responses now
  include one.

## 1.11.2 - 2015-08-03

### Core library changes

* Fix a bug where `WebSocket.close()` would crash if called after
  `WebSocket.cancel()`.

## 1.11.1 - 2015-07-02

### Tool changes

* Pub will always load Dart SDK assets from the SDK whose `pub` executable was
  run, even if a `DART_SDK` environment variable is set.

## 1.11.0 - 2015-06-25

### Core library changes

* `dart:core`
  * `Iterable` added an `empty` constructor.
    [dcf0286](https://github.com/dart-lang/sdk/commit/dcf0286f5385187a68ce9e66318d3bf19abf454b)
  * `Iterable` can now be extended directly. An alternative to extending
    `IterableBase` from `dart:collection`.
  * `List` added an `unmodifiable` constructor.
    [r45334](https://code.google.com/p/dart/source/detail?r=45334)
  * `Map` added an `unmodifiable` constructor.
    [r45733](https://code.google.com/p/dart/source/detail?r=45733)
  * `int` added a `gcd` method.
    [a192ef4](https://github.com/dart-lang/sdk/commit/a192ef4acb95fad1aad1887f59eed071eb5e8201)
  * `int` added a `modInverse` method.
    [f6f338c](https://github.com/dart-lang/sdk/commit/f6f338ce67eb8801b350417baacf6d3681b26002)
  * `StackTrace` added a `fromString` constructor.
    [68dd6f6](https://github.com/dart-lang/sdk/commit/68dd6f6338e63d0465041d662e778369c02c2ce6)
  * `Uri` added a `directory` constructor.
    [d8dbb4a](https://github.com/dart-lang/sdk/commit/d8dbb4a60f5e8a7f874c2a4fbf59eaf1a39f4776)
  * List iterators may not throw `ConcurrentModificationError` as eagerly in
    release mode. In checked mode, the modification check is still as eager
    as possible.
    [r45198](https://github.com/dart-lang/sdk/commit/5a79c03)

* `dart:developer` - **NEW**
  * Replaces the deprecated `dart:profiler` library.
  * Adds new functions `debugger` and `inspect`.
    [6e42aec](https://github.com/dart-lang/sdk/blob/6e42aec4f64cf356dde7bad9426e07e0ea5b58d5/sdk/lib/developer/developer.dart)

* `dart:io`
  * `FileSystemEntity` added a `uri` property.
    [8cf32dc](https://github.com/dart-lang/sdk/commit/8cf32dc1a1664b516e57f804524e46e55fae88b2)
  * `Platform` added a `static resolvedExecutable` property.
    [c05c8c6](https://github.com/dart-lang/sdk/commit/c05c8c66069db91cc2fd48691dfc406c818d411d)

* `dart:html`
  * `Element` methods, `appendHtml` and `insertAdjacentHtml` now take `nodeValidator`
    and `treeSanitizer` parameters, and the inputs are consistently
    sanitized.
    [r45818 announcement](https://groups.google.com/a/dartlang.org/forum/#!topic/announce/GVO7EAcPi6A)

* `dart:isolate`
  * **BREAKING** The positional `priority` parameter of `Isolate.ping` and `Isolate.kill` is
    now a named parameter named `priority`.
  * **BREAKING** Removed the `Isolate.AS_EVENT` priority.
  * `Isolate` methods `ping` and `addOnExitListener` now have a named parameter
    `response`.
    [r45092](https://github.com/dart-lang/sdk/commit/1b208bd)
  * `Isolate.spawnUri` added a named argument `checked`.
  * Remove the experimental state of the API.

* `dart:profiler` - **DEPRECATED**
  * This library will be removed in 1.12. Use `dart:developer` instead.

### Tool changes

* This is the first release that does not include the Eclipse-based
  **Dart Editor**.
  See [dartlang.org/tools](https://www.dartlang.org/tools/) for alternatives.
* This is the last release that ships the (unsupported)
  dart2dart (aka `dart2js --output-type=dart`) utility as part
  of dart2js

## 1.10.0 – 2015-04-29

### Core library changes

* `dart:convert`
  * **POTENTIALLY BREAKING** Fix behavior of `HtmlEscape`. It no longer escapes
  no-break space (U+00A0) anywhere or forward slash (`/`, `U+002F`) in element
  context. Slash is still escaped using `HtmlEscapeMode.UNKNOWN`.
  [r45003](https://github.com/dart-lang/sdk/commit/8b8223d),
  [r45153](https://github.com/dart-lang/sdk/commit/8a5d049),
  [r45189](https://github.com/dart-lang/sdk/commit/3c39ad2)

* `dart:core`
  * `Uri.parse` added `start` and `end` positional arguments.

* `dart:html`
  * **POTENTIALLY BREAKING** `CssClassSet` method arguments must now be 'tokens', i.e. non-empty
  strings with no white-space characters. The implementation was incorrect for
  class names containing spaces. The fix is to forbid spaces and provide a
  faster implementation.
  [Announcement](https://groups.google.com/a/dartlang.org/d/msg/announce/jmUI2XJHfC8/UZUCvJH3p2oJ)

* `dart:io`

  * `ProcessResult` now exposes a constructor.
  * `import` and `Isolate.spawnUri` now supports the
    [Data URI scheme](http://en.wikipedia.org/wiki/Data_URI_scheme) on the VM.

## Tool Changes

### pub

  * Running `pub run foo` within a package now runs the `foo` executable defined
    by the `foo` package. The previous behavior ran `bin/foo`. This makes it
    easy to run binaries in dependencies, for instance `pub run test`.

  * On Mac and Linux, signals sent to `pub run` and forwarded to the child
    command.

## 1.9.3 – 2015-04-14

This is a bug fix release which merges a number of commits from `bleeding_edge`.

* dart2js: Addresses as issue with minified Javascript output with CSP enabled -
  [r44453](https://code.google.com/p/dart/source/detail?r=44453)

* Editor: Fixes accidental updating of files in the pub cache during rename
  refactoring - [r44677](https://code.google.com/p/dart/source/detail?r=44677)

* Editor: Fix for
  [issue 23032](https://code.google.com/p/dart/issues/detail?id=23032)
  regarding skipped breakpoints on Windows -
  [r44824](https://code.google.com/p/dart/source/detail?r=44824)

* dart:mirrors: Fix `MethodMirror.source` when the method is on the first line
  in a script -
  [r44957](https://code.google.com/p/dart/source/detail?r=44957),
  [r44976](https://code.google.com/p/dart/source/detail?r=44976)

* pub: Fix for
  [issue 23084](https://code.google.com/p/dart/issues/detail?id=23084):
  Pub can fail to load transformers necessary for local development -
  [r44876](https://code.google.com/p/dart/source/detail?r=44876)

## 1.9.1 – 2015-03-25

### Language changes

* Support for `async`, `await`, `sync*`, `async*`, `yield`, `yield*`, and `await
  for`. See the [the language tour][async] for more details.

* Enum support is fully enabled. See [the language tour][enum] for more details.

[async]: https://www.dartlang.org/docs/dart-up-and-running/ch02.html#asynchrony
[enum]: https://www.dartlang.org/docs/dart-up-and-running/ch02.html#enums

### Tool changes

* The formatter is much more comprehensive and generates much more readable
  code. See [its tool page][dartfmt] for more details.

* The analysis server is integrated into the IntelliJ plugin and the Dart
  editor. This allows analysis to run out-of-process, so that interaction
  remains smooth even for large projects.

* Analysis supports more and better hints, including unused variables and unused
  private members.

[dartfmt]: https://www.dartlang.org/tools/dartfmt/

### Core library changes

#### Highlights

* There's a new model for shared server sockets with no need for a `Socket`
  reference.

* A new, much faster [regular expression engine][regexp].

* The Isolate API now works across the VM and `dart2js`.

[regexp]: http://news.dartlang.org/2015/02/irregexp-dart-vms-new-regexp.html

#### Details

For more information on any of these changes, see the corresponding
documentation on the [Dart API site](http://api.dartlang.org).

* `dart:async`:

  * `Future.wait` added a new named argument, `cleanUp`, which is a callback
    that releases resources allocated by a successful `Future`.

  * The `SynchronousStreamController` class was added as an explicit name for
    the type returned when the `sync` argument is passed to `new
    StreamController`.

* `dart:collection`: The `new SplayTreeSet.from(Iterable)` constructor was
  added.

* `dart:convert`: `Utf8Encoder.convert` and `Utf8Decoder.convert` added optional
  `start` and `end` arguments.

* `dart:core`:

  * `RangeError` added new static helper functions: `checkNotNegative`,
    `checkValidIndex`, `checkValidRange`, and `checkValueInInterval`.

  * `int` added the `modPow` function.

  * `String` added the `replaceFirstMapped` and `replaceRange` functions.

* `dart:io`:

  * Support for locking files to prevent concurrent modification was added. This
    includes the `File.lock`, `File.lockSync`, `File.unlock`, and
    `File.unlockSync` functions as well as the `FileLock` class.

  * Support for starting detached processes by passing the named `mode` argument
    (a `ProcessStartMode`) to `Process.start`. A process can be fully attached,
    fully detached, or detached except for its standard IO streams.

  * `HttpServer.bind` and `HttpServer.bindSecure` added the `v6Only` named
    argument. If this is true, only IPv6 connections will be accepted.

  * `HttpServer.bind`, `HttpServer.bindSecure`, `ServerSocket.bind`,
    `RawServerSocket.bind`, `SecureServerSocket.bind` and
    `RawSecureServerSocket.bind` added the `shared` named argument. If this is
    true, multiple servers or sockets in the same Dart process may bind to the
    same address, and incoming requests will automatically be distributed
    between them.

  * **Deprecation:** the experimental `ServerSocketReference` and
    `RawServerSocketReference` classes, as well as getters that returned them,
    are marked as deprecated. The `shared` named argument should be used
    instead. These will be removed in Dart 1.10.

  * `Socket.connect` and `RawSocket.connect` added the `sourceAddress` named
    argument, which specifies the local address to bind when making a
    connection.

  * The static `Process.killPid` method was added to kill a process with a given
    PID.

  * `Stdout` added the `nonBlocking` instance property, which returns a
    non-blocking `IOSink` that writes to standard output.

* `dart:isolate`:

  * The static getter `Isolate.current` was added.

  * The `Isolate` methods `addOnExitListener`, `removeOnExitListener`,
    `setErrorsFatal`, `addOnErrorListener`, and `removeOnErrorListener` now work
    on the VM.

  * Isolates spawned via `Isolate.spawn` now allow most objects, including
    top-level and static functions, to be sent between them.

## 1.8.5 – 2015-01-21

* Code generation for SIMD on ARM and ARM64 is fixed.

* A possible crash on MIPS with newer GCC toolchains has been prevented.

* A segfault when using `rethrow` was fixed ([issue 21795][]).

[issue 21795]: https://code.google.com/p/dart/issues/detail?id=21795

## 1.8.3 – 2014-12-10

* Breakpoints can be set in the Editor using file suffixes ([issue 21280][]).

* IPv6 addresses are properly handled by `HttpClient` in `dart:io`, fixing a
  crash in pub ([issue 21698][]).

* Issues with the experimental `async`/`await` syntax have been fixed.

* Issues with a set of number operations in the VM have been fixed.

* `ListBase` in `dart:collection` always returns an `Iterable` with the correct
  type argument.

[issue 21280]: https://code.google.com/p/dart/issues/detail?id=21280
[issue 21698]: https://code.google.com/p/dart/issues/detail?id=21698

## 1.8.0 – 2014-11-28

* `dart:collection`: `SplayTree` added the `toSet` function.

* `dart:convert`: The `JsonUtf8Encoder` class was added.

* `dart:core`:

  * The `IndexError` class was added for errors caused by an index being outside
    its expected range.

  * The `new RangeError.index` constructor was added. It forwards to `new
    IndexError`.

  * `RangeError` added three new properties. `invalidProperty` is the value that
    caused the error, and `start` and `end` are the minimum and maximum values
    that the value is allowed to assume.

  * `new RangeError.value` and `new RangeError.range` added an optional
    `message` argument.

  * The `new String.fromCharCodes` constructor added optional `start` and `end`
    arguments.

* `dart:io`:

  * Support was added for the [Application-Layer Protocol Negotiation][alpn]
    extension to the TLS protocol for both the client and server.

  * `SecureSocket.connect`, `SecureServerSocket.bind`,
    `RawSecureSocket.connect`, `RawSecureSocket.secure`,
    `RawSecureSocket.secureServer`, and `RawSecureServerSocket.bind` added a
    `supportedProtocols` named argument for protocol negotiation.

  * `RawSecureServerSocket` added a `supportedProtocols` field.

  * `RawSecureSocket` and `SecureSocket` added a `selectedProtocol` field which
    contains the protocol selected during protocol negotiation.

[alpn]: https://tools.ietf.org/html/rfc7301

## 1.7.0 – 2014-10-15

### Tool changes

* `pub` now generates binstubs for packages that are globally activated so that
  they can be put on the user's `PATH` and used as normal executables. See the
  [`pub global activate` documentation][pub global activate].

* When using `dart2js`, deferred loading now works with multiple Dart apps on
  the same page.

[pub global activate]: https://www.dartlang.org/tools/pub/cmd/pub-global.html#running-a-script-from-your-path

### Core library changes

* `dart:async`: `Zone`, `ZoneDelegate`, and `ZoneSpecification` added the
  `errorCallback` function, which allows errors that have been programmatically
  added to a `Future` or `Stream` to be intercepted.

* `dart:io`:

  * **Breaking change:** `HttpClient.close` must be called for all clients or
    they will keep the Dart process alive until they time out. This fixes the
    handling of persistent connections. Previously, the client would shut down
    immediately after a request.

  * **Breaking change:** `HttpServer` no longer compresses all traffic by
    default. The new `autoCompress` property can be set to `true` to re-enable
    compression.

* `dart:isolate`: `Isolate.spawnUri` added the optional `packageRoot` argument,
  which controls how it resolves `package:` URIs.<|MERGE_RESOLUTION|>--- conflicted
+++ resolved
@@ -1,10 +1,20 @@
+## 2.0.0-dev.45.0
+
+### Tool Changes
+
+#### Pub
+
+* Fix a bug where the version solver could crash when resolving a conflict
+  involving pre-release constraints ([issue 1856][pub#1856]).
+
+[pub#1856]: https://github.com/dart-lang/pub/issues/1856
+
 ## 2.0.0-dev.44.0
 
 ### Tool Changes
 
 #### Pub
 
-<<<<<<< HEAD
 * Pub has a brand new version solver! It supports all the same features as the
   old version solver, but it's much less likely to stall out on difficult
   package graphs, and it's much clearer about why a solution can't be found when
@@ -13,14 +23,6 @@
 ## 2.0.0-dev.43.0
 
 ## 2.0.0-dev.42.0
-=======
-* Fix a bug where the version solver could crash when resolving a conflict
-  involving pre-release constraints ([issue 1856][pub#1856]).
-
-[pub#1856]: https://github.com/dart-lang/pub/issues/1856
-
-## 2.0.0-dev.44.0
->>>>>>> cb08bf28
 
 ### Core library changes
 
