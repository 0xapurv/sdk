--- conflicted
+++ resolved
@@ -138,11 +138,7 @@
 
 class SignalInfo {
  public:
-<<<<<<< HEAD
-  SignalInfo(int fd, int signal, SignalInfo* next = NULL)
-=======
   SignalInfo(int fd, int signal, SignalInfo* next)
->>>>>>> 8c339559
       : fd_(fd),
         signal_(signal),
         // SignalInfo is expected to be created when in a isolate.
