// Copyright (c) 2013, the Dart project authors.  Please see the AUTHORS file
// for details. All rights reserved. Use of this source code is governed by a
// BSD-style license that can be found in the LICENSE file.

library observatory_element;

import 'package:observatory/app.dart';
import 'package:polymer/polymer.dart';

/// Base class for all Observatory custom elements.
@CustomTag('observatory-element')
class ObservatoryElement extends PolymerElement {
  ObservatoryElement.created() : super.created();

  @override
  void attached() {
    super.attached();
  }

  @override
  void attributeChanged(String name, var oldValue, var newValue) {
    super.attributeChanged(name, oldValue, newValue);
  }

  @override
  void detached() {
    super.detached();
  }

  void ready() {
    super.ready();
  }

<<<<<<< HEAD
  void attributeChanged(String name, var oldValue, var newValue) {
    super.attributeChanged(name, oldValue, newValue);
  }
=======
  void goto(MouseEvent event, var detail, Element target) {
    location.onGoto(event, detail, target);
  }

  String gotoLink(String url) {
    return location.makeLink(url);
  }


>>>>>>> 6bd9b19c

  String formatTimePrecise(double time) => Utils.formatTimePrecise(time);

  String formatTime(double time) => Utils.formatTime(time);

  String formatSeconds(double x) => Utils.formatSeconds(x);


  String formatSize(int bytes) => Utils.formatSize(bytes);

  String fileAndLine(Map frame) {
    var file = frame['script']['user_name'];
    var shortFile = file.substring(file.lastIndexOf('/') + 1);
    return "${shortFile}:${frame['line']}";
  }

  bool isNull(String type) {
    return type == 'Null';
  }

  bool isError(String type) {
    return type == 'Error';
  }

  bool isInt(String type) {
    return (type == 'Smi' ||
            type == 'Mint' ||
            type == 'Bigint');
  }

  bool isBool(String type) {
    return type == 'Bool';
  }

  bool isString(String type) {
    return type == 'String';
  }

  bool isInstance(String type) {
    return type == 'Instance';
  }

  bool isDouble(String type) {
    return type == 'Double';
  }

  bool isList(String type) {
    return (type == 'GrowableObjectArray' ||
            type == 'Array');
  }

  bool isType(String type) {
    return (type == 'Type');
  }

  bool isUnexpected(String type) {
    return (!['Null',
              'Smi',
              'Mint',
              'Bigint',
              'Bool',
              'String',
	      'Double',
              'Instance',
              'GrowableObjectArray',
              'Array',
              'Type',
              'Error'].contains(type));
  }
}<|MERGE_RESOLUTION|>--- conflicted
+++ resolved
@@ -4,6 +4,7 @@
 
 library observatory_element;
 
+import 'dart:html';
 import 'package:observatory/app.dart';
 import 'package:polymer/polymer.dart';
 
@@ -31,11 +32,6 @@
     super.ready();
   }
 
-<<<<<<< HEAD
-  void attributeChanged(String name, var oldValue, var newValue) {
-    super.attributeChanged(name, oldValue, newValue);
-  }
-=======
   void goto(MouseEvent event, var detail, Element target) {
     location.onGoto(event, detail, target);
   }
@@ -45,7 +41,6 @@
   }
 
 
->>>>>>> 6bd9b19c
 
   String formatTimePrecise(double time) => Utils.formatTimePrecise(time);
 
