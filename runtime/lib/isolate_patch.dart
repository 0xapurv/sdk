// Copyright (c) 2012, the Dart project authors.  Please see the AUTHORS file
// for details. All rights reserved. Use of this source code is governed by a
// BSD-style license that can be found in the LICENSE file.

import "dart:collection" show HashMap;

patch class ReceivePort {
  /* patch */ factory ReceivePort() = _ReceivePortImpl;

  /* patch */ factory ReceivePort.fromRawReceivePort(RawReceivePort rawPort) =
      _ReceivePortImpl.fromRawReceivePort;
}

patch class RawReceivePort {
  /**
   * Opens a long-lived port for receiving messages.
   *
   * A [RawReceivePort] is low level and does not work with [Zone]s. It
   * can not be paused. The data-handler must be set before the first
   * event is received.
   */
  /* patch */ factory RawReceivePort([void handler(event)]) {
    _RawReceivePortImpl result = new _RawReceivePortImpl();
    result.handler = handler;
    return result;
  }
}

class _ReceivePortImpl extends Stream implements ReceivePort {
  _ReceivePortImpl() : this.fromRawReceivePort(new RawReceivePort());

  _ReceivePortImpl.fromRawReceivePort(this._rawPort) {
    _controller = new StreamController(onCancel: close, sync: true);
    _rawPort.handler = _controller.add;
  }

  SendPort get sendPort {
    return _rawPort.sendPort;
  }

  StreamSubscription listen(void onData(var message),
                            { Function onError,
                              void onDone(),
                              bool cancelOnError }) {
    return _controller.stream.listen(onData,
                                     onError: onError,
                                     onDone: onDone,
                                     cancelOnError: cancelOnError);
  }

  close() {
    _rawPort.close();
    _controller.close();
  }

  final RawReceivePort _rawPort;
  StreamController _controller;
}

class _RawReceivePortImpl implements RawReceivePort {
  factory _RawReceivePortImpl() native "RawReceivePortImpl_factory";

  close() {
    _portMap.remove(_id);
    _closeInternal(_id);
  }

  SendPort get sendPort {
    return new _SendPortImpl(_id);
  }

  /**** Internal implementation details ****/
  // Called from the VM to create a new RawReceivePort instance.
  static _RawReceivePortImpl _get_or_create(int id) {
    _RawReceivePortImpl port = _portMap[id];
    if (port != null) {
      return port;
    }
    return new _RawReceivePortImpl._internal(id);
  }

  _RawReceivePortImpl._internal(int id) : _id = id {
    _portMap[id] = this;
  }

  // Called from the VM to retrieve the RawReceivePort for a message.
  static _RawReceivePortImpl _lookupReceivePort(int id) {
    return _portMap[id];
  }

  // Called from the VM to dispatch to the handler.
  static void _handleMessage(
      _RawReceivePortImpl port, int replyId, var message) {
    assert(port != null);
    port._handler(message);
  }

  // Call into the VM to close the VM maintained mappings.
  static _closeInternal(int id) native "RawReceivePortImpl_closeInternal";

  void set handler(Function newHandler) {
    this._handler = newHandler;
  }

  final int _id;
  Function _handler;

  // id to RawReceivePort mapping.
  static final Map _portMap = new HashMap();
}


class _SendPortImpl implements SendPort {
  /*--- public interface ---*/
  void send(var message) {
<<<<<<< HEAD
    _sendInternal(_id, 0, message);
=======
    _sendInternal(_id, message);
>>>>>>> 3485989a
  }

  bool operator==(var other) {
    return (other is _SendPortImpl) && _id == other._id;
  }

  int get hashCode {
    const int MASK = 0x3FFFFFFF;
    int hash = _id;
    hash = (hash + ((hash & (MASK >> 10)) << 10)) & MASK;
    hash ^= (hash >> 6);
    hash = (hash + ((hash & (MASK >> 3)) << 3)) & MASK;
    hash ^= (hash >> 11);
    hash = (hash + ((hash & (MASK >> 15)) << 15)) & MASK;
    return hash;
  }

  /*--- private implementation ---*/
  const _SendPortImpl(int id) : _id = id;

  // _SendPortImpl._create is called from the VM when a new SendPort instance is
  // needed by the VM code.
  static SendPort _create(int id) {
    return new _SendPortImpl(id);
  }

  // Forward the implementation of sending messages to the VM. Only port ids
  // are being handed to the VM.
<<<<<<< HEAD
  // TODO(14731): Remove replyId argument.
  static _sendInternal(int sendId, int replyId, var message)
=======
  static _sendInternal(int sendId, var message)
>>>>>>> 3485989a
      native "SendPortImpl_sendInternal_";

  final int _id;
}

typedef _MainFunction();
typedef _MainFunctionArgs(args);
typedef _MainFunctionArgsMessage(args, message);

/**
 * Takes the real entry point as argument and invokes it with the initial
 * message.
 *
 * The initial startup message is received through the control port.
 */
void _startIsolate(Function entryPoint, bool isSpawnUri) {
  // This port keeps the isolate alive until the initial startup message has
  // been received.
  var keepAlivePort = new RawReceivePort();

  ignoreHandler(message) {
    // Messages on the current Isolate's control port are dropped after the
    // initial startup message has been received.
  }

  isolateStartHandler(message) {
    // We received the initial startup message. Ignore all further messages and
    // close the port which kept this isolate alive.
    Isolate._self.handler = ignoreHandler;
    keepAlivePort.close();

    SendPort replyTo = message[0];
    if (replyTo != null) {
      // TODO(floitsch): don't send ok-message if we can't find the entry point.
      replyTo.send("started");
    }
    if (isSpawnUri) {
      assert(message.length == 3);
      List<String> args = message[1];
      var isolateMessage = message[2];
      if (entryPoint is _MainFunctionArgsMessage) {
        entryPoint(args, isolateMessage);
      } else if (entryPoint is _MainFunctionArgs) {
        entryPoint(args);
      } else {
        entryPoint();
      }
    } else {
      assert(message.length == 2);
      var entryMessage = message[1];
      entryPoint(entryMessage);
    }
  }

  Isolate._self.handler = isolateStartHandler;
}

patch class Isolate {
  /* patch */ static Future<Isolate> spawn(
      void entryPoint(message), var message) {
    Completer completer = new Completer<Isolate>.sync();
    try {
      // The VM will invoke [_startIsolate] with entryPoint as argument.
      SendPort controlPort = _spawnFunction(entryPoint);
      RawReceivePort readyPort = new RawReceivePort();
      controlPort.send([readyPort.sendPort, message]);
      readyPort.handler = (readyMessage) {
        assert(readyMessage == 'started');
        readyPort.close();
        completer.complete(new Isolate._fromControlPort(controlPort));
      };
    } catch(e, st) {
      // TODO(floitsch): we want errors to go into the returned future.
      rethrow;
    };
    return completer.future;
  }

  /* patch */ static Future<Isolate> spawnUri(
      Uri uri, List<String> args, var message) {
    Completer completer = new Completer<Isolate>.sync();
    try {
      // The VM will invoke [_startIsolate] and not `main`.
      SendPort controlPort = _spawnUri(uri.toString());
      RawReceivePort readyPort = new RawReceivePort();
      controlPort.send([readyPort.sendPort, args, message]);
      readyPort.handler = (readyMessage) {
        assert(readyMessage == 'started');
        readyPort.close();
        completer.complete(new Isolate._fromControlPort(controlPort));
      };
    } catch(e, st) {
      // TODO(floitsch): we want errors to go into the returned future.
      rethrow;
    };
    return completer.future;
  }

  static final RawReceivePort _self = _mainPort;
  static RawReceivePort get _mainPort native "Isolate_mainPort";

  static SendPort _spawnFunction(Function topLevelFunction)
      native "Isolate_spawnFunction";

  static SendPort _spawnUri(String uri) native "Isolate_spawnUri";
}<|MERGE_RESOLUTION|>--- conflicted
+++ resolved
@@ -113,11 +113,7 @@
 class _SendPortImpl implements SendPort {
   /*--- public interface ---*/
   void send(var message) {
-<<<<<<< HEAD
-    _sendInternal(_id, 0, message);
-=======
     _sendInternal(_id, message);
->>>>>>> 3485989a
   }
 
   bool operator==(var other) {
@@ -146,12 +142,7 @@
 
   // Forward the implementation of sending messages to the VM. Only port ids
   // are being handed to the VM.
-<<<<<<< HEAD
-  // TODO(14731): Remove replyId argument.
-  static _sendInternal(int sendId, int replyId, var message)
-=======
   static _sendInternal(int sendId, var message)
->>>>>>> 3485989a
       native "SendPortImpl_sendInternal_";
 
   final int _id;
@@ -224,7 +215,7 @@
         completer.complete(new Isolate._fromControlPort(controlPort));
       };
     } catch(e, st) {
-      // TODO(floitsch): we want errors to go into the returned future.
+      // TODO(14718): we want errors to go into the returned future.
       rethrow;
     };
     return completer.future;
@@ -244,7 +235,7 @@
         completer.complete(new Isolate._fromControlPort(controlPort));
       };
     } catch(e, st) {
-      // TODO(floitsch): we want errors to go into the returned future.
+      // TODO(14718): we want errors to go into the returned future.
       rethrow;
     };
     return completer.future;
