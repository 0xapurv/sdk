--- conflicted
+++ resolved
@@ -3792,11 +3792,8 @@
     kMalboundedType,
   };
 
-<<<<<<< HEAD
-=======
   Kind kind() const { return static_cast<Kind>(raw_ptr()->kind_); }
 
->>>>>>> 3485989a
   // Build, cache, and return formatted message.
   RawString* FormatMessage() const;
 
@@ -3837,10 +3834,6 @@
   intptr_t token_pos() const { return raw_ptr()->token_pos_; }
   void set_token_pos(intptr_t value) const;
 
-<<<<<<< HEAD
-  Kind kind() const { return static_cast<Kind>(raw_ptr()->kind_); }
-=======
->>>>>>> 3485989a
   void set_kind(uint8_t value) const;
 
   RawString* message() const { return raw_ptr()->message_; }
