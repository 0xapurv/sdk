--- conflicted
+++ resolved
@@ -108,13 +108,10 @@
   // should be revisited if reachability of the predecessor blocks
   // changes even if that does not change constant value of the phi.
   BitVector* unwrapped_phis_;
-<<<<<<< HEAD
-=======
 
   // List of visited phis indexed by their id (stored as pass specific id on
   // a phi instruction).
   GrowableArray<PhiInfo> phis_;
->>>>>>> facc8b26
 
   // Worklists of blocks and definitions.
   GrowableArray<BlockEntryInstr*> block_worklist_;
