--- conflicted
+++ resolved
@@ -1180,20 +1180,6 @@
   return instructions;
 }
 
-<<<<<<< HEAD
-Fragment FlowGraphBuilder::AssertBool(TokenPosition position) {
-  if (FLAG_omit_strong_type_checks) {
-    return Fragment();
-  }
-  Value* value = Pop();
-  AssertBooleanInstr* instr =
-      new (Z) AssertBooleanInstr(position, value, GetNextDeoptId());
-  Push(instr);
-  return Fragment(instr);
-}
-
-=======
->>>>>>> f3a2c0e2
 Fragment FlowGraphBuilder::AssertAssignable(TokenPosition position,
                                             const AbstractType& dst_type,
                                             const String& dst_name,
