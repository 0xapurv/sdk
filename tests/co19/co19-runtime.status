--- conflicted
+++ resolved
@@ -3,12 +3,6 @@
 # BSD-style license that can be found in the LICENSE file.
 
 
-<<<<<<< HEAD
-[ $compiler == none && ($runtime == vm || $runtime == dartium) && $unchecked]
-
-
-=======
->>>>>>> 3485989a
 [ $compiler == none && ($runtime == vm || $runtime == dartium) ]
 
 LibTest/core/RegExp/Pattern_semantics/firstMatch_Term_A03_t01: Fail # Issue 12508
@@ -24,17 +18,6 @@
 LibTest/core/RegExp/firstMatch_A01_t01: Fail # Issue 12508
 LibTest/core/int/toRadixString_A01_t01: Fail # co19 issue 492
 
-<<<<<<< HEAD
-Language/10_Generics/10_Generics_A05_t01: Fail # Issue 463
-Language/14_Libraries_and_Scripts/1_Imports_A03_t05: Fail # Issue 463
-Language/15_Types/1_Static_Types_A03_t01: Fail # Issue 463
-Language/12_Expressions/33_Type_Cast_A03_t01: Fail # Issue 463
-Language/12_Expressions/33_Type_Cast_A03_t03: Fail # Issue 463
-Language/12_Expressions/32_Type_Test_A04_t01: Fail # Issue 463
-Language/12_Expressions/32_Type_Test_A04_t02: Fail # Issue 463
-
-=======
->>>>>>> 3485989a
 LibTest/async/Timer/Timer.periodic_A02_t01: Pass, Fail # co19 issue 537
 
 Language/05_Variables/05_Variables_A05_t01: fail # Dart issue 12539
@@ -58,14 +41,6 @@
 LibTest/core/Symbol/Symbol_A01_t03: RuntimeError # co19-roll r607: Please triage this failure
 LibTest/core/Symbol/Symbol_A01_t05: RuntimeError # co19-roll r607: Please triage this failure
 LibTest/typed_data/Float32x4/clamp_A01_t01: Pass, Fail # co19 issue 636
-<<<<<<< HEAD
-LibTest/typed_data/Float32x4/interleaveZWPairs_A01_t01: Fail # co19 issue 650
-LibTest/typed_data/Float32x4/interleaveZW_A01_t01: Fail # co19 issue 650
-LibTest/typed_data/Float32x4/withZWInXY_A01_t01: Fail # co19 issue 650
-LibTest/typed_data/Float32x4/interleaveXY_A01_t01: Fail # co19 issue 650
-LibTest/typed_data/Float32x4/interleaveXYPairs_A01_t01: Fail # co19 issue 650
-=======
->>>>>>> 3485989a
 LibTest/typed_data/Uint32x4/*: Skip # co19 issue 656
 LibTest/typed_data/Float32x4/Float32x4.fromUint32x4Bits_A01_t01: Skip # co19 issue 656
 LibTest/typed_data/Float32x4/Float32x4.fromUint32x4Bits_A01_t02: Skip # co19 issue 656
@@ -109,14 +84,6 @@
 LibTest/core/Uri/Uri_A06_t03: Pass, Timeout # co19-roll r576: Please triage this failure
 
 [ $compiler == none && $checked && ($runtime == vm || $runtime == dartium) ]
-<<<<<<< HEAD
-Language/10_Generics/10_Generics_A05_t02: Fail # Issue 463
-Language/15_Types/1_Static_Types_A03_t02: Fail # Issue 463
-Language/15_Types/1_Static_Types_A03_t03: Fail # Issue 463
-Language/15_Types/1_Static_Types_A03_t04: Fail # Issue 463
-Language/14_Libraries_and_Scripts/1_Imports_A03_t31: Fail # Issue 14006, discussion on-going
-=======
->>>>>>> 3485989a
 LibTest/typed_data/Float32x4List/elementAt_A01_t01: Fail # Dart issue 12861
 LibTest/typed_data/Float32x4List/fillRange_A01_t01: Fail # Dart issue 12861
 LibTest/typed_data/Float32x4List/first_A01_t01: Fail # Dart issue 12861
