--- conflicted
+++ resolved
@@ -7,8 +7,4 @@
  semantic information about the program being annotated. These annotations are
  intended to be used by tools to provide a better user experience.
 environment:
-<<<<<<< HEAD
-  sdk: '>=2.8.0-dev.10 <3.0.0'
-=======
-  sdk: '>=2.9.0 <3.0.0'
->>>>>>> 516ad5ce
+  sdk: '>=2.9.0-1 <3.0.0'