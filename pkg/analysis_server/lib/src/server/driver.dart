// Copyright (c) 2014, the Dart project authors.  Please see the AUTHORS file
// for details. All rights reserved. Use of this source code is governed by a
// BSD-style license that can be found in the LICENSE file.

import 'dart:async';
import 'dart:io';
import 'dart:math';

import 'package:analysis_server/protocol/protocol_constants.dart'
    show PROTOCOL_VERSION;
import 'package:analysis_server/src/analysis_server.dart';
import 'package:analysis_server/src/lsp/lsp_analysis_server.dart';
import 'package:analysis_server/src/lsp/lsp_socket_server.dart';
import 'package:analysis_server/src/server/detachable_filesystem_manager.dart';
import 'package:analysis_server/src/server/dev_server.dart';
import 'package:analysis_server/src/server/diagnostic_server.dart';
import 'package:analysis_server/src/server/http_server.dart';
import 'package:analysis_server/src/server/lsp_stdio_server.dart';
import 'package:analysis_server/src/server/stdio_server.dart';
import 'package:analysis_server/src/services/completion/dart/uri_contributor.dart'
    show UriContributor;
import 'package:analysis_server/src/socket_server.dart';
import 'package:analysis_server/starter.dart';
import 'package:analyzer/file_system/physical_file_system.dart';
import 'package:analyzer/instrumentation/file_instrumentation.dart';
import 'package:analyzer/instrumentation/instrumentation.dart';
import 'package:analyzer/src/dart/sdk/sdk.dart';
import 'package:analyzer/src/generated/engine.dart';
import 'package:analyzer/src/generated/sdk.dart';
import 'package:analyzer/src/plugin/resolver_provider.dart';
import 'package:args/args.dart';
import 'package:linter/src/rules.dart' as linter;
import 'package:plugin/manager.dart';
import 'package:telemetry/crash_reporting.dart';
import 'package:telemetry/telemetry.dart' as telemetry;

/// Commandline argument parser. (Copied from analyzer/lib/options.dart)
/// TODO(pquitslund): replaces with a simple [ArgParser] instance
/// when the args package supports ignoring unrecognized
/// options/flags (https://github.com/dart-lang/args/issues/9).
/// TODO(devoncarew): Consider removing the ability to support unrecognized
/// flags for the analysis server.
class CommandLineParser {
  final List<String> _knownFlags;
  final ArgParser _parser;

  /// Creates a new command line parser
  CommandLineParser()
      : _knownFlags = <String>[],
        _parser = new ArgParser(allowTrailingOptions: true);

  ArgParser get parser => _parser;

  /// Defines a flag.
  /// See [ArgParser.addFlag()].
  void addFlag(String name,
      {String abbr,
      String help,
      bool defaultsTo: false,
      bool negatable: true,
      void callback(bool value),
      bool hide: false}) {
    _knownFlags.add(name);
    _parser.addFlag(name,
        abbr: abbr,
        help: help,
        defaultsTo: defaultsTo,
        negatable: negatable,
        callback: callback,
        hide: hide);
  }

  /// Defines a value-taking option.
  /// See [ArgParser.addOption()].
  void addOption(String name,
      {String abbr,
      String help,
      List<String> allowed,
      Map<String, String> allowedHelp,
      String defaultsTo,
      void callback(value)}) {
    _knownFlags.add(name);
    _parser.addOption(name,
        abbr: abbr,
        help: help,
        allowed: allowed,
        allowedHelp: allowedHelp,
        defaultsTo: defaultsTo,
        callback: callback);
  }

  /// Generates a string displaying usage information for the defined options.
  /// See [ArgParser.usage].
  String getUsage() => _parser.usage;

  /// Parses [args], a list of command-line arguments, matches them against the
  /// flags and options defined by this parser, and returns the result. The
  /// values of any defined variables are captured in the given map.
  /// See [ArgParser].
  ArgResults parse(List<String> args, Map<String, String> definedVariables) =>
      _parser.parse(
          _filterUnknowns(parseDefinedVariables(args, definedVariables)));

  List<String> parseDefinedVariables(
      List<String> args, Map<String, String> definedVariables) {
    int count = args.length;
    List<String> remainingArgs = <String>[];
    for (int i = 0; i < count; i++) {
      String arg = args[i];
      if (arg == '--') {
        while (i < count) {
          remainingArgs.add(args[i++]);
        }
      } else if (arg.startsWith("-D")) {
        definedVariables[arg.substring(2)] = args[++i];
      } else {
        remainingArgs.add(arg);
      }
    }
    return remainingArgs;
  }

  List<String> _filterUnknowns(List<String> args) {
    // TODO(devoncarew): Consider dropping support for the
    // --ignore-unrecognized-flags option.

    // Only filter args if the ignore flag is specified.
    if (args.contains('--ignore-unrecognized-flags')) {
      // Filter all unrecognized flags and options.
      List<String> filtered = <String>[];
      for (int i = 0; i < args.length; ++i) {
        String arg = args[i];
        if (arg.startsWith('--') && arg.length > 2) {
          String option = arg.substring(2);
          // remove any leading 'no-'
          if (option.startsWith('no-')) {
            option = option.substring(3);
          }
          // strip the last '=value'
          int equalsOffset = option.lastIndexOf('=');
          if (equalsOffset != -1) {
            option = option.substring(0, equalsOffset);
          }
          // check the option
          if (!_knownFlags.contains(option)) {
            //"eat" params by advancing to the next flag/option
            i = _getNextFlagIndex(args, i);
          } else {
            filtered.add(arg);
          }
        } else {
          filtered.add(arg);
        }
      }

      return filtered;
    } else {
      return args;
    }
  }

  int _getNextFlagIndex(List<String> args, int i) {
    for (; i < args.length; ++i) {
      if (args[i].startsWith('--')) {
        return i;
      }
    }
    return i;
  }
}

/**
 * The [Driver] class represents a single running instance of the analysis
 * server application.  It is responsible for parsing command line options
 * and starting the HTTP and/or stdio servers.
 */
class Driver implements ServerStarter {
  /**
   * The name of the application that is used to start a server.
   */
  static const BINARY_NAME = "server";

  /**
   * The name of the option used to set the identifier for the client.
   */
  static const String CLIENT_ID = "client-id";

  /**
   * The name of the option used to set the version for the client.
   */
  static const String CLIENT_VERSION = "client-version";

  /**
   * The name of the option used to enable DartPad specific functionality.
   */
  static const String DARTPAD_OPTION = "dartpad";

  /**
   * The name of the option used to enable instrumentation.
   */
  static const String ENABLE_INSTRUMENTATION_OPTION = "enable-instrumentation";

  /**
   * The name of the option used to set the file read mode.
   */
  static const String FILE_READ_MODE = "file-read-mode";

  /**
   * The name of the option used to print usage information.
   */
  static const String HELP_OPTION = "help";

  /**
   * The name of the flag used to configure reporting analytics.
   */
  static const String ANALYTICS_FLAG = "analytics";

  /**
   * Suppress analytics for this session.
   */
  static const String SUPPRESS_ANALYTICS_FLAG = "suppress-analytics";

  /**
   * The name of the option used to cause instrumentation to also be written to
   * a local file.
   */
  static const String INSTRUMENTATION_LOG_FILE = "instrumentation-log-file";

  /**
   * The name of the option used to specify if [print] should print to the
   * console instead of being intercepted.
   */
  static const String INTERNAL_PRINT_TO_CONSOLE = "internal-print-to-console";

  /**
   * The name of the option used to describe the new analysis driver logger.
   */
  static const String NEW_ANALYSIS_DRIVER_LOG = 'new-analysis-driver-log';

  /**
   * The name of the flag used to enable version 2 of semantic highlight
   * notification.
   */
  static const String USE_ANALYSIS_HIGHLIGHT2 = "useAnalysisHighlight2";

  /**
   * The option for specifying the http diagnostic port.
   * If specified, users can review server status and performance information
   * by opening a web browser on http://localhost:<port>
   */
  static const String PORT_OPTION = "port";

  /**
   * The path to the SDK.
   */
  static const String SDK_OPTION = "sdk";

  /**
   * The path to the data cache.
   */
  static const String CACHE_FOLDER = "cache";

  /**
   * Whether to enable parsing via the Fasta parser.
   */
  static const String USE_FASTA_PARSER = "use-fasta-parser";

  /**
   * The name of the flag to use the Language Server Protocol (LSP).
   */
  static const String USE_LSP = "lsp";

  /**
   * A directory to analyze in order to train an analysis server snapshot.
   */
  static const String TRAIN_USING = "train-using";

  /**
   * User Experience, Experiment #1. This experiment changes the notion of
   * what analysis roots are and priority files: the analysis root is set to be
   * the priority files' containing directory.
   */
  static const String UX_EXPERIMENT_1 = "ux-experiment-1";

  /**
   * User Experience, Experiment #2. This experiment introduces the notion of an
   * intermittent file system.
   */
  static const String UX_EXPERIMENT_2 = "ux-experiment-2";

  /**
   * The instrumentation server that is to be used by the analysis server.
   */
  InstrumentationServer instrumentationServer;

  /**
   * The file resolver provider used to override the way file URI's are
   * resolved in some contexts.
   */
  ResolverProvider fileResolverProvider;

  /**
   * The package resolver provider used to override the way package URI's are
   * resolved in some contexts.
   */
  ResolverProvider packageResolverProvider;

  /***
   * An optional manager to handle file systems which may not always be
   * available.
   */
  DetachableFileSystemManager detachableFileSystemManager;

  HttpAnalysisServer httpServer;

  Driver();

  /**
   * Use the given command-line [arguments] to start this server.
   */
  void start(List<String> arguments) {
    CommandLineParser parser = _createArgParser();
    ArgResults results = parser.parse(arguments, <String, String>{});

    AnalysisServerOptions analysisServerOptions = new AnalysisServerOptions();
    analysisServerOptions.useAnalysisHighlight2 =
        results[USE_ANALYSIS_HIGHLIGHT2];
    analysisServerOptions.fileReadMode = results[FILE_READ_MODE];
    analysisServerOptions.newAnalysisDriverLog =
        results[NEW_ANALYSIS_DRIVER_LOG];
    analysisServerOptions.clientId = results[CLIENT_ID];
    analysisServerOptions.clientVersion = results[CLIENT_VERSION];
    analysisServerOptions.cacheFolder = results[CACHE_FOLDER];
    analysisServerOptions.useFastaParser = results[USE_FASTA_PARSER];
    analysisServerOptions.useLanguageServerProtocol = results[USE_LSP];
    analysisServerOptions.enableUXExperiment1 = results[UX_EXPERIMENT_1];
    analysisServerOptions.enableUXExperiment2 = results[UX_EXPERIMENT_2];

    bool disableAnalyticsForSession = results[SUPPRESS_ANALYTICS_FLAG];
    if (results.wasParsed(TRAIN_USING)) {
      disableAnalyticsForSession = true;
    }

    telemetry.Analytics analytics = telemetry.createAnalyticsInstance(
        'UA-26406144-29', 'analysis-server',
        disableForSession: disableAnalyticsForSession);
    analysisServerOptions.analytics = analytics;

    if (analysisServerOptions.clientId != null) {
      // Record the client name as the application installer ID.
      analytics.setSessionValue('aiid', analysisServerOptions.clientId);
    }
    if (analysisServerOptions.clientVersion != null) {
      analytics.setSessionValue('cd1', analysisServerOptions.clientVersion);
    }

    // TODO(devoncarew): Replace with the real crash product ID.
    analysisServerOptions.crashReportSender =
        new CrashReportSender('Dart_analysis_server', analytics);

    if (telemetry.SHOW_ANALYTICS_UI) {
      if (results.wasParsed(ANALYTICS_FLAG)) {
        analytics.enabled = results[ANALYTICS_FLAG];
        print(telemetry.createAnalyticsStatusMessage(analytics.enabled));
        return null;
      }
    }

    if (results[DARTPAD_OPTION]) {
      UriContributor.suggestFilePaths = false;
    }

    if (results[HELP_OPTION]) {
      _printUsage(parser.parser, analytics, fromHelp: true);
      return null;
    }

    final defaultSdkPath = _getSdkPath(results);
    final dartSdkManager = new DartSdkManager(defaultSdkPath, true);

    // TODO(brianwilkerson) It would be nice to avoid creating an SDK that
    // cannot be re-used, but the SDK is needed to create a package map provider
    // in the case where we need to run `pub` in order to get the package map.
    DartSdk defaultSdk = _createDefaultSdk(defaultSdkPath, true);
    //
    // Initialize the instrumentation service.
    //
    String logFilePath = results[INSTRUMENTATION_LOG_FILE];
    if (logFilePath != null) {
      _rollLogFiles(logFilePath, 5);
      FileInstrumentationServer fileBasedServer =
          new FileInstrumentationServer(logFilePath);
      instrumentationServer = instrumentationServer != null
          ? new MulticastInstrumentationServer(
              [instrumentationServer, fileBasedServer])
          : fileBasedServer;
    }
    InstrumentationService instrumentationService =
        new InstrumentationService(instrumentationServer);
    instrumentationService.logVersion(
        results[TRAIN_USING] != null
            ? 'training-0'
            : _readUuid(instrumentationService),
        analysisServerOptions.clientId,
        analysisServerOptions.clientVersion,
        AnalysisServer.VERSION,
        defaultSdk.sdkVersion);
    AnalysisEngine.instance.instrumentationService = instrumentationService;

    if (analysisServerOptions.useLanguageServerProtocol) {
      startLspServer(results, analysisServerOptions, dartSdkManager,
          instrumentationService);
    } else {
      startAnalysisServer(results, analysisServerOptions, parser,
          dartSdkManager, instrumentationService, analytics);
    }
  }

  void startAnalysisServer(
      ArgResults results,
      AnalysisServerOptions analysisServerOptions,
      CommandLineParser parser,
      DartSdkManager dartSdkManager,
      InstrumentationService instrumentationService,
      telemetry.Analytics analytics) {
    String trainDirectory = results[TRAIN_USING];
    if (trainDirectory != null) {
      if (!FileSystemEntity.isDirectorySync(trainDirectory)) {
        print("Training directory '$trainDirectory' not found.\n");
        exitCode = 1;
        return null;
      }
    }

    int port;
    bool serve_http = false;
    if (results[PORT_OPTION] != null) {
      try {
        port = int.parse(results[PORT_OPTION]);
        serve_http = true;
      } on FormatException {
        print('Invalid port number: ${results[PORT_OPTION]}');
        print('');
        _printUsage(parser.parser, analytics);
        exitCode = 1;
        return null;
      }
    }

    //
    // Process all of the plugins so that extensions are registered.
    //
    ExtensionManager manager = new ExtensionManager();
    manager.processPlugins(AnalysisEngine.instance.requiredPlugins);
    linter.registerLintRules();

<<<<<<< HEAD
=======
    String defaultSdkPath;
    if (results[SDK_OPTION] != null) {
      defaultSdkPath = results[SDK_OPTION];
    } else {
      // No path to the SDK was provided.
      // Use FolderBasedDartSdk.defaultSdkDirectory, which will make a guess.
      defaultSdkPath = FolderBasedDartSdk.defaultSdkDirectory(
              PhysicalResourceProvider.INSTANCE)
          .path;
    }
    // TODO(brianwilkerson) It would be nice to avoid creating an SDK that
    // cannot be re-used, but the SDK is needed to create a package map provider
    // in the case where we need to run `pub` in order to get the package map.
    DartSdk defaultSdk = _createDefaultSdk(defaultSdkPath, true);
    //
    // Initialize the instrumentation service.
    //
    String logFilePath = results[INSTRUMENTATION_LOG_FILE];
    if (logFilePath != null) {
      _rollLogFiles(logFilePath, 5);
      FileInstrumentationServer fileBasedServer =
          new FileInstrumentationServer(logFilePath);
      instrumentationServer = instrumentationServer != null
          ? new MulticastInstrumentationServer(
              [instrumentationServer, fileBasedServer])
          : fileBasedServer;
    }
    InstrumentationService instrumentationService =
        new InstrumentationService(instrumentationServer);
    instrumentationService.logVersion(
        trainDirectory != null
            ? 'training-0'
            : _readUuid(instrumentationService),
        analysisServerOptions.clientId,
        analysisServerOptions.clientVersion,
        PROTOCOL_VERSION,
        defaultSdk.sdkVersion);
    AnalysisEngine.instance.instrumentationService = instrumentationService;

>>>>>>> 5ef1465c
    _DiagnosticServerImpl diagnosticServer = new _DiagnosticServerImpl();

    // Ping analytics with our initial call.
    analytics.sendScreenView('home');

    //
    // Create the sockets and start listening for requests.
    //
    final socketServer = new SocketServer(
        analysisServerOptions,
        dartSdkManager,
        instrumentationService,
        diagnosticServer,
        fileResolverProvider,
        packageResolverProvider,
        detachableFileSystemManager);
    httpServer = new HttpAnalysisServer(socketServer);

    diagnosticServer.httpServer = httpServer;
    if (serve_http) {
      diagnosticServer.startOnPort(port);
    }

    if (trainDirectory != null) {
      Directory tempDriverDir =
          Directory.systemTemp.createTempSync('analysis_server_');
      analysisServerOptions.cacheFolder = tempDriverDir.path;

      DevAnalysisServer devServer = new DevAnalysisServer(socketServer);
      devServer.initServer();

      () async {
        // We first analyze code with an empty driver cache.
        print('Analyzing with an empty driver cache:');
        int exitCode = await devServer.processDirectories([trainDirectory]);
        if (exitCode != 0) exit(exitCode);

        print('');

        // Then again with a populated cache.
        print('Analyzing with a populated driver cache:');
        exitCode = await devServer.processDirectories([trainDirectory]);
        if (exitCode != 0) exit(exitCode);

        if (serve_http) {
          httpServer.close();
        }
        await instrumentationService.shutdown();

        socketServer.analysisServer.shutdown();

        try {
          tempDriverDir.deleteSync(recursive: true);
        } catch (_) {
          // ignore any exception
        }

        exit(exitCode);
      }();
    } else {
      _captureExceptions(socketServer, instrumentationService, () {
        StdioAnalysisServer stdioServer = new StdioAnalysisServer(socketServer);
        stdioServer.serveStdio().then((_) async {
          // TODO(brianwilkerson) Determine whether this await is necessary.
          await null;

          if (serve_http) {
            httpServer.close();
          }
          await instrumentationService.shutdown();
          socketServer.analysisServer.shutdown();
          exit(0);
        });
      },
          print: results[INTERNAL_PRINT_TO_CONSOLE]
              ? null
              : httpServer.recordPrint);
    }
  }

  void startLspServer(
    ArgResults args,
    AnalysisServerOptions analysisServerOptions,
    DartSdkManager dartSdkManager,
    InstrumentationService instrumentationService,
  ) {
    final socketServer = new LspSocketServer(
      analysisServerOptions,
      dartSdkManager,
      instrumentationService,
    );

    _captureLspExceptions(socketServer, instrumentationService, () {
      LspStdioAnalysisServer stdioServer =
          new LspStdioAnalysisServer(socketServer);
      stdioServer.serveStdio().then((_) async {
        socketServer.analysisServer.shutdown();
        exit(0);
      });
    });
  }

  /**
   * Execute the given [callback] within a zone that will capture any unhandled
   * exceptions and both report them to the client and send them to the given
   * instrumentation [service]. If a [print] function is provided, then also
   * capture any data printed by the callback and redirect it to the function.
   */
  dynamic _captureExceptions(SocketServer socketServer,
      InstrumentationService service, dynamic callback(),
      {void print(String line)}) {
    void errorFunction(Zone self, ZoneDelegate parent, Zone zone,
        dynamic exception, StackTrace stackTrace) {
      service.logPriorityException(exception, stackTrace);
      socketServer.analysisServer.sendServerErrorNotification(
          'Captured exception', exception, stackTrace);
      throw exception;
    }

    var printFunction = print == null
        ? null
        : (Zone self, ZoneDelegate parent, Zone zone, String line) {
            // Note: we don't pass the line on to stdout, because that is
            // reserved for communication to the client.
            print(line);
          };
    ZoneSpecification zoneSpecification = new ZoneSpecification(
        handleUncaughtError: errorFunction, print: printFunction);
    return runZoned(callback, zoneSpecification: zoneSpecification);
  }

  /**
   * Execute the given [callback] within a zone that will capture any unhandled
   * exceptions and both report them to the client and send them to the given
   * instrumentation [service]. If a [print] function is provided, then also
   * capture any data printed by the callback and redirect it to the function.
   */
  dynamic _captureLspExceptions(
      // TODO(dantup): This is a copy/paste of the above with some minor changes.
      // We should either factor these out, or if we end up with an LspDriver, put
      // this there.
      LspSocketServer socketServer,
      InstrumentationService service,
      dynamic callback()) {
    void errorFunction(Zone self, ZoneDelegate parent, Zone zone,
        dynamic exception, StackTrace stackTrace) {
      service.logPriorityException(exception, stackTrace);
      LspAnalysisServer analysisServer = socketServer.analysisServer;
      analysisServer.sendServerErrorNotification(
          'Captured exception', exception, stackTrace);
      throw exception;
    }

    ZoneSpecification zoneSpecification =
        new ZoneSpecification(handleUncaughtError: errorFunction);
    return runZoned(callback, zoneSpecification: zoneSpecification);
  }

  /**
   * Create and return the parser used to parse the command-line arguments.
   */
  CommandLineParser _createArgParser() {
    CommandLineParser parser = new CommandLineParser();
    parser.addOption(CLIENT_ID,
        help: "an identifier used to identify the client");
    parser.addOption(CLIENT_VERSION, help: "the version of the client");
    parser.addFlag(DARTPAD_OPTION,
        help: 'enable DartPad specific functionality',
        defaultsTo: false,
        hide: true);
    parser.addFlag(ENABLE_INSTRUMENTATION_OPTION,
        help: "enable sending instrumentation information to a server",
        defaultsTo: false,
        negatable: false);
    parser.addFlag(HELP_OPTION,
        help: "print this help message without starting a server",
        abbr: 'h',
        defaultsTo: false,
        negatable: false);
    parser.addOption(INSTRUMENTATION_LOG_FILE,
        help: "write instrumentation data to the given file");
    parser.addFlag(INTERNAL_PRINT_TO_CONSOLE,
        help: "enable sending `print` output to the console",
        defaultsTo: false,
        negatable: false);
    parser.addOption(NEW_ANALYSIS_DRIVER_LOG,
        help: "set a destination for the new analysis driver's log");
    parser.addFlag(ANALYTICS_FLAG,
        help: 'enable or disable sending analytics information to Google',
        hide: !telemetry.SHOW_ANALYTICS_UI);
    parser.addFlag(SUPPRESS_ANALYTICS_FLAG,
        negatable: false,
        help: 'suppress analytics for this session',
        hide: !telemetry.SHOW_ANALYTICS_UI);
    parser.addOption(PORT_OPTION,
        help: "the http diagnostic port on which the server provides"
            " status and performance information");
    parser.addOption(SDK_OPTION, help: "[path] the path to the sdk");
    parser.addFlag(USE_ANALYSIS_HIGHLIGHT2,
        help: "enable version 2 of semantic highlight",
        defaultsTo: false,
        negatable: false);
    parser.addOption(FILE_READ_MODE,
        help: "an option for reading files (some clients normalize eol "
            "characters, which make the file offset and range information "
            "incorrect)",
        allowed: ["as-is", "normalize-eol-always"],
        allowedHelp: {
          "as-is": "file contents are read as-is",
          "normalize-eol-always":
              r"eol characters normalized to the single character new line ('\n')"
        },
        defaultsTo: "as-is");
    parser.addOption(CACHE_FOLDER,
        help: "[path] path to the location where to cache data");
    parser.addFlag("preview-dart-2",
        help: "Enable the Dart 2.0 preview (deprecated)", hide: true);
    parser.addFlag(USE_FASTA_PARSER,
        defaultsTo: true,
        help: "Whether to enable parsing via the Fasta parser");
    parser.addFlag(USE_LSP,
        defaultsTo: false, help: "Whether to use the Language Server Protocol");
    parser.addOption(TRAIN_USING,
        help: "Pass in a directory to analyze for purposes of training an "
            "analysis server snapshot.");
    parser.addFlag(UX_EXPERIMENT_1,
        help: "User Experience, Experiment #1, "
            "this experiment changes the notion of analysis roots and priority "
            "files.",
        hide: true);
    parser.addFlag(UX_EXPERIMENT_2,
        help: "User Experience, Experiment #2, "
            "this experiment introduces the notion of an intermittent file "
            "system.",
        hide: true);

    return parser;
  }

  DartSdk _createDefaultSdk(String defaultSdkPath, bool useSummaries) {
    PhysicalResourceProvider resourceProvider =
        PhysicalResourceProvider.INSTANCE;
    FolderBasedDartSdk sdk = new FolderBasedDartSdk(
        resourceProvider, resourceProvider.getFolder(defaultSdkPath));
    sdk.useSummary = useSummaries;
    return sdk;
  }

  String _getSdkPath(ArgResults args) {
    if (args[SDK_OPTION] != null) {
      return args[SDK_OPTION];
    } else {
      // No path to the SDK was provided.
      // Use FolderBasedDartSdk.defaultSdkDirectory, which will make a guess.
      return FolderBasedDartSdk.defaultSdkDirectory(
        PhysicalResourceProvider.INSTANCE,
      ).path;
    }
  }

  /**
   * Print information about how to use the server.
   */
  void _printUsage(ArgParser parser, telemetry.Analytics analytics,
      {bool fromHelp: false}) {
    print('Usage: $BINARY_NAME [flags]');
    print('');
    print('Supported flags are:');
    print(parser.usage);

    if (telemetry.SHOW_ANALYTICS_UI) {
      // Print analytics status and information.
      if (fromHelp) {
        print('');
        print(telemetry.analyticsNotice);
      }
      print('');
      print(telemetry.createAnalyticsStatusMessage(analytics.enabled,
          command: ANALYTICS_FLAG));
    }
  }

  /**
   * Read the UUID from disk, generating and storing a new one if necessary.
   */
  String _readUuid(InstrumentationService service) {
    File uuidFile = new File(PhysicalResourceProvider.INSTANCE
        .getStateLocation('.instrumentation')
        .getChild('uuid.txt')
        .path);
    try {
      if (uuidFile.existsSync()) {
        String uuid = uuidFile.readAsStringSync();
        if (uuid != null && uuid.length > 5) {
          return uuid;
        }
      }
    } catch (exception, stackTrace) {
      service.logPriorityException(exception, stackTrace);
    }
    int millisecondsSinceEpoch = new DateTime.now().millisecondsSinceEpoch;
    int random = new Random().nextInt(0x3fffffff);
    String uuid = '$millisecondsSinceEpoch$random';
    try {
      uuidFile.parent.createSync(recursive: true);
      uuidFile.writeAsStringSync(uuid);
    } catch (exception, stackTrace) {
      service.logPriorityException(exception, stackTrace);
      // Slightly alter the uuid to indicate it was not persisted
      uuid = 'temp-$uuid';
    }
    return uuid;
  }

  /**
   * Perform log files rolling.
   *
   * Rename existing files with names `[path].(x)` to `[path].(x+1)`.
   * Keep at most [numOld] files.
   * Rename the file with the given [path] to `[path].1`.
   */
  static void _rollLogFiles(String path, int numOld) {
    for (int i = numOld - 1; i >= 0; i--) {
      try {
        String oldPath = i == 0 ? path : '$path.$i';
        new File(oldPath).renameSync('$path.${i + 1}');
      } catch (e) {}
    }
  }
}

/**
 * Implements the [DiagnosticServer] class by wrapping an [HttpAnalysisServer].
 */
class _DiagnosticServerImpl extends DiagnosticServer {
  HttpAnalysisServer httpServer;

  _DiagnosticServerImpl();

  @override
  Future<int> getServerPort() => httpServer.serveHttp();

  Future startOnPort(int port) {
    return httpServer.serveHttp(port);
  }
}<|MERGE_RESOLUTION|>--- conflicted
+++ resolved
@@ -403,7 +403,7 @@
             : _readUuid(instrumentationService),
         analysisServerOptions.clientId,
         analysisServerOptions.clientVersion,
-        AnalysisServer.VERSION,
+        PROTOCOL_VERSION,
         defaultSdk.sdkVersion);
     AnalysisEngine.instance.instrumentationService = instrumentationService;
 
@@ -454,48 +454,6 @@
     manager.processPlugins(AnalysisEngine.instance.requiredPlugins);
     linter.registerLintRules();
 
-<<<<<<< HEAD
-=======
-    String defaultSdkPath;
-    if (results[SDK_OPTION] != null) {
-      defaultSdkPath = results[SDK_OPTION];
-    } else {
-      // No path to the SDK was provided.
-      // Use FolderBasedDartSdk.defaultSdkDirectory, which will make a guess.
-      defaultSdkPath = FolderBasedDartSdk.defaultSdkDirectory(
-              PhysicalResourceProvider.INSTANCE)
-          .path;
-    }
-    // TODO(brianwilkerson) It would be nice to avoid creating an SDK that
-    // cannot be re-used, but the SDK is needed to create a package map provider
-    // in the case where we need to run `pub` in order to get the package map.
-    DartSdk defaultSdk = _createDefaultSdk(defaultSdkPath, true);
-    //
-    // Initialize the instrumentation service.
-    //
-    String logFilePath = results[INSTRUMENTATION_LOG_FILE];
-    if (logFilePath != null) {
-      _rollLogFiles(logFilePath, 5);
-      FileInstrumentationServer fileBasedServer =
-          new FileInstrumentationServer(logFilePath);
-      instrumentationServer = instrumentationServer != null
-          ? new MulticastInstrumentationServer(
-              [instrumentationServer, fileBasedServer])
-          : fileBasedServer;
-    }
-    InstrumentationService instrumentationService =
-        new InstrumentationService(instrumentationServer);
-    instrumentationService.logVersion(
-        trainDirectory != null
-            ? 'training-0'
-            : _readUuid(instrumentationService),
-        analysisServerOptions.clientId,
-        analysisServerOptions.clientVersion,
-        PROTOCOL_VERSION,
-        defaultSdk.sdkVersion);
-    AnalysisEngine.instance.instrumentationService = instrumentationService;
-
->>>>>>> 5ef1465c
     _DiagnosticServerImpl diagnosticServer = new _DiagnosticServerImpl();
 
     // Ping analytics with our initial call.
