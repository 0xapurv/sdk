// Copyright (c) 2014, the Dart project authors.  Please see the AUTHORS file
// for details. All rights reserved. Use of this source code is governed by a
// BSD-style license that can be found in the LICENSE file.

library context.directory.manager;

import 'dart:async';

import 'package:analysis_server/src/resource.dart';
import 'package:analyzer/src/generated/engine.dart';
import 'package:analyzer/src/generated/source.dart';
import 'package:watcher/watcher.dart';

/**
 * Information tracked by the [ContextDirectoryManager] for each context.
 */
class _ContextDirectoryInfo {
  /**
   * Stream subscription we are using to watch the context's directory for
   * changes.
   */
  StreamSubscription<WatchEvent> changeSubscription;

  /**
   * Map from full path to the [Source] object, for each source that has been
   * added to the context.
   */
  Map<String, Source> sources = <String, Source>{};
}

/**
 * Class that maintains a mapping from included/excluded paths to a set of
 * folders that should correspond to analysis contexts.
 */
abstract class ContextDirectoryManager {
  /**
   * File name of pubspec files.
   */
  static const String PUBSPEC_NAME = 'pubspec.yaml';

  /**
   * [_ContextDirectoryInfo] object for each included directory in the most
   * recent successful call to [setRoots].
   */
  Map<Folder, _ContextDirectoryInfo> _currentDirectoryInfo =
      <Folder, _ContextDirectoryInfo>{};

  /**
   * The [ResourceProvider] using which paths are converted into [Resource]s.
   */
  final ResourceProvider resourceProvider;

  ContextDirectoryManager(this.resourceProvider);

  /**
   * Change the set of paths which should be used as starting points to
   * determine the context directories.
   */
  void setRoots(List<String> includedPaths,
                List<String> excludedPaths) {
    // included
    Set<Folder> includedFolders = new Set<Folder>();
    for (int i = 0; i < includedPaths.length; i++) {
      String path = includedPaths[i];
      Resource resource = resourceProvider.getResource(path);
      if (resource is Folder) {
        includedFolders.add(resource);
      } else {
        // TODO(scheglov) implemented separate files analysis
        throw new UnimplementedError(
            '$path is not a folder. '
            'Only support for folder analysis is implemented currently.');
      }
    }
    // excluded
    // TODO(scheglov) remove when implemented
    if (excludedPaths.isNotEmpty) {
      throw new UnimplementedError(
          'Excluded paths are not supported yet');
    }
    Set<Folder> excludedFolders = new Set<Folder>();
    // diff
    Set<Folder> currentFolders = _currentDirectoryInfo.keys.toSet();
    Set<Folder> newFolders = includedFolders.difference(currentFolders);
    Set<Folder> oldFolders = currentFolders.difference(includedFolders);
    // destroy old contexts
    for (Folder folder in oldFolders) {
<<<<<<< HEAD
      // TODO(scheglov) implement
=======
      _destroyContext(folder);
>>>>>>> 6bd9b19c
    }
    // create new contexts
    for (Folder folder in newFolders) {
      _createContext(folder);
    }
  }

  /**
   * Create a new context associated with the given folder.
   */
  void _createContext(Folder folder) {
    _ContextDirectoryInfo info = new _ContextDirectoryInfo();
    _currentDirectoryInfo[folder] = info;
    info.changeSubscription = folder.changes.listen((WatchEvent event) {
      _handleWatchEvent(folder, info, event);
    });
    File pubspecFile = folder.getChild(PUBSPEC_NAME);
    addContext(folder);
    ChangeSet changeSet = new ChangeSet();
    _addSourceFiles(changeSet, folder, info);
    applyChangesToContext(folder, changeSet);
  }

  /**
   * Clean up and destroy the context associated with the given folder.
   */
  void _destroyContext(Folder folder) {
    _currentDirectoryInfo[folder].changeSubscription.cancel();
    _currentDirectoryInfo.remove(folder);
    removeContext(folder);
  }

  void _handleWatchEvent(Folder folder, _ContextDirectoryInfo info, WatchEvent event) {
    switch (event.type) {
      case ChangeType.ADD:
        if (_isInPackagesDir(event.path, folder)) {
          // TODO(paulberry): perhaps we should only skip packages dirs if
          // there is a pubspec.yaml?
          break;
        }
        if (_shouldFileBeAnalyzed(event.path)) {
          ChangeSet changeSet = new ChangeSet();
          Resource resource = resourceProvider.getResource(event.path);
          // If the file went away and was replaced by a folder before we
          // had a chance to process the event, resource might be a Folder.  In
          // that case don't add it.
          if (resource is File) {
            File file = resource;
            Source source = file.createSource(UriKind.FILE_URI);
            changeSet.addedSource(source);
            applyChangesToContext(folder, changeSet);
            info.sources[event.path]= source;
          }
        }
        break;
      case ChangeType.REMOVE:
        Source source = info.sources[event.path];
        if (source != null) {
          ChangeSet changeSet = new ChangeSet();
          changeSet.removedSource(source);
          applyChangesToContext(folder, changeSet);
          info.sources.remove(event.path);
        }
        break;
      case ChangeType.MODIFY:
        Source source = info.sources[event.path];
        if (source != null) {
          ChangeSet changeSet = new ChangeSet();
          changeSet.changedSource(source);
          applyChangesToContext(folder, changeSet);
        }
        break;
    }
  }

  /**
   * Determine if the path from [folder] to [path] contains a 'packages'
   * directory.
   */
  bool _isInPackagesDir(String path, Folder folder) {
    String relativePath = resourceProvider.pathContext.relative(path, from: folder.path);
    List<String> pathParts = resourceProvider.pathContext.split(relativePath);
    for (int i = 0; i < pathParts.length - 1; i++) {
      if (pathParts[i] == 'packages') {
        return true;
      }
    }
    return false;
  }

  /**
   * Resursively adds all Dart and HTML files to the [changeSet].
   */
  static void _addSourceFiles(ChangeSet changeSet, Folder folder, _ContextDirectoryInfo info) {
    List<Resource> children = folder.getChildren();
    for (Resource child in children) {
      if (child is File) {
        if (_shouldFileBeAnalyzed(child.path)) {
          Source source = child.createSource(UriKind.FILE_URI);
          changeSet.addedSource(source);
          info.sources[child.path] = source;
        }
      } else if (child is Folder) {
        if (child.shortName == 'packages') {
          // TODO(paulberry): perhaps we should only skip packages dirs if
          // there is a pubspec.yaml?
          continue;
        }
        _addSourceFiles(changeSet, child, info);
      }
    }
  }

  static bool _shouldFileBeAnalyzed(String path) {
    return AnalysisEngine.isDartFileName(path)
            || AnalysisEngine.isHtmlFileName(path);
  }

  /**
   * Called when a new context needs to be created.
   */
  void addContext(Folder folder);

  /**
   * Called when the set of files associated with a context have changed (or
   * some of those files have been modified).  [changeSet] is the set of
   * changes that need to be applied to the context.
   */
  void applyChangesToContext(Folder contextFolder, ChangeSet changeSet);
}<|MERGE_RESOLUTION|>--- conflicted
+++ resolved
@@ -5,6 +5,7 @@
 library context.directory.manager;
 
 import 'dart:async';
+import 'dart:collection';
 
 import 'package:analysis_server/src/resource.dart';
 import 'package:analyzer/src/generated/engine.dart';
@@ -25,7 +26,7 @@
    * Map from full path to the [Source] object, for each source that has been
    * added to the context.
    */
-  Map<String, Source> sources = <String, Source>{};
+  Map<String, Source> sources = new HashMap<String, Source>();
 }
 
 /**
@@ -43,7 +44,7 @@
    * recent successful call to [setRoots].
    */
   Map<Folder, _ContextDirectoryInfo> _currentDirectoryInfo =
-      <Folder, _ContextDirectoryInfo>{};
+      new HashMap<Folder, _ContextDirectoryInfo>();
 
   /**
    * The [ResourceProvider] using which paths are converted into [Resource]s.
@@ -59,7 +60,7 @@
   void setRoots(List<String> includedPaths,
                 List<String> excludedPaths) {
     // included
-    Set<Folder> includedFolders = new Set<Folder>();
+    Set<Folder> includedFolders = new HashSet<Folder>();
     for (int i = 0; i < includedPaths.length; i++) {
       String path = includedPaths[i];
       Resource resource = resourceProvider.getResource(path);
@@ -78,18 +79,14 @@
       throw new UnimplementedError(
           'Excluded paths are not supported yet');
     }
-    Set<Folder> excludedFolders = new Set<Folder>();
+    Set<Folder> excludedFolders = new HashSet<Folder>();
     // diff
     Set<Folder> currentFolders = _currentDirectoryInfo.keys.toSet();
     Set<Folder> newFolders = includedFolders.difference(currentFolders);
     Set<Folder> oldFolders = currentFolders.difference(includedFolders);
     // destroy old contexts
     for (Folder folder in oldFolders) {
-<<<<<<< HEAD
-      // TODO(scheglov) implement
-=======
       _destroyContext(folder);
->>>>>>> 6bd9b19c
     }
     // create new contexts
     for (Folder folder in newFolders) {
@@ -219,4 +216,9 @@
    * changes that need to be applied to the context.
    */
   void applyChangesToContext(Folder contextFolder, ChangeSet changeSet);
+
+  /**
+   * Remove the context associated with the given [folder].
+   */
+  void removeContext(Folder folder);
 }