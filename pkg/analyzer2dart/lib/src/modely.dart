--- conflicted
+++ resolved
@@ -140,12 +140,6 @@
   bool get isFactoryConstructor => unsupported('isFactoryConstructor');
 
   @override
-<<<<<<< HEAD
-  bool get isForwardingConstructor => unsupported('isForwardingConstructor');
-
-  @override
-=======
->>>>>>> e8f775b2
   bool get isInjected => unsupported('isInjected');
 
   @override
@@ -350,14 +344,11 @@
 
 abstract class FunctionElementMixin
     implements ElementY, dart2js.FunctionElement {
-<<<<<<< HEAD
-=======
 
   // TODO(johnniwinther): Ensure the correct semantics of this.
   @override
   bool get isExternal => false;
 
->>>>>>> e8f775b2
   @override
   get abstractField => unsupported('abstractField');
 
