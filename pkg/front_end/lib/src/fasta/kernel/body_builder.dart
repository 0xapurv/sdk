--- conflicted
+++ resolved
@@ -458,19 +458,8 @@
   void inferAnnotations(List<Expression> annotations) {
     if (annotations != null) {
       _typeInferrer?.inferMetadata(this, annotations);
-<<<<<<< HEAD
-      if (transformSetLiterals) {
-        library.loader.setLiteralTransformer ??=
-            new SetLiteralTransformer(library.loader);
-        for (int i = 0; i < annotations.length; i++) {
-          annotations[i] =
-              annotations[i].accept(library.loader.setLiteralTransformer);
-        }
-      }
-=======
       library.loader.transformListPostInference(
           annotations, transformSetLiterals, transformCollections);
->>>>>>> 1dd45592
     }
   }
 
@@ -764,33 +753,17 @@
           realParameter.initializer = initializer..parent = realParameter;
           _typeInferrer?.inferParameterInitializer(
               this, initializer, realParameter.type);
-<<<<<<< HEAD
-          if (transformSetLiterals) {
-            library.loader.setLiteralTransformer ??=
-                new SetLiteralTransformer(library.loader);
-            realParameter.accept(library.loader.setLiteralTransformer);
-          }
-=======
           library.loader.transformPostInference(
               realParameter, transformSetLiterals, transformCollections);
->>>>>>> 1dd45592
         }
       }
     }
 
     _typeInferrer?.inferFunctionBody(
         this, _computeReturnTypeContext(member), asyncModifier, body);
-<<<<<<< HEAD
-
-    if (transformSetLiterals) {
-      library.loader.setLiteralTransformer ??=
-          new SetLiteralTransformer(library.loader);
-      body?.accept(library.loader.setLiteralTransformer);
-=======
     if (body != null) {
       library.loader.transformPostInference(
           body, transformSetLiterals, transformCollections);
->>>>>>> 1dd45592
     }
 
     // For async, async*, and sync* functions with declared return types, we
@@ -1196,19 +1169,8 @@
       constructor.initializers.add(initializer);
     }
     setParents(constructor.initializers, constructor);
-<<<<<<< HEAD
-    if (transformSetLiterals) {
-      library.loader.setLiteralTransformer ??=
-          new SetLiteralTransformer(library.loader);
-      for (int i = 0; i < constructor.initializers.length; i++) {
-        constructor.initializers[i]
-            .accept(library.loader.setLiteralTransformer);
-      }
-    }
-=======
     library.loader.transformListPostInference(
         constructor.initializers, transformSetLiterals, transformCollections);
->>>>>>> 1dd45592
     if (constructor.function.body == null) {
       /// >If a generative constructor c is not a redirecting constructor
       /// >and no body is provided, then c implicitly has an empty body {}.
