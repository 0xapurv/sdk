// Copyright (c) 2017, the Dart project authors. Please see the AUTHORS file
// for details. All rights reserved. Use of this source code is governed by a
// BSD-style license that can be found in the LICENSE.md file.

import 'dart:core' hide MapEntry;

import 'package:_fe_analyzer_shared/src/flow_analysis/flow_analysis.dart';

import 'package:front_end/src/fasta/kernel/kernel_shadow_ast.dart';

import 'package:kernel/ast.dart' hide Variance;

import 'package:kernel/class_hierarchy.dart' show ClassHierarchy;

import 'package:kernel/core_types.dart' show CoreTypes;

import 'package:kernel/type_algebra.dart';

import 'package:kernel/type_environment.dart';

import 'package:kernel/src/bounds_checks.dart' show calculateBounds;

import '../../base/instrumentation.dart'
    show
        Instrumentation,
        InstrumentationValueForMember,
        InstrumentationValueForType,
        InstrumentationValueForTypeArgs;

import '../builder/extension_builder.dart';
import '../builder/member_builder.dart';

import '../fasta_codes.dart';

import '../kernel/expression_generator.dart' show buildIsNull;

import '../kernel/kernel_shadow_ast.dart'
    show
        VariableDeclarationImpl,
        getExplicitTypeArguments,
        getExtensionTypeParameterCount;

import '../kernel/type_algorithms.dart' show hasAnyTypeVariables;

import '../names.dart';

import '../problems.dart' show unexpected, unhandled;

import '../source/source_library_builder.dart' show SourceLibraryBuilder;

import 'inference_helper.dart' show InferenceHelper;

import 'type_constraint_gatherer.dart' show TypeConstraintGatherer;

import 'type_inference_engine.dart';

import 'type_promotion.dart' show TypePromoter;

import 'type_schema.dart' show isKnown, UnknownType;

import 'type_schema_elimination.dart' show greatestClosure;

import 'type_schema_environment.dart'
    show
        getNamedParameterType,
        getPositionalParameterType,
        TypeConstraint,
        TypeVariableEliminator,
        TypeSchemaEnvironment;

/// Given a [FunctionNode], gets the named parameter identified by [name], or
/// `null` if there is no parameter with the given name.
VariableDeclaration getNamedFormal(FunctionNode function, String name) {
  for (VariableDeclaration formal in function.namedParameters) {
    if (formal.name == name) return formal;
  }
  return null;
}

/// Given a [FunctionNode], gets the [i]th positional formal parameter, or
/// `null` if there is no parameter with that index.
VariableDeclaration getPositionalFormal(FunctionNode function, int i) {
  if (i < function.positionalParameters.length) {
    return function.positionalParameters[i];
  } else {
    return null;
  }
}

bool isOverloadableArithmeticOperator(String name) {
  return identical(name, '+') ||
      identical(name, '-') ||
      identical(name, '*') ||
      identical(name, '%');
}

/// Keeps track of information about the innermost function or closure being
/// inferred.
class ClosureContext {
  final bool isAsync;

  final bool isGenerator;

  /// The typing expectation for the subexpression of a `return` or `yield`
  /// statement inside the function.
  ///
  /// For non-generator async functions, this will be a "FutureOr" type (since
  /// it is permissible for such a function to return either a direct value or
  /// a future).
  ///
  /// For generator functions containing a `yield*` statement, the expected type
  /// for the subexpression of the `yield*` statement is the result of wrapping
  /// this typing expectation in `Stream` or `Iterator`, as appropriate.
  final DartType returnOrYieldContext;

  final DartType declaredReturnType;

  final bool _needToInferReturnType;

  /// The type that actually appeared as the subexpression of `return` or
  /// `yield` statements inside the function.
  ///
  /// For non-generator async functions, this is the "unwrapped" type (e.g. if
  /// the function is expected to return `Future<int>`, this is `int`).
  ///
  /// For generator functions containing a `yield*` statement, the type that
  /// appeared as the subexpression of the `yield*` statement was the result of
  /// wrapping this type in `Stream` or `Iterator`, as appropriate.
  DartType _inferredUnwrappedReturnOrYieldType;

  /// Whether the function is an arrow function.
  bool isArrow;

  /// A list of return statements in functions whose return type is being
  /// inferred.
  ///
  /// The returns are checked for validity after the return type is inferred.
  List<ReturnStatement> returnStatements;

  /// A list of return expression types in functions whose return type is
  /// being inferred.
  List<DartType> returnExpressionTypes;

  factory ClosureContext(TypeInferrerImpl inferrer, AsyncMarker asyncMarker,
      DartType returnContext, bool needToInferReturnType) {
    assert(returnContext != null);
    DartType declaredReturnType =
        greatestClosure(inferrer.coreTypes, returnContext);
    bool isAsync = asyncMarker == AsyncMarker.Async ||
        asyncMarker == AsyncMarker.AsyncStar;
    bool isGenerator = asyncMarker == AsyncMarker.SyncStar ||
        asyncMarker == AsyncMarker.AsyncStar;
    if (isGenerator) {
      if (isAsync) {
        returnContext = inferrer.getTypeArgumentOf(
            returnContext, inferrer.coreTypes.streamClass);
      } else {
        returnContext = inferrer.getTypeArgumentOf(
            returnContext, inferrer.coreTypes.iterableClass);
      }
    } else if (isAsync) {
      returnContext = inferrer.wrapFutureOrType(
          inferrer.typeSchemaEnvironment.unfutureType(returnContext));
    }
    return new ClosureContext._(isAsync, isGenerator, returnContext,
        declaredReturnType, needToInferReturnType);
  }

  ClosureContext._(this.isAsync, this.isGenerator, this.returnOrYieldContext,
      this.declaredReturnType, this._needToInferReturnType) {
    if (_needToInferReturnType) {
      returnStatements = [];
      returnExpressionTypes = [];
    }
  }

  bool checkValidReturn(TypeInferrerImpl inferrer, DartType returnType,
      ReturnStatement statement, DartType expressionType) {
    // The rules for valid returns for functions with return type T and possibly
    // a return expression with static type S.
    DartType flattenedReturnType = isAsync
        ? inferrer.typeSchemaEnvironment.unfutureType(returnType)
        : returnType;
    if (statement.expression == null) {
      // Sync: return; is a valid return if T is void, dynamic, or Null.
      // Async: return; is a valid return if flatten(T) is void, dynamic, or
      // Null.
      if (flattenedReturnType is VoidType ||
          flattenedReturnType is DynamicType ||
          flattenedReturnType == inferrer.coreTypes.nullType) {
        return true;
      }
      statement.expression = inferrer.helper.wrapInProblem(
          new NullLiteral()..fileOffset = statement.fileOffset,
          messageReturnWithoutExpression,
          noLength)
        ..parent = statement;
      return false;
    }

    // Arrow functions are valid if:
    // Sync: T is void or return exp; is a valid for a block-bodied function.
    // Async: flatten(T) is void or return exp; is valid for a block-bodied
    // function.
    if (isArrow && flattenedReturnType is VoidType) return true;

    // Sync: invalid if T is void and S is not void, dynamic, or Null
    // Async: invalid if T is void and flatten(S) is not void, dynamic, or Null.
    DartType flattenedExpressionType = isAsync
        ? inferrer.typeSchemaEnvironment.unfutureType(expressionType)
        : expressionType;
    if (returnType is VoidType &&
        flattenedExpressionType is! VoidType &&
        flattenedExpressionType is! DynamicType &&
        flattenedExpressionType != inferrer.coreTypes.nullType) {
      statement.expression = inferrer.helper.wrapInProblem(
          statement.expression, messageReturnFromVoidFunction, noLength)
        ..parent = statement;
      return false;
    }

    // Sync: invalid if S is void and T is not void, dynamic, or Null.
    // Async: invalid if flatten(S) is void and flatten(T) is not void, dynamic,
    // or Null.
    if (flattenedExpressionType is VoidType &&
        flattenedReturnType is! VoidType &&
        flattenedReturnType is! DynamicType &&
        flattenedReturnType != inferrer.coreTypes.nullType) {
      statement.expression = inferrer.helper
          .wrapInProblem(statement.expression, messageVoidExpression, noLength)
            ..parent = statement;
      return false;
    }

    // The caller will check that the return expression is assignable to the
    // return type.
    return true;
  }

  /// Updates the inferred return type based on the presence of a return
  /// statement returning the given [type].
  void handleReturn(TypeInferrerImpl inferrer, ReturnStatement statement,
      DartType type, bool isArrow) {
    if (isGenerator) return;
    // The first return we see tells us if we have an arrow function.
    if (this.isArrow == null) {
      this.isArrow = isArrow;
    } else {
      assert(this.isArrow == isArrow);
    }

    if (_needToInferReturnType) {
      // Add the return to a list to be checked for validity after we've
      // inferred the return type.
      returnStatements.add(statement);
      returnExpressionTypes.add(type);

      // The return expression has to be assignable to the return type
      // expectation from the downwards inference context.
      if (statement.expression != null) {
        Expression expression = inferrer.ensureAssignable(
            returnOrYieldContext, type, statement.expression,
            fileOffset: statement.fileOffset,
            isReturnFromAsync: isAsync,
            isVoidAllowed: true);
        if (!identical(statement.expression, expression)) {
          statement.expression = expression..parent = statement;
          // Not assignable, use the expectation.
          type = greatestClosure(inferrer.coreTypes, returnOrYieldContext);
        }
      }
      DartType unwrappedType = type;
      if (isAsync) {
        unwrappedType = inferrer.typeSchemaEnvironment.unfutureType(type);
      }
      if (_inferredUnwrappedReturnOrYieldType == null) {
        _inferredUnwrappedReturnOrYieldType = unwrappedType;
      } else {
        _inferredUnwrappedReturnOrYieldType = inferrer.typeSchemaEnvironment
            .getStandardUpperBound(
                _inferredUnwrappedReturnOrYieldType, unwrappedType);
      }
      return;
    }

    // If we are not inferring a type we can immediately check that the return
    // is valid.
    if (checkValidReturn(inferrer, declaredReturnType, statement, type) &&
        statement.expression != null) {
      Expression expression = inferrer.ensureAssignable(
          returnOrYieldContext, type, statement.expression,
          fileOffset: statement.fileOffset,
          isReturnFromAsync: isAsync,
          isVoidAllowed: true);
      statement.expression = expression..parent = statement;
    }
  }

  void handleYield(TypeInferrerImpl inferrer, YieldStatement node,
      ExpressionInferenceResult expressionResult) {
    if (!isGenerator) return;
    DartType expectedType = node.isYieldStar
        ? _wrapAsyncOrGenerator(inferrer, returnOrYieldContext)
        : returnOrYieldContext;
    Expression expression = inferrer.ensureAssignableResult(
        expectedType, expressionResult,
        fileOffset: node.fileOffset, isReturnFromAsync: isAsync);
    node.expression = expression..parent = node;
    DartType type = expressionResult.inferredType;
    if (!identical(expressionResult.expression, expression)) {
      type = greatestClosure(inferrer.coreTypes, expectedType);
    }
    if (_needToInferReturnType) {
      DartType unwrappedType = type;
      if (node.isYieldStar) {
        unwrappedType = inferrer.getDerivedTypeArgumentOf(
                type,
                isAsync
                    ? inferrer.coreTypes.streamClass
                    : inferrer.coreTypes.iterableClass) ??
            type;
      }
      if (_inferredUnwrappedReturnOrYieldType == null) {
        _inferredUnwrappedReturnOrYieldType = unwrappedType;
      } else {
        _inferredUnwrappedReturnOrYieldType = inferrer.typeSchemaEnvironment
            .getStandardUpperBound(
                _inferredUnwrappedReturnOrYieldType, unwrappedType);
      }
    }
  }

  DartType inferReturnType(TypeInferrerImpl inferrer) {
    assert(_needToInferReturnType);
    DartType inferredType =
        inferrer.inferReturnType(_inferredUnwrappedReturnOrYieldType);
    if (!inferrer.typeSchemaEnvironment.isSubtypeOf(inferredType,
        returnOrYieldContext, SubtypeCheckMode.ignoringNullabilities)) {
      // If the inferred return type isn't a subtype of the context, we use the
      // context.
      inferredType = greatestClosure(inferrer.coreTypes, returnOrYieldContext);
    }

    inferredType = _wrapAsyncOrGenerator(inferrer, inferredType);
    for (int i = 0; i < returnStatements.length; ++i) {
      checkValidReturn(inferrer, inferredType, returnStatements[i],
          returnExpressionTypes[i]);
    }

    return inferredType;
  }

  DartType _wrapAsyncOrGenerator(TypeInferrerImpl inferrer, DartType type) {
    if (isGenerator) {
      if (isAsync) {
        return inferrer.wrapType(type, inferrer.coreTypes.streamClass);
      } else {
        return inferrer.wrapType(type, inferrer.coreTypes.iterableClass);
      }
    } else if (isAsync) {
      return inferrer.wrapFutureType(type);
    } else {
      return type;
    }
  }
}

/// Enum denoting the kinds of contravariance check that might need to be
/// inserted for a method call.
enum MethodContravarianceCheckKind {
  /// No contravariance check is needed.
  none,

  /// The return value from the method call needs to be checked.
  checkMethodReturn,

  /// The method call needs to be desugared into a getter call, followed by an
  /// "as" check, followed by an invocation of the resulting function object.
  checkGetterReturn,
}

/// Keeps track of the local state for the type inference that occurs during
/// compilation of a single method body or top level initializer.
///
/// This class describes the interface for use by clients of type inference
/// (e.g. BodyBuilder).  Derived classes should derive from [TypeInferrerImpl].
abstract class TypeInferrer {
  SourceLibraryBuilder get library;

  /// Gets the [TypePromoter] that can be used to perform type promotion within
  /// this method body or initializer.
  TypePromoter get typePromoter;

  /// Gets the [TypeSchemaEnvironment] being used for type inference.
  TypeSchemaEnvironment get typeSchemaEnvironment;

  /// The URI of the code for which type inference is currently being
  /// performed--this is used for testing.
  Uri get uriForInstrumentation;

  AssignedVariables<TreeNode, VariableDeclaration> get assignedVariables;

  /// Performs full type inference on the given field initializer.
  Expression inferFieldInitializer(
      InferenceHelper helper, DartType declaredType, Expression initializer);

  /// Performs type inference on the given function body.
  void inferFunctionBody(InferenceHelper helper, DartType returnType,
      AsyncMarker asyncMarker, Statement body);

  /// Performs type inference on the given constructor initializer.
  void inferInitializer(InferenceHelper helper, Initializer initializer);

  /// Performs type inference on the given metadata annotations.
  void inferMetadata(
      InferenceHelper helper, TreeNode parent, List<Expression> annotations);

  /// Performs type inference on the given metadata annotations keeping the
  /// existing helper if possible.
  void inferMetadataKeepingHelper(
      TreeNode parent, List<Expression> annotations);

  /// Performs type inference on the given function parameter initializer
  /// expression.
  Expression inferParameterInitializer(
      InferenceHelper helper, Expression initializer, DartType declaredType);
}

/// Concrete implementation of [TypeInferrer] specialized to work with kernel
/// objects.
class TypeInferrerImpl implements TypeInferrer {
  /// Marker object to indicate that a function takes an unknown number
  /// of arguments.
  static final FunctionType unknownFunction =
      new FunctionType(const [], const DynamicType());

  final TypeInferenceEngine engine;

  @override
  final TypePromoter typePromoter;

  final FlowAnalysis<TreeNode, Statement, Expression, VariableDeclaration,
      DartType> flowAnalysis;

  final AssignedVariables<TreeNode, VariableDeclaration> assignedVariables;

  final InferenceDataForTesting dataForTesting;

  @override
  final Uri uriForInstrumentation;

  /// Indicates whether the construct we are currently performing inference for
  /// is outside of a method body, and hence top level type inference rules
  /// should apply.
  final bool isTopLevel;

  final ClassHierarchy classHierarchy;

  final Instrumentation instrumentation;

  final TypeSchemaEnvironment typeSchemaEnvironment;

  final InterfaceType thisType;

  @override
  final SourceLibraryBuilder library;

  InferenceHelper helper;

  /// Context information for the current closure, or `null` if we are not
  /// inside a closure.
  ClosureContext closureContext;

  /// The [Substitution] inferred by the last [inferInvocation], or `null` if
  /// the last invocation didn't require any inference.
  Substitution lastInferredSubstitution;

  /// The [FunctionType] of the callee in the last [inferInvocation], or `null`
  /// if the last invocation didn't require any inference.
  FunctionType lastCalleeType;

  TypeInferrerImpl(this.engine, this.uriForInstrumentation, bool topLevel,
      this.thisType, this.library, this.assignedVariables, this.dataForTesting)
      : assert(library != null),
        classHierarchy = engine.classHierarchy,
        instrumentation = topLevel ? null : engine.instrumentation,
        typeSchemaEnvironment = engine.typeSchemaEnvironment,
        isTopLevel = topLevel,
        typePromoter = new TypePromoter(engine.typeSchemaEnvironment),
        // TODO(dmitryas): Pass in the actual assigned variables.
        flowAnalysis = new FlowAnalysis(
            new TypeOperationsCfe(engine.typeSchemaEnvironment),
            assignedVariables);

  CoreTypes get coreTypes => engine.coreTypes;

  bool get isNonNullableByDefault => library.isNonNullableByDefault;

  void registerIfUnreachableForTesting(TreeNode node, {bool isReachable}) {
    if (dataForTesting == null) return;
    isReachable ??= flowAnalysis.isReachable;
    if (!isReachable) {
      dataForTesting.flowAnalysisResult.unreachableNodes.add(node);
    }
  }

  @override
  void inferInitializer(InferenceHelper helper, Initializer initializer) {
    this.helper = helper;
    // Use polymorphic dispatch on [KernelInitializer] to perform whatever
    // kind of type inference is correct for this kind of initializer.
    // TODO(paulberry): experiment to see if dynamic dispatch would be better,
    // so that the type hierarchy will be simpler (which may speed up "is"
    // checks).
    if (initializer is InitializerJudgment) {
      initializer.acceptInference(new InferenceVisitor(this));
    } else {
      initializer.accept(new InferenceVisitor(this));
    }
    this.helper = null;
  }

  bool isDoubleContext(DartType typeContext) {
    // A context is a double context if double is assignable to it but int is
    // not.  That is the type context is a double context if it is:
    //   * double
    //   * FutureOr<T> where T is a double context
    //
    // We check directly, rather than using isAssignable because it's simpler.
    while (typeContext is InterfaceType &&
        typeContext.classNode == coreTypes.futureOrClass &&
        typeContext.typeArguments.isNotEmpty) {
      InterfaceType type = typeContext;
      typeContext = type.typeArguments.first;
    }
    return typeContext is InterfaceType &&
        typeContext.classNode == coreTypes.doubleClass;
  }

  bool isAssignable(DartType expectedType, DartType actualType) {
    return typeSchemaEnvironment.isSubtypeOf(
            expectedType, actualType, SubtypeCheckMode.ignoringNullabilities) ||
        typeSchemaEnvironment.isSubtypeOf(
            actualType, expectedType, SubtypeCheckMode.ignoringNullabilities);
  }

  Expression ensureAssignableResult(
      DartType expectedType, ExpressionInferenceResult result,
      {int fileOffset,
      bool isVoidAllowed: false,
      bool isReturnFromAsync: false}) {
    return ensureAssignable(
        expectedType, result.inferredType, result.expression,
        fileOffset: fileOffset,
        isVoidAllowed: isVoidAllowed,
        isReturnFromAsync: isReturnFromAsync);
  }

  /// Checks whether [actualType] can be assigned to the greatest closure of
  /// [expectedType], and inserts an implicit downcast if appropriate.
  Expression ensureAssignable(
      DartType expectedType, DartType actualType, Expression expression,
      {int fileOffset,
      bool isReturnFromAsync: false,
      bool isVoidAllowed: false,
      Template<Message Function(DartType, DartType)> template}) {
    assert(expectedType != null);
    fileOffset ??= expression.fileOffset;
    expectedType = greatestClosure(coreTypes, expectedType);

    DartType initialExpectedType = expectedType;
    if (isReturnFromAsync && !isAssignable(expectedType, actualType)) {
      // If the body of the function is async, the expected return type has the
      // shape FutureOr<T>.  We check both branches for FutureOr here: both T
      // and Future<T>.
      DartType unfuturedExpectedType =
          typeSchemaEnvironment.unfutureType(expectedType);
      DartType futuredExpectedType = wrapFutureType(unfuturedExpectedType);
      if (isAssignable(unfuturedExpectedType, actualType)) {
        expectedType = unfuturedExpectedType;
      } else if (isAssignable(futuredExpectedType, actualType)) {
        expectedType = futuredExpectedType;
      }
    }

    // We don't need to insert assignability checks when doing top level type
    // inference since top level type inference only cares about the type that
    // is inferred (the kernel code is discarded).
    if (isTopLevel) {
      return expression;
    }

    // If an interface type is being assigned to a function type, see if we
    // should tear off `.call`.
    // TODO(paulberry): use resolveTypeParameter.  See findInterfaceMember.
    if (actualType is InterfaceType) {
      Class classNode = (actualType as InterfaceType).classNode;
      Member callMember =
          classHierarchy.getInterfaceMember(classNode, callName);
      if (callMember is Procedure && callMember.kind == ProcedureKind.Method) {
        if (_shouldTearOffCall(expectedType, actualType)) {
          // Replace expression with:
          // `let t = expression in t == null ? null : t.call`
          VariableDeclaration t =
              new VariableDeclaration.forValue(expression, type: actualType)
                ..fileOffset = fileOffset;
          Expression nullCheck =
              buildIsNull(new VariableGet(t), fileOffset, helper);
          PropertyGet tearOff =
              new PropertyGet(new VariableGet(t), callName, callMember)
                ..fileOffset = fileOffset;
          actualType = getGetterTypeForMemberTarget(callMember, actualType);
          ConditionalExpression conditional = new ConditionalExpression(
              nullCheck,
              new NullLiteral()..fileOffset = fileOffset,
              tearOff,
              actualType);
          Let let = new Let(t, conditional)..fileOffset = fileOffset;
          expression = let;
        }
      }
    }

    if (actualType is VoidType && !isVoidAllowed) {
      // Error: not assignable.  Perform error recovery.
      return helper.wrapInProblem(expression, messageVoidExpression, noLength);
    }

    if (expectedType == null ||
        typeSchemaEnvironment.isSubtypeOf(
            actualType, expectedType, SubtypeCheckMode.ignoringNullabilities)) {
      // Types are compatible.
      return expression;
    }

    if (!typeSchemaEnvironment.isSubtypeOf(
        expectedType, actualType, SubtypeCheckMode.ignoringNullabilities)) {
      // Error: not assignable.  Perform error recovery.
      Expression errorNode = new AsExpression(
          expression,
          // TODO(ahe): The outline phase doesn't correctly remove invalid
          // uses of type variables, for example, on static members. Once
          // that has been fixed, we should always be able to use
          // [expectedType] directly here.
          hasAnyTypeVariables(expectedType) ? const BottomType() : expectedType)
        ..isTypeError = true
        ..fileOffset = expression.fileOffset;
      if (expectedType is! InvalidType && actualType is! InvalidType) {
        errorNode = helper.wrapInProblem(
            errorNode,
            (template ?? templateInvalidAssignment)
                .withArguments(actualType, expectedType),
            noLength);
      }
      return errorNode;
    } else {
      Template<Message Function(DartType, DartType)> template =
          _getPreciseTypeErrorTemplate(expression);
      if (template != null) {
        // The type of the expression is known precisely, so an implicit
        // downcast is guaranteed to fail.  Insert a compile-time error.
        return helper.wrapInProblem(expression,
            template.withArguments(actualType, expectedType), noLength);
      } else {
        // Insert an implicit downcast.
        return new AsExpression(expression, initialExpectedType)
          ..isTypeError = true
          ..fileOffset = fileOffset;
      }
    }
  }

  bool isNull(DartType type) {
    return type is InterfaceType && type.classNode == coreTypes.nullClass;
  }

  /// Computes the type arguments for an access to an extension instance member
  /// on [extension] with the static [receiverType]. If [explicitTypeArguments]
  /// are provided, these are returned, otherwise type arguments are inferred
  /// using [receiverType].
  List<DartType> computeExtensionTypeArgument(Extension extension,
      List<DartType> explicitTypeArguments, DartType receiverType) {
    if (explicitTypeArguments != null) {
      assert(explicitTypeArguments.length == extension.typeParameters.length);
      return explicitTypeArguments;
    } else if (extension.typeParameters.isEmpty) {
      assert(explicitTypeArguments == null);
      return const <DartType>[];
    } else {
      return inferExtensionTypeArguments(extension, receiverType);
    }
  }

  /// Infers the type arguments for an access to an extension instance member
  /// on [extension] with the static [receiverType].
  List<DartType> inferExtensionTypeArguments(
      Extension extension, DartType receiverType) {
    List<TypeParameter> typeParameters = extension.typeParameters;
    DartType onType = extension.onType;
    List<DartType> inferredTypes =
        new List<DartType>.filled(typeParameters.length, const UnknownType());
    typeSchemaEnvironment.inferGenericFunctionOrType(
        null, typeParameters, [onType], [receiverType], null, inferredTypes);
    return inferredTypes;
  }

  /// Finds a member of [receiverType] called [name], and if it is found,
  /// reports it through instrumentation using [fileOffset].
  ///
  /// For the case where [receiverType] is a [FunctionType], and the name
  /// is `call`, the string 'call' is returned as a sentinel object.
  ///
  /// For the case where [receiverType] is `dynamic`, and the name is declared
  /// in Object, the member from Object is returned though the call may not end
  /// up targeting it if the arguments do not match (the basic principle is that
  /// the Object member is used for inferring types only if noSuchMethod cannot
  /// be targeted due to, e.g., an incorrect argument count).
  ObjectAccessTarget findInterfaceMember(
      DartType receiverType, Name name, int fileOffset,
      {bool setter: false,
      bool instrumented: true,
      bool includeExtensionMethods: false}) {
    assert(receiverType != null && isKnown(receiverType));

    receiverType = resolveTypeParameter(receiverType);

    if (receiverType is FunctionType && name.name == 'call') {
      return const ObjectAccessTarget.callFunction();
    }

    Class classNode = receiverType is InterfaceType
        ? receiverType.classNode
        : coreTypes.objectClass;
    Member interfaceMember =
        _getInterfaceMember(classNode, name, setter, fileOffset);
    ObjectAccessTarget target;
    if (interfaceMember != null) {
      target = new ObjectAccessTarget.interfaceMember(interfaceMember);
    } else if (receiverType is DynamicType) {
      target = const ObjectAccessTarget.dynamic();
    } else if (receiverType is InvalidType) {
      target = const ObjectAccessTarget.invalid();
    } else if (receiverType is InterfaceType &&
        receiverType.classNode == coreTypes.functionClass &&
        name.name == 'call') {
      target = const ObjectAccessTarget.callFunction();
    } else {
      target = const ObjectAccessTarget.missing();
    }
    if (instrumented &&
        receiverType != const DynamicType() &&
        target.isInstanceMember) {
      instrumentation?.record(uriForInstrumentation, fileOffset, 'target',
          new InstrumentationValueForMember(target.member));
    }

    if (target.isUnresolved &&
        receiverType is! DynamicType &&
        includeExtensionMethods) {
      Name otherName = name;
      bool otherIsSetter;
      if (name == indexGetName) {
        // [] must be checked against []=.
        otherName = indexSetName;
        otherIsSetter = false;
      } else if (name == indexSetName) {
        // []= must be checked against [].
        otherName = indexGetName;
        otherIsSetter = false;
      } else {
        otherName = name;
        otherIsSetter = !setter;
      }

      Member otherMember =
          _getInterfaceMember(classNode, otherName, otherIsSetter, fileOffset);
      if (otherMember != null) {
        // If we're looking for `foo` and `foo=` can be found or vice-versa then
        // extension methods should not be found.
        return target;
      }

      ExtensionAccessCandidate bestSoFar;
      List<ExtensionAccessCandidate> noneMoreSpecific = [];
      library.scope.forEachExtension((ExtensionBuilder extensionBuilder) {
        MemberBuilder thisBuilder =
            extensionBuilder.lookupLocalMemberByName(name, setter: setter);
        MemberBuilder otherBuilder = extensionBuilder
            .lookupLocalMemberByName(otherName, setter: otherIsSetter);
        if ((thisBuilder != null && !thisBuilder.isStatic) ||
            (otherBuilder != null && !otherBuilder.isStatic)) {
          DartType onType;
          DartType onTypeInstantiateToBounds;
          List<DartType> inferredTypeArguments;
          if (extensionBuilder.extension.typeParameters.isEmpty) {
            onTypeInstantiateToBounds =
                onType = extensionBuilder.extension.onType;
            inferredTypeArguments = const <DartType>[];
          } else {
            List<TypeParameter> typeParameters =
                extensionBuilder.extension.typeParameters;
            inferredTypeArguments = inferExtensionTypeArguments(
                extensionBuilder.extension, receiverType);
            Substitution inferredSubstitution =
                Substitution.fromPairs(typeParameters, inferredTypeArguments);

            for (int index = 0; index < typeParameters.length; index++) {
              TypeParameter typeParameter = typeParameters[index];
              DartType typeArgument = inferredTypeArguments[index];
              DartType bound =
                  inferredSubstitution.substituteType(typeParameter.bound);
              if (!typeSchemaEnvironment.isSubtypeOf(typeArgument, bound,
                  SubtypeCheckMode.ignoringNullabilities)) {
                return;
              }
            }
            onType = inferredSubstitution
                .substituteType(extensionBuilder.extension.onType);
            List<DartType> instantiateToBoundTypeArguments =
                calculateBounds(typeParameters, coreTypes.objectClass);
            Substitution instantiateToBoundsSubstitution =
                Substitution.fromPairs(
                    typeParameters, instantiateToBoundTypeArguments);
            onTypeInstantiateToBounds = instantiateToBoundsSubstitution
                .substituteType(extensionBuilder.extension.onType);
          }

          if (typeSchemaEnvironment.isSubtypeOf(
              receiverType, onType, SubtypeCheckMode.ignoringNullabilities)) {
            ExtensionAccessCandidate candidate = new ExtensionAccessCandidate(
                onType,
                onTypeInstantiateToBounds,
                thisBuilder != null &&
                        !thisBuilder.isField &&
                        !thisBuilder.isStatic
                    ? new ObjectAccessTarget.extensionMember(
                        thisBuilder.procedure,
                        thisBuilder.extensionTearOff,
                        thisBuilder.kind,
                        inferredTypeArguments)
                    : const ObjectAccessTarget.missing(),
                isPlatform: extensionBuilder.library.uri.scheme == 'dart');
            if (noneMoreSpecific.isNotEmpty) {
              bool isMostSpecific = true;
              for (ExtensionAccessCandidate other in noneMoreSpecific) {
                bool isMoreSpecific =
                    candidate.isMoreSpecificThan(typeSchemaEnvironment, other);
                if (isMoreSpecific != true) {
                  isMostSpecific = false;
                  break;
                }
              }
              if (isMostSpecific) {
                bestSoFar = candidate;
                noneMoreSpecific.clear();
              } else {
                noneMoreSpecific.add(candidate);
              }
            } else if (bestSoFar == null) {
              bestSoFar = candidate;
            } else {
              bool isMoreSpecific = candidate.isMoreSpecificThan(
                  typeSchemaEnvironment, bestSoFar);
              if (isMoreSpecific == true) {
                bestSoFar = candidate;
              } else if (isMoreSpecific == null) {
                noneMoreSpecific.add(bestSoFar);
                noneMoreSpecific.add(candidate);
                bestSoFar = null;
              }
            }
          }
        }
      });
      if (bestSoFar != null) {
        target = bestSoFar.target;
      } else {
        // TODO(johnniwinther): Report a better error message when more than
        // one potential targets were found.
      }
    }
    return target;
  }

  /// If target is missing on a non-dynamic receiver, an error is reported
  /// using [errorTemplate] and an invalid expression is returned.
  Expression reportMissingInterfaceMember(
      ObjectAccessTarget target,
      DartType receiverType,
      Name name,
      int fileOffset,
      Template<Message Function(String, DartType)> errorTemplate) {
    assert(receiverType != null && isKnown(receiverType));
    if (!isTopLevel && target.isMissing && errorTemplate != null) {
      int length = name.name.length;
      if (identical(name.name, callName.name) ||
          identical(name.name, unaryMinusName.name)) {
        length = 1;
      }
      return helper.buildProblem(
          errorTemplate.withArguments(
              name.name, resolveTypeParameter(receiverType)),
          fileOffset,
          length);
    }
    return null;
  }

  /// Returns the type of [target] when accessed as a getter on [receiverType].
  ///
  /// For instance
  ///
  ///    class Class<T> {
  ///      T method() {}
  ///      T getter => null;
  ///    }
  ///
  ///    Class<int> c = ...
  ///    c.method; // The getter type is `int Function()`.
  ///    c.getter; // The getter type is `int`.
  ///
  DartType getGetterType(ObjectAccessTarget target, DartType receiverType) {
    switch (target.kind) {
      case ObjectAccessTargetKind.callFunction:
        return receiverType;
      case ObjectAccessTargetKind.unresolved:
      case ObjectAccessTargetKind.dynamic:
      case ObjectAccessTargetKind.invalid:
      case ObjectAccessTargetKind.missing:
        return const DynamicType();
      case ObjectAccessTargetKind.instanceMember:
        return getGetterTypeForMemberTarget(target.member, receiverType);
      case ObjectAccessTargetKind.extensionMember:
        switch (target.extensionMethodKind) {
          case ProcedureKind.Method:
          case ProcedureKind.Operator:
            FunctionType functionType = target.member.function.functionType;
            List<TypeParameter> extensionTypeParameters = functionType
                .typeParameters
                .take(target.inferredExtensionTypeArguments.length)
                .toList();
            Substitution substitution = Substitution.fromPairs(
                extensionTypeParameters, target.inferredExtensionTypeArguments);
            return substitution.substituteType(new FunctionType(
                functionType.positionalParameters.skip(1).toList(),
                functionType.returnType,
                namedParameters: functionType.namedParameters,
                typeParameters: functionType.typeParameters
                    .skip(target.inferredExtensionTypeArguments.length)
                    .toList(),
                requiredParameterCount:
                    functionType.requiredParameterCount - 1));
          case ProcedureKind.Getter:
            FunctionType functionType = target.member.function.functionType;
            List<TypeParameter> extensionTypeParameters = functionType
                .typeParameters
                .take(target.inferredExtensionTypeArguments.length)
                .toList();
            Substitution substitution = Substitution.fromPairs(
                extensionTypeParameters, target.inferredExtensionTypeArguments);
            return substitution.substituteType(functionType.returnType);
          case ProcedureKind.Setter:
          case ProcedureKind.Factory:
            break;
        }
    }
    throw unhandled('$target', 'getGetterType', null, null);
  }

  /// Returns the getter type of [interfaceMember] on a receiver of type
  /// [receiverType].
  ///
  /// For instance
  ///
  ///    class Class<T> {
  ///      T method() {}
  ///      T getter => null;
  ///    }
  ///
  ///    Class<int> c = ...
  ///    c.method; // The getter type is `int Function()`.
  ///    c.getter; // The getter type is `int`.
  ///
  DartType getGetterTypeForMemberTarget(
      Member interfaceMember, DartType receiverType) {
    Class memberClass = interfaceMember.enclosingClass;
    assert(interfaceMember is Field || interfaceMember is Procedure,
        "Unexpected interface member $interfaceMember.");
    DartType calleeType = interfaceMember.getterType;
    if (memberClass.typeParameters.isNotEmpty) {
      receiverType = resolveTypeParameter(receiverType);
      if (receiverType is InterfaceType) {
        InterfaceType castedType =
            classHierarchy.getTypeAsInstanceOf(receiverType, memberClass);
        calleeType = Substitution.fromInterfaceType(castedType)
            .substituteType(calleeType);
      }
    }
    return calleeType;
  }

  /// Returns the type of [target] when accessed as an invocation on
  /// [receiverType].
  ///
  /// If the target is known not to be invokable [unknownFunction] is returned.
  ///
  /// For instance
  ///
  ///    class Class<T> {
  ///      T method() {}
  ///      T Function() getter1 => null;
  ///      T getter2 => null;
  ///    }
  ///
  ///    Class<int> c = ...
  ///    c.method; // The getter type is `int Function()`.
  ///    c.getter1; // The getter type is `int Function()`.
  ///    c.getter2; // The getter type is [unknownFunction].
  ///
  FunctionType getFunctionType(
      ObjectAccessTarget target, DartType receiverType, bool followCall) {
    switch (target.kind) {
      case ObjectAccessTargetKind.callFunction:
        return _getFunctionType(receiverType, followCall);
      case ObjectAccessTargetKind.unresolved:
      case ObjectAccessTargetKind.dynamic:
      case ObjectAccessTargetKind.invalid:
      case ObjectAccessTargetKind.missing:
        return unknownFunction;
      case ObjectAccessTargetKind.instanceMember:
        return _getFunctionType(
            getGetterTypeForMemberTarget(target.member, receiverType),
            followCall);
      case ObjectAccessTargetKind.extensionMember:
        switch (target.extensionMethodKind) {
          case ProcedureKind.Method:
          case ProcedureKind.Operator:
            return target.member.function.functionType;
          case ProcedureKind.Getter:
            // TODO(johnniwinther): Handle implicit .call on extension getter.
            return _getFunctionType(target.member.function.returnType, false);
          case ProcedureKind.Setter:
          case ProcedureKind.Factory:
            break;
        }
    }
    throw unhandled('$target', 'getFunctionType', null, null);
  }

  /// Returns the type of the receiver argument in an access to an extension
  /// member on [extension] with the given extension [typeArguments].
  DartType getExtensionReceiverType(
      Extension extension, List<DartType> typeArguments) {
    DartType receiverType = extension.onType;
    if (extension.typeParameters.isNotEmpty) {
      Substitution substitution =
          Substitution.fromPairs(extension.typeParameters, typeArguments);
      return substitution.substituteType(receiverType);
    }
    return receiverType;
  }

  /// Returns the return type of the invocation of [target] on [receiverType].
  // TODO(johnniwinther): Cleanup [getFunctionType], [getReturnType],
  // [getIndexKeyType] and [getIndexSetValueType]. We shouldn't need that many.
  DartType getReturnType(ObjectAccessTarget target, DartType receiverType) {
    switch (target.kind) {
      case ObjectAccessTargetKind.instanceMember:
        FunctionType functionType = _getFunctionType(
            getGetterTypeForMemberTarget(target.member, receiverType), false);
        return functionType.returnType;
        break;
      case ObjectAccessTargetKind.extensionMember:
        switch (target.extensionMethodKind) {
          case ProcedureKind.Operator:
            FunctionType functionType = target.member.function.functionType;
            DartType returnType = functionType.returnType;
            if (functionType.typeParameters.isNotEmpty) {
              Substitution substitution = Substitution.fromPairs(
                  functionType.typeParameters,
                  target.inferredExtensionTypeArguments);
              return substitution.substituteType(returnType);
            }
            return returnType;
          default:
            throw unhandled('$target', 'getFunctionType', null, null);
        }
        break;
      case ObjectAccessTargetKind.callFunction:
      case ObjectAccessTargetKind.unresolved:
      case ObjectAccessTargetKind.dynamic:
      case ObjectAccessTargetKind.invalid:
      case ObjectAccessTargetKind.missing:
        break;
    }
    return const DynamicType();
  }

  DartType getPositionalParameterTypeForTarget(
      ObjectAccessTarget target, DartType receiverType, int index) {
    switch (target.kind) {
      case ObjectAccessTargetKind.instanceMember:
        FunctionType functionType = _getFunctionType(
            getGetterTypeForMemberTarget(target.member, receiverType), false);
        if (functionType.positionalParameters.length > index) {
          return functionType.positionalParameters[index];
        }
        break;
      case ObjectAccessTargetKind.extensionMember:
        FunctionType functionType = target.member.function.functionType;
        if (functionType.positionalParameters.length > index + 1) {
          DartType keyType = functionType.positionalParameters[index + 1];
          if (functionType.typeParameters.isNotEmpty) {
            Substitution substitution = Substitution.fromPairs(
                functionType.typeParameters,
                target.inferredExtensionTypeArguments);
            return substitution.substituteType(keyType);
          }
          return keyType;
        }
        break;
      case ObjectAccessTargetKind.callFunction:
      case ObjectAccessTargetKind.unresolved:
      case ObjectAccessTargetKind.dynamic:
      case ObjectAccessTargetKind.invalid:
      case ObjectAccessTargetKind.missing:
        break;
    }
    return const DynamicType();
  }

  /// Returns the type of the 'key' parameter in an [] or []= implementation.
  ///
  /// For instance
  ///
  ///    class Class<K, V> {
  ///      V operator [](K key) => null;
  ///      void operator []=(K key, V value) {}
  ///    }
  ///
  ///    extension Extension<K, V> on Class<K, V> {
  ///      V operator [](K key) => null;
  ///      void operator []=(K key, V value) {}
  ///    }
  ///
  ///    new Class<int, String>()[0];             // The key type is `int`.
  ///    new Class<int, String>()[0] = 'foo';     // The key type is `int`.
  ///    Extension<int, String>(null)[0];         // The key type is `int`.
  ///    Extension<int, String>(null)[0] = 'foo'; // The key type is `int`.
  ///
  DartType getIndexKeyType(ObjectAccessTarget target, DartType receiverType) {
    switch (target.kind) {
      case ObjectAccessTargetKind.instanceMember:
        FunctionType functionType = _getFunctionType(
            getGetterTypeForMemberTarget(target.member, receiverType), false);
        if (functionType.positionalParameters.length >= 1) {
          return functionType.positionalParameters[0];
        }
        break;
      case ObjectAccessTargetKind.extensionMember:
        switch (target.extensionMethodKind) {
          case ProcedureKind.Operator:
            FunctionType functionType = target.member.function.functionType;
            if (functionType.positionalParameters.length >= 2) {
              DartType keyType = functionType.positionalParameters[1];
              if (functionType.typeParameters.isNotEmpty) {
                Substitution substitution = Substitution.fromPairs(
                    functionType.typeParameters,
                    target.inferredExtensionTypeArguments);
                return substitution.substituteType(keyType);
              }
              return keyType;
            }
            break;
          default:
            throw unhandled('$target', 'getFunctionType', null, null);
        }
        break;
      case ObjectAccessTargetKind.callFunction:
      case ObjectAccessTargetKind.unresolved:
      case ObjectAccessTargetKind.dynamic:
      case ObjectAccessTargetKind.invalid:
      case ObjectAccessTargetKind.missing:
        break;
    }
    return const DynamicType();
  }

  /// Returns the type of the 'value' parameter in an []= implementation.
  ///
  /// For instance
  ///
  ///    class Class<K, V> {
  ///      void operator []=(K key, V value) {}
  ///    }
  ///
  ///    extension Extension<K, V> on Class<K, V> {
  ///      void operator []=(K key, V value) {}
  ///    }
  ///
  ///    new Class<int, String>()[0] = 'foo';     // The value type is `String`.
  ///    Extension<int, String>(null)[0] = 'foo'; // The value type is `String`.
  ///
  DartType getIndexSetValueType(
      ObjectAccessTarget target, DartType receiverType) {
    switch (target.kind) {
      case ObjectAccessTargetKind.instanceMember:
        FunctionType functionType = _getFunctionType(
            getGetterTypeForMemberTarget(target.member, receiverType), false);
        if (functionType.positionalParameters.length >= 2) {
          return functionType.positionalParameters[1];
        }
        break;
      case ObjectAccessTargetKind.extensionMember:
        switch (target.extensionMethodKind) {
          case ProcedureKind.Operator:
            FunctionType functionType = target.member.function.functionType;
            if (functionType.positionalParameters.length >= 3) {
              DartType indexType = functionType.positionalParameters[2];
              if (functionType.typeParameters.isNotEmpty) {
                Substitution substitution = Substitution.fromPairs(
                    functionType.typeParameters,
                    target.inferredExtensionTypeArguments);
                return substitution.substituteType(indexType);
              }
              return indexType;
            }
            break;
          default:
            throw unhandled('$target', 'getFunctionType', null, null);
        }
        break;
      case ObjectAccessTargetKind.callFunction:
      case ObjectAccessTargetKind.unresolved:
      case ObjectAccessTargetKind.dynamic:
      case ObjectAccessTargetKind.invalid:
      case ObjectAccessTargetKind.missing:
        break;
    }
    return const DynamicType();
  }

  FunctionType _getFunctionType(DartType calleeType, bool followCall) {
    if (calleeType is FunctionType) {
      return calleeType;
    } else if (followCall && calleeType is InterfaceType) {
      Member member =
          _getInterfaceMember(calleeType.classNode, callName, false, -1);
      if (member != null) {
        DartType callType = getGetterTypeForMemberTarget(member, calleeType);
        if (callType is FunctionType) {
          return callType;
        }
      }
    }
    return unknownFunction;
  }

  DartType getDerivedTypeArgumentOf(DartType type, Class class_) {
    if (type is InterfaceType) {
      InterfaceType typeAsInstanceOfClass =
          classHierarchy.getTypeAsInstanceOf(type, class_);
      if (typeAsInstanceOfClass != null) {
        return typeAsInstanceOfClass.typeArguments[0];
      }
    }
    return null;
  }

  /// If the [member] is a forwarding stub, return the target it forwards to.
  /// Otherwise return the given [member].
  Member getRealTarget(Member member) {
    if (member is Procedure && member.isForwardingStub) {
      return member.forwardingStubInterfaceTarget;
    }
    return member;
  }

  DartType getSetterType(ObjectAccessTarget target, DartType receiverType) {
    switch (target.kind) {
      case ObjectAccessTargetKind.unresolved:
      case ObjectAccessTargetKind.dynamic:
      case ObjectAccessTargetKind.invalid:
      case ObjectAccessTargetKind.missing:
        return const DynamicType();
      case ObjectAccessTargetKind.instanceMember:
        Member interfaceMember = target.member;
        Class memberClass = interfaceMember.enclosingClass;
        DartType setterType;
        if (interfaceMember is Procedure) {
          assert(interfaceMember.kind == ProcedureKind.Setter);
          List<VariableDeclaration> setterParameters =
              interfaceMember.function.positionalParameters;
          setterType = setterParameters.length > 0
              ? setterParameters[0].type
              : const DynamicType();
        } else if (interfaceMember is Field) {
          setterType = interfaceMember.type;
        } else {
          throw unhandled(interfaceMember.runtimeType.toString(),
              'getSetterType', null, null);
        }
        if (memberClass.typeParameters.isNotEmpty) {
          receiverType = resolveTypeParameter(receiverType);
          if (receiverType is InterfaceType) {
            InterfaceType castedType =
                classHierarchy.getTypeAsInstanceOf(receiverType, memberClass);
            setterType = Substitution.fromInterfaceType(castedType)
                .substituteType(setterType);
          }
        }
        return setterType;
      case ObjectAccessTargetKind.extensionMember:
        switch (target.extensionMethodKind) {
          case ProcedureKind.Setter:
            FunctionType functionType = target.member.function.functionType;
            List<TypeParameter> extensionTypeParameters = functionType
                .typeParameters
                .take(target.inferredExtensionTypeArguments.length)
                .toList();
            Substitution substitution = Substitution.fromPairs(
                extensionTypeParameters, target.inferredExtensionTypeArguments);
            return substitution
                .substituteType(functionType.positionalParameters[1]);
          case ProcedureKind.Method:
          case ProcedureKind.Getter:
          case ProcedureKind.Factory:
          case ProcedureKind.Operator:
            break;
        }
        // TODO(johnniwinther): Compute the right setter type.
        return const DynamicType();
      case ObjectAccessTargetKind.callFunction:
        break;
    }
    throw unhandled(target.runtimeType.toString(), 'getSetterType', null, null);
  }

  DartType getTypeArgumentOf(DartType type, Class class_) {
    if (type is InterfaceType && identical(type.classNode, class_)) {
      return type.typeArguments[0];
    } else {
      return const UnknownType();
    }
  }

  /// Adds an "as" check to a [MethodInvocation] if necessary due to
  /// contravariance.
  ///
  /// The returned expression is the [AsExpression], if one was added; otherwise
  /// it is the [MethodInvocation].
  Expression handleInvocationContravariance(
      MethodContravarianceCheckKind checkKind,
      MethodInvocation desugaredInvocation,
      Arguments arguments,
      Expression expression,
      DartType inferredType,
      FunctionType functionType,
      int fileOffset) {
    switch (checkKind) {
      case MethodContravarianceCheckKind.checkMethodReturn:
        AsExpression replacement = new AsExpression(expression, inferredType)
          ..isTypeError = true
          ..fileOffset = fileOffset;
        if (instrumentation != null) {
          int offset = arguments.fileOffset == -1
              ? expression.fileOffset
              : arguments.fileOffset;
          instrumentation.record(uriForInstrumentation, offset, 'checkReturn',
              new InstrumentationValueForType(inferredType));
        }
        return replacement;
      case MethodContravarianceCheckKind.checkGetterReturn:
        PropertyGet propertyGet = new PropertyGet(desugaredInvocation.receiver,
            desugaredInvocation.name, desugaredInvocation.interfaceTarget);
        AsExpression asExpression = new AsExpression(propertyGet, functionType)
          ..isTypeError = true
          ..fileOffset = fileOffset;
        MethodInvocation replacement = new MethodInvocation(
            asExpression, callName, desugaredInvocation.arguments);
        if (instrumentation != null) {
          int offset = arguments.fileOffset == -1
              ? expression.fileOffset
              : arguments.fileOffset;
          instrumentation.record(
              uriForInstrumentation,
              offset,
              'checkGetterReturn',
              new InstrumentationValueForType(functionType));
        }
        return replacement;
      case MethodContravarianceCheckKind.none:
        break;
    }
    return expression;
  }

  /// Modifies a type as appropriate when inferring a declared variable's type.
  DartType inferDeclarationType(DartType initializerType) {
    if (initializerType is BottomType ||
        (initializerType is InterfaceType &&
            initializerType.classNode == coreTypes.nullClass)) {
      // If the initializer type is Null or bottom, the inferred type is
      // dynamic.
      // TODO(paulberry): this rule is inherited from analyzer behavior but is
      // not spec'ed anywhere.
      return const DynamicType();
    }
    return initializerType;
  }

  /// Performs type inference on the given [expression].
  ///
  /// [typeContext] is the expected type of the expression, based on surrounding
  /// code.  [typeNeeded] indicates whether it is necessary to compute the
  /// actual type of the expression.  If [typeNeeded] is `true`,
  /// [ExpressionInferenceResult.inferredType] is the actual type of the
  /// expression; otherwise `null`.
  ///
  /// Derived classes should override this method with logic that dispatches on
  /// the expression type and calls the appropriate specialized "infer" method.
  ExpressionInferenceResult inferExpression(
      Expression expression, DartType typeContext, bool typeNeeded,
      {bool isVoidAllowed: false}) {
    registerIfUnreachableForTesting(expression);

    // `null` should never be used as the type context.  An instance of
    // `UnknownType` should be used instead.
    assert(typeContext != null);

    // For full (non-top level) inference, we need access to the
    // ExpressionGeneratorHelper so that we can perform error recovery.
    assert(isTopLevel || helper != null);

    // When doing top level inference, we skip subexpressions whose type isn't
    // needed so that we don't induce bogus dependencies on fields mentioned in
    // those subexpressions.
    if (!typeNeeded) return new ExpressionInferenceResult(null, expression);

    InferenceVisitor visitor = new InferenceVisitor(this);
    ExpressionInferenceResult result;
    if (expression is ExpressionJudgment) {
      result = expression.acceptInference(visitor, typeContext);
    } else {
      result = expression.accept1(visitor, typeContext);
    }
    DartType inferredType = result.inferredType;
    assert(inferredType != null, "No type inferred for $expression.");
    if (inferredType is VoidType && !isVoidAllowed) {
      if (expression.parent is! ArgumentsImpl) {
        helper?.addProblem(
            messageVoidExpression, expression.fileOffset, noLength);
      }
    }
    if (result.inferredType is NeverType) {
      flowAnalysis.handleExit();
    }
    return result;
  }

  @override
  Expression inferFieldInitializer(
    InferenceHelper helper,
    DartType context,
    Expression initializer,
  ) {
    assert(closureContext == null);
    assert(!isTopLevel);
    this.helper = helper;
    ExpressionInferenceResult initializerResult =
        inferExpression(initializer, context, true, isVoidAllowed: true);
    initializer = ensureAssignableResult(context, initializerResult,
        isVoidAllowed: context is VoidType);
    this.helper = null;
    return initializer;
  }

  @override
  void inferFunctionBody(InferenceHelper helper, DartType returnType,
      AsyncMarker asyncMarker, Statement body) {
    assert(closureContext == null);
    this.helper = helper;
    closureContext = new ClosureContext(this, asyncMarker, returnType, false);
    inferStatement(body);
    closureContext = null;
    this.helper = null;
    if (dataForTesting != null) {
      if (!flowAnalysis.isReachable) {
        dataForTesting.flowAnalysisResult.functionBodiesThatDontComplete
            .add(body);
      }
    }
    flowAnalysis.finish();
  }

  DartType inferInvocation(DartType typeContext, int offset,
      FunctionType calleeType, Arguments arguments,
      {bool isOverloadedArithmeticOperator: false,
      DartType returnType,
      DartType receiverType,
      bool skipTypeArgumentInference: false,
      bool isConst: false,
      bool isImplicitExtensionMember: false}) {
    assert(
        returnType == null || !containsFreeFunctionTypeVariables(returnType),
        "Return type $returnType contains free variables."
        "Provided function type: $calleeType.");
    int extensionTypeParameterCount = getExtensionTypeParameterCount(arguments);
    if (extensionTypeParameterCount != 0) {
      assert(returnType == null,
          "Unexpected explicit return type for extension method invocation.");
      return _inferGenericExtensionMethodInvocation(extensionTypeParameterCount,
          typeContext, offset, calleeType, arguments,
          isOverloadedArithmeticOperator: isOverloadedArithmeticOperator,
          receiverType: receiverType,
          skipTypeArgumentInference: skipTypeArgumentInference,
          isConst: isConst,
          isImplicitExtensionMember: isImplicitExtensionMember);
    }
    return _inferInvocation(typeContext, offset, calleeType, arguments,
        isOverloadedArithmeticOperator: isOverloadedArithmeticOperator,
        receiverType: receiverType,
        returnType: returnType,
        skipTypeArgumentInference: skipTypeArgumentInference,
        isConst: isConst,
        isImplicitExtensionMember: isImplicitExtensionMember);
  }

  DartType _inferGenericExtensionMethodInvocation(
      int extensionTypeParameterCount,
      DartType typeContext,
      int offset,
      FunctionType calleeType,
      Arguments arguments,
      {bool isOverloadedArithmeticOperator: false,
      DartType receiverType,
      bool skipTypeArgumentInference: false,
      bool isConst: false,
      bool isImplicitExtensionMember: false}) {
    FunctionType extensionFunctionType = new FunctionType(
        [calleeType.positionalParameters.first], const DynamicType(),
        requiredParameterCount: 1,
        typeParameters: calleeType.typeParameters
            .take(extensionTypeParameterCount)
            .toList());
    Arguments extensionArguments = engine.forest.createArguments(
        arguments.fileOffset, [arguments.positional.first],
        types: getExplicitExtensionTypeArguments(arguments));
    _inferInvocation(
        const UnknownType(), offset, extensionFunctionType, extensionArguments,
        skipTypeArgumentInference: skipTypeArgumentInference,
        receiverType: receiverType,
        isImplicitExtensionMember: isImplicitExtensionMember);
    Substitution extensionSubstitution = Substitution.fromPairs(
        extensionFunctionType.typeParameters, extensionArguments.types);

    List<TypeParameter> targetTypeParameters = const <TypeParameter>[];
    if (calleeType.typeParameters.length > extensionTypeParameterCount) {
      targetTypeParameters =
          calleeType.typeParameters.skip(extensionTypeParameterCount).toList();
    }
    FunctionType targetFunctionType = new FunctionType(
        calleeType.positionalParameters.skip(1).toList(), calleeType.returnType,
        requiredParameterCount: calleeType.requiredParameterCount - 1,
        namedParameters: calleeType.namedParameters,
        typeParameters: targetTypeParameters);
    targetFunctionType =
        extensionSubstitution.substituteType(targetFunctionType);
    Arguments targetArguments = engine.forest.createArguments(
        arguments.fileOffset, arguments.positional.skip(1).toList(),
        named: arguments.named, types: getExplicitTypeArguments(arguments));
    DartType inferredType = _inferInvocation(
        typeContext, offset, targetFunctionType, targetArguments,
        isOverloadedArithmeticOperator: isOverloadedArithmeticOperator,
        skipTypeArgumentInference: skipTypeArgumentInference,
        isConst: isConst);
    arguments.positional.clear();
    arguments.positional.addAll(extensionArguments.positional);
    arguments.positional.addAll(targetArguments.positional);
    setParents(arguments.positional, arguments);
    // The `targetArguments.named` is the same list as `arguments.named` so
    // we just need to ensure that parent relations are realigned.
    setParents(arguments.named, arguments);
    arguments.types.clear();
    arguments.types.addAll(extensionArguments.types);
    arguments.types.addAll(targetArguments.types);
    return inferredType;
  }

  /// Performs the type inference steps that are shared by all kinds of
  /// invocations (constructors, instance methods, and static methods).
  DartType _inferInvocation(DartType typeContext, int offset,
      FunctionType calleeType, Arguments arguments,
      {bool isOverloadedArithmeticOperator: false,
      bool isBinaryOperator: false,
      DartType receiverType,
      DartType returnType,
      bool skipTypeArgumentInference: false,
      bool isConst: false,
      bool isImplicitExtensionMember: false}) {
    assert(
        returnType == null || !containsFreeFunctionTypeVariables(returnType),
        "Return type $returnType contains free variables."
        "Provided function type: $calleeType.");
    lastInferredSubstitution = null;
    lastCalleeType = null;
    List<TypeParameter> calleeTypeParameters = calleeType.typeParameters;
    if (calleeTypeParameters.isNotEmpty) {
      // It's possible that one of the callee type parameters might match a type
      // that already exists as part of inference (e.g. the type of an
      // argument).  This might happen, for instance, in the case where a
      // function or method makes a recursive call to itself.  To avoid the
      // callee type parameters accidentally matching a type that already
      // exists, and creating invalid inference results, we need to create fresh
      // type parameters for the callee (see dartbug.com/31759).
      // TODO(paulberry): is it possible to find a narrower set of circumstances
      // in which me must do this, to avoid a performance regression?
      FreshTypeParameters fresh = getFreshTypeParameters(calleeTypeParameters);
      calleeType = fresh.applyToFunctionType(calleeType);
      if (returnType != null) {
        returnType = fresh.substitute(returnType);
      }
      calleeTypeParameters = fresh.freshTypeParameters;
    }
    List<DartType> explicitTypeArguments = getExplicitTypeArguments(arguments);
    bool inferenceNeeded = !skipTypeArgumentInference &&
        explicitTypeArguments == null &&
        calleeTypeParameters.isNotEmpty;
    bool typeChecksNeeded = !isTopLevel;
    List<DartType> inferredTypes;
    Substitution substitution;
    List<DartType> formalTypes;
    List<DartType> actualTypes;
    if (inferenceNeeded || typeChecksNeeded) {
      formalTypes = [];
      actualTypes = [];
    }
    if (inferenceNeeded) {
      if (isConst && typeContext != null) {
        typeContext =
            new TypeVariableEliminator(coreTypes).substituteType(typeContext);
      }
      inferredTypes = new List<DartType>.filled(
          calleeTypeParameters.length, const UnknownType());
      typeSchemaEnvironment.inferGenericFunctionOrType(
          returnType ?? calleeType.returnType,
          calleeTypeParameters,
          null,
          null,
          typeContext,
          inferredTypes);
      substitution =
          Substitution.fromPairs(calleeTypeParameters, inferredTypes);
    } else if (explicitTypeArguments != null &&
        calleeTypeParameters.length == explicitTypeArguments.length) {
      substitution =
          Substitution.fromPairs(calleeTypeParameters, explicitTypeArguments);
    } else if (calleeTypeParameters.length != 0) {
      substitution = Substitution.fromPairs(
          calleeTypeParameters,
          new List<DartType>.filled(
              calleeTypeParameters.length, const DynamicType()));
    }
    // TODO(paulberry): if we are doing top level inference and type arguments
    // were omitted, report an error.
    for (int position = 0; position < arguments.positional.length; position++) {
      DartType formalType = getPositionalParameterType(calleeType, position);
      DartType inferredFormalType = substitution != null
          ? substitution.substituteType(formalType)
          : formalType;
      DartType inferredType;
      if (isImplicitExtensionMember && position == 0) {
        assert(
            receiverType != null,
            "No receiver type provided for implicit extension member "
            "invocation.");
<<<<<<< HEAD
        return;
=======
        continue;
>>>>>>> 28cc4594
      } else {
        ExpressionInferenceResult result = inferExpression(
            arguments.positional[position],
            inferredFormalType,
            inferenceNeeded ||
                isOverloadedArithmeticOperator ||
                typeChecksNeeded);
        arguments.positional[position] = result.expression..parent = arguments;
        inferredType = result.inferredType;
      }
      if (inferenceNeeded || typeChecksNeeded) {
        formalTypes.add(formalType);
        actualTypes.add(inferredType);
      }
      if (isOverloadedArithmeticOperator) {
        returnType = typeSchemaEnvironment.getTypeOfOverloadedArithmetic(
            receiverType, inferredType);
      }
    }
    for (NamedExpression namedArgument in arguments.named) {
      DartType formalType =
          getNamedParameterType(calleeType, namedArgument.name);
      DartType inferredFormalType = substitution != null
          ? substitution.substituteType(formalType)
          : formalType;
      ExpressionInferenceResult result = inferExpression(
          namedArgument.value,
          inferredFormalType,
          inferenceNeeded ||
              isOverloadedArithmeticOperator ||
              typeChecksNeeded);
      namedArgument.value = result.expression..parent = namedArgument;
      DartType inferredType = result.inferredType;
      if (inferenceNeeded || typeChecksNeeded) {
        formalTypes.add(formalType);
        actualTypes.add(inferredType);
      }
    }

    // Check for and remove duplicated named arguments.
    List<NamedExpression> named = arguments.named;
    if (named.length == 2) {
      if (named[0].name == named[1].name) {
        String name = named[1].name;
        Expression error = helper.buildProblem(
            templateDuplicatedNamedArgument.withArguments(name),
            named[1].fileOffset,
            name.length);
        arguments.named = [new NamedExpression(named[1].name, error)];
        formalTypes.removeLast();
        actualTypes.removeLast();
      }
    } else if (named.length > 2) {
      Map<String, NamedExpression> seenNames = <String, NamedExpression>{};
      bool hasProblem = false;
      int namedTypeIndex = arguments.positional.length;
      List<NamedExpression> uniqueNamed = <NamedExpression>[];
      for (NamedExpression expression in named) {
        String name = expression.name;
        if (seenNames.containsKey(name)) {
          hasProblem = true;
          NamedExpression prevNamedExpression = seenNames[name];
          prevNamedExpression.value = helper.buildProblem(
              templateDuplicatedNamedArgument.withArguments(name),
              expression.fileOffset,
              name.length)
            ..parent = prevNamedExpression;
          formalTypes.removeAt(namedTypeIndex);
          actualTypes.removeAt(namedTypeIndex);
        } else {
          seenNames[name] = expression;
          uniqueNamed.add(expression);
          namedTypeIndex++;
        }
      }
      if (hasProblem) {
        arguments.named = uniqueNamed;
      }
    }

    if (inferenceNeeded) {
      typeSchemaEnvironment.inferGenericFunctionOrType(
          returnType ?? calleeType.returnType,
          calleeTypeParameters,
          formalTypes,
          actualTypes,
          typeContext,
          inferredTypes);
      assert(inferredTypes.every((type) => isKnown(type)),
          "Unknown type(s) in inferred types: $inferredTypes.");
      substitution =
          Substitution.fromPairs(calleeTypeParameters, inferredTypes);
      instrumentation?.record(uriForInstrumentation, offset, 'typeArgs',
          new InstrumentationValueForTypeArgs(inferredTypes));
      arguments.types.clear();
      arguments.types.addAll(inferredTypes);
    }
    if (typeChecksNeeded && !identical(calleeType, unknownFunction)) {
      LocatedMessage argMessage =
          helper.checkArgumentsForType(calleeType, arguments, offset);
      if (argMessage != null) {
        helper.addProblem(
            argMessage.messageObject, argMessage.charOffset, argMessage.length);
      } else {
        // Argument counts and names match. Compare types.
        int numPositionalArgs = arguments.positional.length;
        for (int i = 0; i < formalTypes.length; i++) {
          DartType formalType = formalTypes[i];
          DartType expectedType = substitution != null
              ? substitution.substituteType(formalType)
              : formalType;
          DartType actualType = actualTypes[i];
          Expression expression;
          NamedExpression namedExpression;
          if (i < numPositionalArgs) {
            expression = arguments.positional[i];
          } else {
            namedExpression = arguments.named[i - numPositionalArgs];
            expression = namedExpression.value;
          }
          expression = ensureAssignable(expectedType, actualType, expression,
              isVoidAllowed: expectedType is VoidType,
              // TODO(johnniwinther): Specialize message for operator
              // invocations.
              template: templateArgumentTypeNotAssignable);
          if (namedExpression == null) {
            arguments.positional[i] = expression..parent = arguments;
          } else {
            namedExpression.value = expression..parent = namedExpression;
          }
        }
      }
    }
    DartType inferredType;
    lastInferredSubstitution = substitution;
    lastCalleeType = calleeType;
    if (returnType != null) {
      inferredType = substitution == null
          ? returnType
          : substitution.substituteType(returnType);
    } else {
      if (substitution != null) {
        calleeType =
            substitution.substituteType(calleeType.withoutTypeParameters);
      }
      inferredType = calleeType.returnType;
    }
    assert(
        !containsFreeFunctionTypeVariables(inferredType),
        "Inferred return type $inferredType contains free variables."
        "Inferred function type: $calleeType.");
    return inferredType;
  }

  DartType inferLocalFunction(FunctionNode function, DartType typeContext,
      int fileOffset, DartType returnContext) {
    bool hasImplicitReturnType = false;
    if (returnContext == null) {
      hasImplicitReturnType = true;
      returnContext = const DynamicType();
    }
    if (!isTopLevel) {
      List<VariableDeclaration> positionalParameters =
          function.positionalParameters;
      for (int i = 0; i < positionalParameters.length; i++) {
        VariableDeclaration parameter = positionalParameters[i];
        inferMetadataKeepingHelper(parameter, parameter.annotations);
        if (parameter.initializer != null) {
          ExpressionInferenceResult initializerResult = inferExpression(
              parameter.initializer, parameter.type, !isTopLevel);
          parameter.initializer = initializerResult.expression
            ..parent = parameter;
        }
      }
      for (VariableDeclaration parameter in function.namedParameters) {
        inferMetadataKeepingHelper(parameter, parameter.annotations);
        ExpressionInferenceResult initializerResult =
            inferExpression(parameter.initializer, parameter.type, !isTopLevel);
        parameter.initializer = initializerResult.expression
          ..parent = parameter;
      }
    }

    // Let `<T0, ..., Tn>` be the set of type parameters of the closure (with
    // `n`=0 if there are no type parameters).
    List<TypeParameter> typeParameters = function.typeParameters;

    // Let `(P0 x0, ..., Pm xm)` be the set of formal parameters of the closure
    // (including required, positional optional, and named optional parameters).
    // If any type `Pi` is missing, denote it as `_`.
    List<VariableDeclaration> formals = function.positionalParameters.toList()
      ..addAll(function.namedParameters);

    // Let `B` denote the closure body.  If `B` is an expression function body
    // (`=> e`), treat it as equivalent to a block function body containing a
    // single `return` statement (`{ return e; }`).

    // Attempt to match `K` as a function type compatible with the closure (that
    // is, one having n type parameters and a compatible set of formal
    // parameters).  If there is a successful match, let `<S0, ..., Sn>` be the
    // set of matched type parameters and `(Q0, ..., Qm)` be the set of matched
    // formal parameter types, and let `N` be the return type.
    Substitution substitution;
    List<DartType> formalTypesFromContext =
        new List<DartType>.filled(formals.length, null);
    if (typeContext is FunctionType) {
      for (int i = 0; i < formals.length; i++) {
        if (i < function.positionalParameters.length) {
          formalTypesFromContext[i] =
              getPositionalParameterType(typeContext, i);
        } else {
          formalTypesFromContext[i] =
              getNamedParameterType(typeContext, formals[i].name);
        }
      }
      returnContext = typeContext.returnType;

      // Let `[T/S]` denote the type substitution where each `Si` is replaced
      // with the corresponding `Ti`.
      Map<TypeParameter, DartType> substitutionMap =
          <TypeParameter, DartType>{};
      for (int i = 0; i < typeContext.typeParameters.length; i++) {
        substitutionMap[typeContext.typeParameters[i]] =
            i < typeParameters.length
                ? new TypeParameterType(typeParameters[i])
                : const DynamicType();
      }
      substitution = Substitution.fromMap(substitutionMap);
    } else {
      // If the match is not successful because  `K` is `_`, let all `Si`, all
      // `Qi`, and `N` all be `_`.

      // If the match is not successful for any other reason, this will result
      // in a type error, so the implementation is free to choose the best
      // error recovery path.
      substitution = Substitution.empty;
    }

    // Define `Ri` as follows: if `Pi` is not `_`, let `Ri` be `Pi`.
    // Otherwise, if `Qi` is not `_`, let `Ri` be the greatest closure of
    // `Qi[T/S]` with respect to `?`.  Otherwise, let `Ri` be `dynamic`.
    for (int i = 0; i < formals.length; i++) {
      VariableDeclarationImpl formal = formals[i];
      if (VariableDeclarationImpl.isImplicitlyTyped(formal)) {
        DartType inferredType;
        if (formalTypesFromContext[i] == coreTypes.nullType) {
          inferredType = coreTypes.objectRawType(library.nullable);
        } else if (formalTypesFromContext[i] != null) {
          inferredType = greatestClosure(coreTypes,
              substitution.substituteType(formalTypesFromContext[i]));
        } else {
          inferredType = const DynamicType();
        }
        instrumentation?.record(uriForInstrumentation, formal.fileOffset,
            'type', new InstrumentationValueForType(inferredType));
        formal.type = inferredType;
      }
    }

    // Let `N'` be `N[T/S]`.  The [ClosureContext] constructor will adjust
    // accordingly if the closure is declared with `async`, `async*`, or
    // `sync*`.
    if (returnContext is! UnknownType) {
      returnContext = substitution.substituteType(returnContext);
    }

    // Apply type inference to `B` in return context `N’`, with any references
    // to `xi` in `B` having type `Pi`.  This produces `B’`.
    bool needToSetReturnType = hasImplicitReturnType;
    ClosureContext oldClosureContext = this.closureContext;
    ClosureContext closureContext = new ClosureContext(
        this, function.asyncMarker, returnContext, needToSetReturnType);
    this.closureContext = closureContext;
    inferStatement(function.body);

    // If the closure is declared with `async*` or `sync*`, let `M` be the
    // least upper bound of the types of the `yield` expressions in `B’`, or
    // `void` if `B’` contains no `yield` expressions.  Otherwise, let `M` be
    // the least upper bound of the types of the `return` expressions in `B’`,
    // or `void` if `B’` contains no `return` expressions.
    DartType inferredReturnType;
    if (needToSetReturnType) {
      inferredReturnType = closureContext.inferReturnType(this);
    }

    // Then the result of inference is `<T0, ..., Tn>(R0 x0, ..., Rn xn) B` with
    // type `<T0, ..., Tn>(R0, ..., Rn) -> M’` (with some of the `Ri` and `xi`
    // denoted as optional or named parameters, if appropriate).
    if (needToSetReturnType) {
      instrumentation?.record(uriForInstrumentation, fileOffset, 'returnType',
          new InstrumentationValueForType(inferredReturnType));
      function.returnType = inferredReturnType;
    }
    this.closureContext = oldClosureContext;
    return function.functionType;
  }

  @override
  void inferMetadata(
      InferenceHelper helper, TreeNode parent, List<Expression> annotations) {
    if (annotations != null) {
      this.helper = helper;
      inferMetadataKeepingHelper(parent, annotations);
      this.helper = null;
    }
  }

  @override
  void inferMetadataKeepingHelper(
      TreeNode parent, List<Expression> annotations) {
    if (annotations != null) {
      for (int index = 0; index < annotations.length; index++) {
        ExpressionInferenceResult result = inferExpression(
            annotations[index], const UnknownType(), !isTopLevel);
        annotations[index] = result.expression..parent = parent;
      }
    }
  }

  StaticInvocation transformExtensionMethodInvocation(ObjectAccessTarget target,
      Expression expression, Expression receiver, Arguments arguments) {
    assert(target.isExtensionMember);
    Procedure procedure = target.member;
    return engine.forest.createStaticInvocation(
        expression.fileOffset,
        target.member,
        arguments = engine.forest.createArgumentsForExtensionMethod(
            arguments.fileOffset,
            target.inferredExtensionTypeArguments.length,
            procedure.function.typeParameters.length -
                target.inferredExtensionTypeArguments.length,
            receiver,
            extensionTypeArguments: target.inferredExtensionTypeArguments,
            positionalArguments: arguments.positional,
            namedArguments: arguments.named,
            typeArguments: arguments.types));
  }

  /// Performs the core type inference algorithm for method invocations (this
  /// handles both null-aware and non-null-aware method invocations).
  ExpressionInferenceResult inferMethodInvocation(
      MethodInvocationImpl node, DartType typeContext) {
    // First infer the receiver so we can look up the method that was invoked.
    ExpressionInferenceResult result =
        inferExpression(node.receiver, const UnknownType(), true);
    Expression receiver;
    NullAwareGuard nullAwareGuard;
    if (isNonNullableByDefault) {
      nullAwareGuard = result.nullAwareGuard;
      receiver = result.nullAwareAction;
    } else {
      receiver = result.expression;
    }
    DartType receiverType = result.inferredType;
    ObjectAccessTarget target = findInterfaceMember(
        receiverType, node.name, node.fileOffset,
        instrumented: true, includeExtensionMethods: true);
    Expression error = reportMissingInterfaceMember(target, receiverType,
        node.name, node.fileOffset, templateUndefinedMethod);
    if (target.isInstanceMember) {
      Member interfaceMember = target.member;
      if (receiverType == const DynamicType() && interfaceMember is Procedure) {
        Arguments arguments = node.arguments;
        FunctionNode signature = interfaceMember.function;
        if (arguments.positional.length < signature.requiredParameterCount ||
            arguments.positional.length >
                signature.positionalParameters.length) {
          target = const ObjectAccessTarget.unresolved();
          interfaceMember = null;
        }
        for (NamedExpression argument in arguments.named) {
          if (!signature.namedParameters
              .any((declaration) => declaration.name == argument.name)) {
            target = const ObjectAccessTarget.unresolved();
            interfaceMember = null;
          }
        }
        if (instrumentation != null && interfaceMember != null) {
          instrumentation.record(uriForInstrumentation, node.fileOffset,
              'target', new InstrumentationValueForMember(interfaceMember));
        }
      }
      node.interfaceTarget = interfaceMember;
    }

    Name methodName = node.name;
    assert(target != null, "No target for ${node}.");
    bool isOverloadedArithmeticOperator =
        isOverloadedArithmeticOperatorAndType(target, receiverType);
    DartType calleeType = getGetterType(target, receiverType);
    FunctionType functionType =
        getFunctionType(target, receiverType, !node.isImplicitCall);

    if (!target.isUnresolved &&
        calleeType is! DynamicType &&
        !(calleeType is InterfaceType &&
            calleeType.classNode == coreTypes.functionClass) &&
        identical(functionType, unknownFunction)) {
      Expression error = helper.wrapInProblem(node,
          templateInvokeNonFunction.withArguments(methodName.name), noLength);
      return new ExpressionInferenceResult(const DynamicType(), error);
    }
    MethodContravarianceCheckKind checkKind = preCheckInvocationContravariance(
        receiverType, target,
        isThisReceiver: receiver is ThisExpression);
    Expression replacement;
    Arguments arguments = node.arguments;
    if (target.isExtensionMember) {
      StaticInvocation staticInvocation = transformExtensionMethodInvocation(
          target, node, receiver, node.arguments);
      arguments = staticInvocation.arguments;
      replacement = staticInvocation;
    } else {
      node.receiver = receiver..parent = node;
      arguments = node.arguments;
      replacement = node;
    }
    DartType inferredType = inferInvocation(
        typeContext, node.fileOffset, functionType, arguments,
        isOverloadedArithmeticOperator: isOverloadedArithmeticOperator,
        receiverType: receiverType,
        isImplicitExtensionMember: target.isExtensionMember);
    if (methodName.name == '==') {
      inferredType = coreTypes.boolRawType(library.nonNullable);
    }
    replacement = handleInvocationContravariance(checkKind, node, arguments,
        replacement, inferredType, functionType, node.fileOffset);

    if (node.isImplicitCall && target.isInstanceMember) {
      Member member = target.member;
      if (!(member is Procedure && member.kind == ProcedureKind.Method)) {
        Expression error = helper.wrapInProblem(
            node,
            templateImplicitCallOfNonMethod.withArguments(receiverType),
            noLength);
        return new ExpressionInferenceResult(const DynamicType(), error);
      }
    }
    if (!isTopLevel && target.isExtensionMember) {
      library.checkBoundsInStaticInvocation(replacement, typeSchemaEnvironment,
          helper.uri, getTypeArgumentsInfo(arguments));
    } else {
      _checkBoundsInMethodInvocation(target, receiverType, calleeType,
          methodName, arguments, node.fileOffset);
    }
    if (error != null) {
      // TODO(johnniwinther): Use InvalidType instead.
      return new ExpressionInferenceResult(const DynamicType(), error);
    }

    return new ExpressionInferenceResult.nullAware(
        inferredType, replacement, nullAwareGuard);
  }

  void _checkBoundsInMethodInvocation(
      ObjectAccessTarget target,
      DartType receiverType,
      DartType calleeType,
      Name methodName,
      Arguments arguments,
      int fileOffset) {
    // If [arguments] were inferred, check them.
    // TODO(dmitryas): Figure out why [library] is sometimes null? Answer:
    // because top level inference never got a library. This has changed so
    // we always have a library. Should we still skip this for top level
    // inference?
    if (!isTopLevel) {
      // [actualReceiverType], [interfaceTarget], and [actualMethodName] below
      // are for a workaround for the cases like the following:
      //
      //     class C1 { var f = new C2(); }
      //     class C2 { int call<X extends num>(X x) => 42; }
      //     main() { C1 c = new C1(); c.f("foobar"); }
      DartType actualReceiverType;
      Member interfaceTarget;
      Name actualMethodName;
      if (calleeType is InterfaceType) {
        actualReceiverType = calleeType;
        interfaceTarget = null;
        actualMethodName = callName;
      } else {
        actualReceiverType = receiverType;
        interfaceTarget = target.isInstanceMember ? target.member : null;
        actualMethodName = methodName;
      }
      library.checkBoundsInMethodInvocation(
          actualReceiverType,
          typeSchemaEnvironment,
          classHierarchy,
          this,
          actualMethodName,
          interfaceTarget,
          arguments,
          helper.uri,
          fileOffset);
    }
  }

  bool isOverloadedArithmeticOperatorAndType(
      ObjectAccessTarget target, DartType receiverType) {
    return target.isInstanceMember &&
        target.member is Procedure &&
        typeSchemaEnvironment.isOverloadedArithmeticOperatorAndType(
            target.member, receiverType);
  }

  /// Performs the core type inference algorithm for super method invocations.
  ExpressionInferenceResult inferSuperMethodInvocation(
      SuperMethodInvocation expression,
      DartType typeContext,
      ObjectAccessTarget target) {
    int fileOffset = expression.fileOffset;
    Name methodName = expression.name;
    Arguments arguments = expression.arguments;
    DartType receiverType = thisType;
    bool isOverloadedArithmeticOperator =
        isOverloadedArithmeticOperatorAndType(target, receiverType);
    DartType calleeType = getGetterType(target, receiverType);
    FunctionType functionType = getFunctionType(target, receiverType, true);

    if (!target.isUnresolved &&
        calleeType is! DynamicType &&
        !(calleeType is InterfaceType &&
            calleeType.classNode == coreTypes.functionClass) &&
        identical(functionType, unknownFunction)) {
      Expression error = helper.wrapInProblem(expression,
          templateInvokeNonFunction.withArguments(methodName.name), noLength);
      return new ExpressionInferenceResult(const DynamicType(), error);
    }
    DartType inferredType = inferInvocation(
        typeContext, fileOffset, functionType, arguments,
        isOverloadedArithmeticOperator: isOverloadedArithmeticOperator,
        receiverType: receiverType,
        isImplicitExtensionMember: target.isExtensionMember);
    if (methodName.name == '==') {
      inferredType = coreTypes.boolRawType(library.nonNullable);
    }
    _checkBoundsInMethodInvocation(
        target, receiverType, calleeType, methodName, arguments, fileOffset);

    return new ExpressionInferenceResult(inferredType, expression);
  }

  @override
  Expression inferParameterInitializer(
      InferenceHelper helper, Expression initializer, DartType declaredType) {
    assert(closureContext == null);
    this.helper = helper;
    assert(declaredType != null);
    ExpressionInferenceResult result =
        inferExpression(initializer, declaredType, true);
    initializer = ensureAssignableResult(declaredType, result);
    this.helper = null;
    return initializer;
  }

  /// Performs the core type inference algorithm for super property get.
  ExpressionInferenceResult inferSuperPropertyGet(SuperPropertyGet expression,
      DartType typeContext, ObjectAccessTarget readTarget) {
    DartType receiverType = thisType;
    DartType inferredType = getGetterType(readTarget, receiverType);
    if (readTarget.isInstanceMember) {
      Member member = readTarget.member;
      if (member is Procedure && member.kind == ProcedureKind.Method) {
        return instantiateTearOff(inferredType, typeContext, expression);
      }
    }
    return new ExpressionInferenceResult(inferredType, expression);
  }

  /// Modifies a type as appropriate when inferring a closure return type.
  DartType inferReturnType(DartType returnType) {
    return returnType ?? typeSchemaEnvironment.nullType;
  }

  /// Performs type inference on the given [statement].
  ///
  /// Derived classes should override this method with logic that dispatches on
  /// the statement type and calls the appropriate specialized "infer" method.
  void inferStatement(Statement statement) {
    registerIfUnreachableForTesting(statement);

    // For full (non-top level) inference, we need access to the
    // ExpressionGeneratorHelper so that we can perform error recovery.
    if (!isTopLevel) assert(helper != null);
    if (statement != null) {
      statement.accept(new InferenceVisitor(this));
    }
  }

  /// Performs the type inference steps necessary to instantiate a tear-off
  /// (if necessary).
  ExpressionInferenceResult instantiateTearOff(
      DartType tearoffType, DartType context, Expression expression) {
    if (tearoffType is FunctionType &&
        context is FunctionType &&
        context.typeParameters.isEmpty) {
      FunctionType functionType = tearoffType;
      List<TypeParameter> typeParameters = functionType.typeParameters;
      if (typeParameters.isNotEmpty) {
        List<DartType> inferredTypes = new List<DartType>.filled(
            typeParameters.length, const UnknownType());
        FunctionType instantiatedType = functionType.withoutTypeParameters;
        typeSchemaEnvironment.inferGenericFunctionOrType(
            instantiatedType, typeParameters, [], [], context, inferredTypes);
        if (!isTopLevel) {
          expression = new Instantiation(expression, inferredTypes)
            ..fileOffset = expression.fileOffset;
        }
        Substitution substitution =
            Substitution.fromPairs(typeParameters, inferredTypes);
        tearoffType = substitution.substituteType(instantiatedType);
      }
    }
    return new ExpressionInferenceResult(tearoffType, expression);
  }

  /// True if the returned [type] has non-covariant occurrences of any of
  /// [class_]'s type parameters.
  ///
  /// A non-covariant occurrence of a type parameter is either a contravariant
  /// or an invariant position.
  ///
  /// A contravariant position is to the left of an odd number of arrows. For
  /// example, T occurs contravariantly in T -> T0, T0 -> (T -> T1),
  /// (T0 -> T) -> T1 but not in (T -> T0) -> T1.
  ///
  /// An invariant position is without a bound of a type parameter. For example,
  /// T occurs invariantly in `S Function<S extends T>()` and
  /// `void Function<S extends C<T>>(S)`.
  static bool returnedTypeParametersOccurNonCovariantly(
      Class class_, DartType type) {
    if (class_.typeParameters.isEmpty) return false;
    IncludesTypeParametersNonCovariantly checker =
        new IncludesTypeParametersNonCovariantly(class_.typeParameters,
            // We are checking the returned type (field/getter type or return
            // type of a method) and this is a covariant position.
            initialVariance: Variance.covariant);
    return type.accept(checker);
  }

  /// Determines the dispatch category of a [MethodInvocation] and returns a
  /// boolean indicating whether an "as" check will need to be added due to
  /// contravariance.
  MethodContravarianceCheckKind preCheckInvocationContravariance(
      DartType receiverType, ObjectAccessTarget target,
      {bool isThisReceiver}) {
    assert(isThisReceiver != null);
    if (target.isInstanceMember) {
      Member interfaceMember = target.member;
      if (interfaceMember is Field ||
          interfaceMember is Procedure &&
              interfaceMember.kind == ProcedureKind.Getter) {
        DartType getType = getGetterType(target, receiverType);
        if (getType is DynamicType) {
          return MethodContravarianceCheckKind.none;
        }
        if (!isThisReceiver) {
          if ((interfaceMember is Field &&
                  returnedTypeParametersOccurNonCovariantly(
                      interfaceMember.enclosingClass, interfaceMember.type)) ||
              (interfaceMember is Procedure &&
                  returnedTypeParametersOccurNonCovariantly(
                      interfaceMember.enclosingClass,
                      interfaceMember.function.returnType))) {
            return MethodContravarianceCheckKind.checkGetterReturn;
          }
        }
      } else if (!isThisReceiver &&
          interfaceMember is Procedure &&
          returnedTypeParametersOccurNonCovariantly(
              interfaceMember.enclosingClass,
              interfaceMember.function.returnType)) {
        return MethodContravarianceCheckKind.checkMethodReturn;
      }
    }
    return MethodContravarianceCheckKind.none;
  }

  /// If the given [type] is a [TypeParameterType], resolve it to its bound.
  DartType resolveTypeParameter(DartType type) {
    DartType resolveOneStep(DartType type) {
      if (type is TypeParameterType) {
        return type.bound;
      } else {
        return null;
      }
    }

    DartType resolved = resolveOneStep(type);
    if (resolved == null) return type;

    // Detect circularities using the tortoise-and-hare algorithm.
    type = resolved;
    DartType hare = resolveOneStep(type);
    if (hare == null) return type;
    while (true) {
      if (identical(type, hare)) {
        // We found a circularity.  Give up and return `dynamic`.
        return const DynamicType();
      }

      // Hare takes two steps
      DartType step1 = resolveOneStep(hare);
      if (step1 == null) return hare;
      DartType step2 = resolveOneStep(step1);
      if (step2 == null) return hare;
      hare = step2;

      // Tortoise takes one step
      type = resolveOneStep(type);
    }
  }

  DartType wrapFutureOrType(DartType type) {
    if (type is InterfaceType &&
        identical(type.classNode, coreTypes.futureOrClass)) {
      return type;
    }
    // TODO(paulberry): If [type] is a subtype of `Future`, should we just
    // return it unmodified?
    return new InterfaceType(
        coreTypes.futureOrClass, <DartType>[type ?? const DynamicType()]);
  }

  DartType wrapFutureType(DartType type) {
    DartType typeWithoutFutureOr = type ?? const DynamicType();
    return new InterfaceType(
        coreTypes.futureClass, <DartType>[typeWithoutFutureOr]);
  }

  DartType wrapType(DartType type, Class class_) {
    return new InterfaceType(class_, <DartType>[type ?? const DynamicType()]);
  }

  Member _getInterfaceMember(
      Class class_, Name name, bool setter, int charOffset) {
    Member member = engine.hierarchyBuilder.getCombinedMemberSignatureKernel(
        class_, name, setter, charOffset, library);
    if (member == null && library.isPatch) {
      // TODO(dmitryas): Hack for parts.
      member ??=
          classHierarchy.getInterfaceMember(class_, name, setter: setter);
    }
    return TypeInferenceEngine.resolveInferenceNode(member);
  }

  /// Determines if the given [expression]'s type is precisely known at compile
  /// time.
  ///
  /// If it is, an error message template is returned, which can be used by the
  /// caller to report an invalid cast.  Otherwise, `null` is returned.
  Template<Message Function(DartType, DartType)> _getPreciseTypeErrorTemplate(
      Expression expression) {
    if (expression is ListLiteral) {
      return templateInvalidCastLiteralList;
    }
    if (expression is MapLiteral) {
      return templateInvalidCastLiteralMap;
    }
    if (expression is SetLiteral) {
      return templateInvalidCastLiteralSet;
    }
    if (expression is FunctionExpression) {
      return templateInvalidCastFunctionExpr;
    }
    if (expression is ConstructorInvocation) {
      return templateInvalidCastNewExpr;
    }
    if (expression is StaticGet) {
      Member target = expression.target;
      if (target is Procedure && target.kind == ProcedureKind.Method) {
        if (target.enclosingClass != null) {
          return templateInvalidCastStaticMethod;
        } else {
          return templateInvalidCastTopLevelFunction;
        }
      }
      return null;
    }
    if (expression is VariableGet) {
      VariableDeclaration variable = expression.variable;
      if (variable is VariableDeclarationImpl &&
          VariableDeclarationImpl.isLocalFunction(variable)) {
        return templateInvalidCastLocalFunction;
      }
    }
    return null;
  }

  bool _shouldTearOffCall(DartType expectedType, DartType actualType) {
    if (expectedType is InterfaceType &&
        expectedType.classNode == typeSchemaEnvironment.futureOrClass) {
      expectedType = (expectedType as InterfaceType).typeArguments[0];
    }
    if (expectedType is FunctionType) return true;
    if (expectedType == typeSchemaEnvironment.functionLegacyRawType) {
      if (!typeSchemaEnvironment.isSubtypeOf(
          actualType, expectedType, SubtypeCheckMode.ignoringNullabilities)) {
        return true;
      }
    }
    return false;
  }

  Expression createMissingSuperIndexGet(int fileOffset, Expression index) {
    if (isTopLevel) {
      return engine.forest.createSuperMethodInvocation(fileOffset, indexGetName,
          null, engine.forest.createArguments(fileOffset, <Expression>[index]));
    } else {
      return helper.buildProblem(
          templateSuperclassHasNoMethod.withArguments(indexGetName.name),
          fileOffset,
          noLength);
    }
  }

  Expression createMissingSuperIndexSet(
      int fileOffset, Expression index, Expression value) {
    if (isTopLevel) {
      return engine.forest.createSuperMethodInvocation(
          fileOffset,
          indexSetName,
          null,
          engine.forest
              .createArguments(fileOffset, <Expression>[index, value]));
    } else {
      return helper.buildProblem(
          templateSuperclassHasNoMethod.withArguments(indexSetName.name),
          fileOffset,
          noLength);
    }
  }

  Expression createMissingPropertyGet(int fileOffset, Expression receiver,
      DartType receiverType, Name propertyName) {
    if (isTopLevel) {
      return engine.forest
          .createPropertyGet(fileOffset, receiver, propertyName);
    } else {
      return helper.buildProblem(
          templateUndefinedGetter.withArguments(
              propertyName.name, resolveTypeParameter(receiverType)),
          fileOffset,
          propertyName.name.length);
    }
  }

  Expression createMissingPropertySet(int fileOffset, Expression receiver,
      DartType receiverType, Name propertyName, Expression value,
      {bool forEffect}) {
    assert(forEffect != null);
    if (isTopLevel) {
      return engine.forest.createPropertySet(
          fileOffset, receiver, propertyName, value,
          forEffect: forEffect);
    } else {
      return helper.buildProblem(
          templateUndefinedSetter.withArguments(
              propertyName.name, resolveTypeParameter(receiverType)),
          fileOffset,
          propertyName.name.length);
    }
  }

  Expression createMissingIndexGet(int fileOffset, Expression receiver,
      DartType receiverType, Expression index) {
    if (isTopLevel) {
      return engine.forest.createMethodInvocation(
          fileOffset,
          receiver,
          indexGetName,
          engine.forest.createArguments(fileOffset, <Expression>[index]));
    } else {
      return helper.buildProblem(
          templateUndefinedMethod.withArguments(
              indexGetName.name, resolveTypeParameter(receiverType)),
          fileOffset,
          noLength);
    }
  }

  Expression createMissingIndexSet(int fileOffset, Expression receiver,
      DartType receiverType, Expression index, Expression value) {
    if (isTopLevel) {
      return engine.forest.createMethodInvocation(
          fileOffset,
          receiver,
          indexSetName,
          engine.forest
              .createArguments(fileOffset, <Expression>[index, value]));
    } else {
      return helper.buildProblem(
          templateUndefinedMethod.withArguments(
              indexSetName.name, resolveTypeParameter(receiverType)),
          fileOffset,
          noLength);
    }
  }

  Expression createMissingBinary(int fileOffset, Expression left,
      DartType leftType, Name binaryName, Expression right) {
    if (isTopLevel) {
      return engine.forest.createMethodInvocation(fileOffset, left, binaryName,
          engine.forest.createArguments(fileOffset, <Expression>[right]));
    } else {
      return helper.buildProblem(
          templateUndefinedMethod.withArguments(
              binaryName.name, resolveTypeParameter(leftType)),
          fileOffset,
          binaryName.name.length);
    }
  }
}

abstract class MixinInferrer {
  final CoreTypes coreTypes;
  final TypeConstraintGatherer gatherer;

  MixinInferrer(this.coreTypes, this.gatherer);

  Supertype asInstantiationOf(Supertype type, Class superclass);

  void reportProblem(Message message, Class cls);

  void generateConstraints(
      Class mixinClass, Supertype baseType, Supertype mixinSupertype) {
    if (mixinSupertype.typeArguments.isEmpty) {
      // The supertype constraint isn't generic; it doesn't constrain anything.
    } else if (mixinSupertype.classNode.isAnonymousMixin) {
      // We have either a mixin declaration `mixin M<X0, ..., Xn> on S0, S1` or
      // a VM-style super mixin `abstract class M<X0, ..., Xn> extends S0 with
      // S1` where S0 and S1 are superclass constraints that possibly have type
      // arguments.
      //
      // It has been compiled by naming the superclass to either:
      //
      // abstract class S0&S1<...> extends Object implements S0, S1 {}
      // abstract class M<X0, ..., Xn> extends S0&S1<...> ...
      //
      // for a mixin declaration, or else:
      //
      // abstract class S0&S1<...> = S0 with S1;
      // abstract class M<X0, ..., Xn> extends S0&S1<...>
      //
      // for a VM-style super mixin.  The type parameters of S0&S1 are the X0,
      // ..., Xn that occurred free in S0 and S1.  Treat S0 and S1 as separate
      // supertype constraints by recursively calling this algorithm.
      //
      // In the Dart VM the mixin application classes themselves are all
      // eliminated by translating them to normal classes.  In that case, the
      // mixin appears as the only interface in the introduced class.  We
      // support three forms for the superclass constraints:
      //
      // abstract class S0&S1<...> extends Object implements S0, S1 {}
      // abstract class S0&S1<...> = S0 with S1;
      // abstract class S0&S1<...> extends S0 implements S1 {}
      Class mixinSuperclass = mixinSupertype.classNode;
      if (mixinSuperclass.mixedInType == null &&
          mixinSuperclass.implementedTypes.length != 1 &&
          (mixinSuperclass.superclass != coreTypes.objectClass ||
              mixinSuperclass.implementedTypes.length != 2)) {
        unexpected(
            'Compiler-generated mixin applications have a mixin or else '
                'implement exactly one type',
            '$mixinSuperclass implements '
                '${mixinSuperclass.implementedTypes.length} types',
            mixinSuperclass.fileOffset,
            mixinSuperclass.fileUri);
      }
      Substitution substitution = Substitution.fromSupertype(mixinSupertype);
      Supertype s0, s1;
      if (mixinSuperclass.implementedTypes.length == 2) {
        s0 = mixinSuperclass.implementedTypes[0];
        s1 = mixinSuperclass.implementedTypes[1];
      } else if (mixinSuperclass.implementedTypes.length == 1) {
        s0 = mixinSuperclass.supertype;
        s1 = mixinSuperclass.implementedTypes.first;
      } else {
        s0 = mixinSuperclass.supertype;
        s1 = mixinSuperclass.mixedInType;
      }
      s0 = substitution.substituteSupertype(s0);
      s1 = substitution.substituteSupertype(s1);
      generateConstraints(mixinClass, baseType, s0);
      generateConstraints(mixinClass, baseType, s1);
    } else {
      // Find the type U0 which is baseType as an instance of mixinSupertype's
      // class.
      Supertype supertype =
          asInstantiationOf(baseType, mixinSupertype.classNode);
      if (supertype == null) {
        reportProblem(
            templateMixinInferenceNoMatchingClass.withArguments(mixinClass.name,
                baseType.classNode.name, mixinSupertype.asInterfaceType),
            mixinClass);
        return;
      }
      InterfaceType u0 = Substitution.fromSupertype(baseType)
          .substituteSupertype(supertype)
          .asInterfaceType;
      // We want to solve U0 = S0 where S0 is mixinSupertype, but we only have
      // a subtype constraints.  Solve for equality by solving
      // both U0 <: S0 and S0 <: U0.
      InterfaceType s0 = mixinSupertype.asInterfaceType;
      gatherer.trySubtypeMatch(u0, s0);
      gatherer.trySubtypeMatch(s0, u0);
    }
  }

  void infer(Class classNode) {
    Supertype mixedInType = classNode.mixedInType;
    assert(mixedInType.typeArguments.every((t) => t == const UnknownType()));
    // Note that we have no anonymous mixin applications, they have all
    // been named.  Note also that mixin composition has been translated
    // so that we only have mixin applications of the form `S with M`.
    Supertype baseType = classNode.supertype;
    Class mixinClass = mixedInType.classNode;
    Supertype mixinSupertype = mixinClass.supertype;
    // Generate constraints based on the mixin's supertype.
    generateConstraints(mixinClass, baseType, mixinSupertype);
    // Solve them to get a map from type parameters to upper and lower
    // bounds.
    Map<TypeParameter, TypeConstraint> result = gatherer.computeConstraints();
    // Generate new type parameters with the solution as bounds.
    List<TypeParameter> parameters = mixinClass.typeParameters.map((p) {
      TypeConstraint constraint = result[p];
      // Because we solved for equality, a valid solution has a parameter
      // either unconstrained or else with identical upper and lower bounds.
      if (constraint != null && constraint.upper != constraint.lower) {
        reportProblem(
            templateMixinInferenceNoMatchingClass.withArguments(mixinClass.name,
                baseType.classNode.name, mixinSupertype.asInterfaceType),
            mixinClass);
        return p;
      }
      assert(constraint == null || constraint.upper == constraint.lower);
      bool exact =
          constraint != null && constraint.upper != const UnknownType();
      return new TypeParameter(
          p.name, exact ? constraint.upper : p.bound, p.defaultType);
    }).toList();
    // Bounds might mention the mixin class's type parameters so we have to
    // substitute them before calling instantiate to bounds.
    Substitution substitution = Substitution.fromPairs(
        mixinClass.typeParameters,
        parameters.map((p) => new TypeParameterType(p)).toList());
    for (TypeParameter p in parameters) {
      p.bound = substitution.substituteType(p.bound);
    }
    // Use instantiate to bounds.
    List<DartType> bounds = calculateBounds(parameters, coreTypes.objectClass);
    for (int i = 0; i < mixedInType.typeArguments.length; ++i) {
      mixedInType.typeArguments[i] = bounds[i];
    }
  }
}

/// The result of an expression inference.
class ExpressionInferenceResult {
  /// The inferred type of the expression.
  final DartType inferredType;

  /// The inferred expression.
  final Expression expression;

  factory ExpressionInferenceResult.nullAware(
      DartType inferredType, Expression expression,
      [NullAwareGuard nullAwareGuard]) {
    if (nullAwareGuard != null) {
      return new NullAwareExpressionInferenceResult(
          inferredType, nullAwareGuard, expression);
    } else {
      return new ExpressionInferenceResult(inferredType, expression);
    }
  }

  ExpressionInferenceResult(this.inferredType, this.expression)
      : assert(expression != null);

  /// The guard used for null-aware access if the expression is part of a
  /// null-shorting, and `null` otherwise.
  NullAwareGuard get nullAwareGuard => null;

  /// If the expression is part of a null-shorting, the action performed on
  /// the variable in [nullAwareGuard]. Otherwise, this is the same as
  /// [expression].
  Expression get nullAwareAction => expression;

  String toString() => 'ExpressionInferenceResult($inferredType,$expression)';
}

/// A guard used for creating null-shorting null-aware actions.
class NullAwareGuard {
  /// The variable used to guard the null-aware action.
  final VariableDeclaration _nullAwareVariable;

  /// The file offset used for the null-test.
  int _nullAwareFileOffset;

  /// The [Member] used for the == call.
  final Member _nullAwareEquals;

  NullAwareGuard(
      this._nullAwareVariable, this._nullAwareFileOffset, this._nullAwareEquals)
      : assert(_nullAwareVariable != null),
        assert(_nullAwareFileOffset != null),
        assert(_nullAwareEquals != null);

  /// Creates the null-guarded application of [nullAwareAction] with the
  /// [inferredType].
  ///
  /// For an null-aware action `v.e` on the [_nullAwareVariable] `v` the created
  /// expression is
  ///
  ///     let v in v == null ? null : v.e
  ///
  Expression createExpression(
      DartType inferredType, Expression nullAwareAction) {
    MethodInvocation equalsNull = createEqualsNull(_nullAwareFileOffset,
        createVariableGet(_nullAwareVariable), _nullAwareEquals);
    ConditionalExpression condition = new ConditionalExpression(
        equalsNull,
        new NullLiteral()..fileOffset = _nullAwareFileOffset,
        nullAwareAction,
        inferredType);
    return new Let(_nullAwareVariable, condition)
      ..fileOffset = _nullAwareFileOffset;
  }

  String toString() =>
      'NullAwareGuard($_nullAwareVariable,$_nullAwareFileOffset,'
      '$_nullAwareEquals)';
}

/// The result of an expression inference that is guarded with a null aware
/// variable.
class NullAwareExpressionInferenceResult implements ExpressionInferenceResult {
  /// The inferred type of the expression.
  final DartType inferredType;

  @override
  final NullAwareGuard nullAwareGuard;

  @override
  final Expression nullAwareAction;

  Expression _expression;

  NullAwareExpressionInferenceResult(
      this.inferredType, this.nullAwareGuard, this.nullAwareAction)
      : assert(nullAwareGuard != null),
        assert(nullAwareAction != null);

  Expression get expression {
    if (_expression == null) {
      _expression ??=
          nullAwareGuard.createExpression(inferredType, nullAwareAction);
    }
    return _expression;
  }

  String toString() =>
      'NullAwareExpressionInferenceResult($inferredType,$nullAwareGuard,'
      '$nullAwareAction)';
}

enum ObjectAccessTargetKind {
  instanceMember,
  callFunction,
  extensionMember,
  dynamic,
  invalid,
  missing,
  // TODO(johnniwinther): Remove this.
  unresolved,
}

/// Result for performing an access on an object, like `o.foo`, `o.foo()` and
/// `o.foo = ...`.
class ObjectAccessTarget {
  final ObjectAccessTargetKind kind;
  final Member member;

  const ObjectAccessTarget.internal(this.kind, this.member);

  /// Creates an access to the instance [member].
  factory ObjectAccessTarget.interfaceMember(Member member) {
    assert(member != null);
    return new ObjectAccessTarget.internal(
        ObjectAccessTargetKind.instanceMember, member);
  }

  /// Creates an access to the extension [member].
  factory ObjectAccessTarget.extensionMember(
      Member member,
      Member tearoffTarget,
      ProcedureKind kind,
      List<DartType> inferredTypeArguments) = ExtensionAccessTarget;

  /// Creates an access to a 'call' method on a function, i.e. a function
  /// invocation.
  const ObjectAccessTarget.callFunction()
      : this.internal(ObjectAccessTargetKind.callFunction, null);

  /// Creates an access with no known target.
  const ObjectAccessTarget.unresolved()
      : this.internal(ObjectAccessTargetKind.unresolved, null);

  /// Creates an access on a dynamic receiver type with no known target.
  const ObjectAccessTarget.dynamic()
      : this.internal(ObjectAccessTargetKind.dynamic, null);

  /// Creates an access with no target due to an invalid receiver type.
  ///
  /// This is not in itself an error but a consequence of another error.
  const ObjectAccessTarget.invalid()
      : this.internal(ObjectAccessTargetKind.invalid, null);

  /// Creates an access with no target.
  ///
  /// This is an error case.
  const ObjectAccessTarget.missing()
      : this.internal(ObjectAccessTargetKind.missing, null);

  /// Returns `true` if this is an access to an instance member.
  bool get isInstanceMember => kind == ObjectAccessTargetKind.instanceMember;

  /// Returns `true` if this is an access to an extension member.
  bool get isExtensionMember => kind == ObjectAccessTargetKind.extensionMember;

  /// Returns `true` if this is an access to the 'call' method on a function.
  bool get isCallFunction => kind == ObjectAccessTargetKind.callFunction;

  /// Returns `true` if this is an access without a known target.
  bool get isUnresolved =>
      kind == ObjectAccessTargetKind.unresolved ||
      isDynamic ||
      isInvalid ||
      isMissing;

  /// Returns `true` if this is an access on a dynamic receiver type.
  bool get isDynamic => kind == ObjectAccessTargetKind.dynamic;

  /// Returns `true` if this is an access on an invalid receiver type.
  bool get isInvalid => kind == ObjectAccessTargetKind.invalid;

  /// Returns `true` if this is an access with no target.
  bool get isMissing => kind == ObjectAccessTargetKind.missing;

  /// Returns the original procedure kind, if this is an extension method
  /// target.
  ///
  /// This is need because getters, setters, and methods are converted into
  /// top level methods, but access and invocation should still be treated as
  /// if they are the original procedure kind.
  ProcedureKind get extensionMethodKind =>
      throw new UnsupportedError('ObjectAccessTarget.extensionMethodKind');

  /// Returns inferred type arguments for the type parameters of an extension
  /// method that comes from the extension declaration.
  List<DartType> get inferredExtensionTypeArguments =>
      throw new UnsupportedError(
          'ObjectAccessTarget.inferredExtensionTypeArguments');

  /// Returns the member to use for a tearoff.
  ///
  /// This is currently used for extension methods.
  // TODO(johnniwinther): Normalize use by having `readTarget` and
  //  `invokeTarget`?
  Member get tearoffTarget =>
      throw new UnsupportedError('ObjectAccessTarget.tearoffTarget');

  @override
  String toString() => 'ObjectAccessTarget($kind,$member)';
}

class ExtensionAccessTarget extends ObjectAccessTarget {
  final Member tearoffTarget;
  final ProcedureKind extensionMethodKind;
  final List<DartType> inferredExtensionTypeArguments;

  ExtensionAccessTarget(Member member, this.tearoffTarget,
      this.extensionMethodKind, this.inferredExtensionTypeArguments)
      : super.internal(ObjectAccessTargetKind.extensionMember, member);

  @override
  String toString() =>
      'ExtensionAccessTarget($kind,$member,$extensionMethodKind,'
      '$inferredExtensionTypeArguments)';
}

class ExtensionAccessCandidate {
  final bool isPlatform;
  final DartType onType;
  final DartType onTypeInstantiateToBounds;
  final ObjectAccessTarget target;

  ExtensionAccessCandidate(
      this.onType, this.onTypeInstantiateToBounds, this.target,
      {this.isPlatform});

  bool isMoreSpecificThan(TypeSchemaEnvironment typeSchemaEnvironment,
      ExtensionAccessCandidate other) {
    if (this.isPlatform == other.isPlatform) {
      // Both are platform or not platform.
      bool thisIsSubtype = typeSchemaEnvironment.isSubtypeOf(
          this.onType, other.onType, SubtypeCheckMode.ignoringNullabilities);
      bool thisIsSupertype = typeSchemaEnvironment.isSubtypeOf(
          other.onType, this.onType, SubtypeCheckMode.ignoringNullabilities);
      if (thisIsSubtype && !thisIsSupertype) {
        // This is subtype of other and not vice-versa.
        return true;
      } else if (thisIsSupertype && !thisIsSubtype) {
        // [other] is subtype of this and not vice-versa.
        return false;
      } else if (thisIsSubtype || thisIsSupertype) {
        thisIsSubtype = typeSchemaEnvironment.isSubtypeOf(
            this.onTypeInstantiateToBounds,
            other.onTypeInstantiateToBounds,
            SubtypeCheckMode.ignoringNullabilities);
        thisIsSupertype = typeSchemaEnvironment.isSubtypeOf(
            other.onTypeInstantiateToBounds,
            this.onTypeInstantiateToBounds,
            SubtypeCheckMode.ignoringNullabilities);
        if (thisIsSubtype && !thisIsSupertype) {
          // This is subtype of other and not vice-versa.
          return true;
        } else if (thisIsSupertype && !thisIsSubtype) {
          // [other] is subtype of this and not vice-versa.
          return false;
        }
      }
    } else if (other.isPlatform) {
      // This is not platform, [other] is: this  is more specific.
      return true;
    } else {
      // This is platform, [other] is not: other is more specific.
      return false;
    }
    // Neither is more specific than the other.
    return null;
  }
}<|MERGE_RESOLUTION|>--- conflicted
+++ resolved
@@ -1674,11 +1674,7 @@
             receiverType != null,
             "No receiver type provided for implicit extension member "
             "invocation.");
-<<<<<<< HEAD
-        return;
-=======
         continue;
->>>>>>> 28cc4594
       } else {
         ExpressionInferenceResult result = inferExpression(
             arguments.positional[position],
