// Copyright (c) 2014, the Dart project authors.  Please see the AUTHORS file
// for details. All rights reserved. Use of this source code is governed by a
// BSD-style license that can be found in the LICENSE file.

library test.src.context.context_test;

import 'dart:async';

import 'package:analyzer/file_system/memory_file_system.dart';
import 'package:analyzer/source/package_map_resolver.dart';
import 'package:analyzer/src/cancelable_future.dart';
import 'package:analyzer/src/context/cache.dart';
import 'package:analyzer/src/context/context.dart';
import 'package:analyzer/src/generated/ast.dart';
import 'package:analyzer/src/generated/element.dart';
import 'package:analyzer/src/generated/engine.dart'
    show
        AnalysisContext,
        AnalysisContextStatistics,
        AnalysisDelta,
        AnalysisEngine,
        AnalysisErrorInfo,
        AnalysisLevel,
        AnalysisNotScheduledError,
        AnalysisOptions,
        AnalysisOptionsImpl,
        AnalysisResult,
        ApplyChangesStatus,
        CacheState,
        ChangeNotice,
        ChangeSet,
        IncrementalAnalysisCache,
        TimestampedData;
import 'package:analyzer/src/generated/error.dart';
import 'package:analyzer/src/generated/java_engine.dart';
import 'package:analyzer/src/generated/resolver.dart';
import 'package:analyzer/src/generated/scanner.dart';
import 'package:analyzer/src/generated/source.dart';
import 'package:analyzer/src/generated/utilities_collection.dart';
import 'package:analyzer/src/task/dart.dart';
import 'package:analyzer/src/task/html.dart';
import 'package:analyzer/task/dart.dart';
import 'package:analyzer/task/model.dart';
import 'package:html/dom.dart' show Document;
import 'package:unittest/unittest.dart';
import 'package:watcher/src/utils.dart';

import '../../generated/engine_test.dart';
import '../../generated/test_support.dart';
import '../../reflective_tests.dart';
import '../../utils.dart';
import 'abstract_context.dart';

main() {
  initializeTestEnvironment();
  runReflectiveTests(AnalysisContextImplTest);
  runReflectiveTests(LimitedInvalidateTest);
}

@reflectiveTest
class AnalysisContextImplTest extends AbstractContextTest {
  void fail_getErrors_html_some() {
    Source source = addSource(
        "/test.html",
        r'''
<html><head>
<script type='application/dart' src='test.dart'/>
</head></html>''');
    AnalysisErrorInfo errorInfo = context.getErrors(source);
    expect(errorInfo, isNotNull);
    List<AnalysisError> errors = errorInfo.errors;
    expect(errors, hasLength(0));
    errors = context.computeErrors(source);
    expect(errors, hasLength(2));
  }

  Future fail_implicitAnalysisEvents_removed() async {
    AnalyzedSourcesListener listener = new AnalyzedSourcesListener();
    context.implicitAnalysisEvents.listen(listener.onData);
    //
    // Create a file that references an file that is not explicitly being
    // analyzed and fully analyze it. Ensure that the listener is told about
    // the implicitly analyzed file.
    //
    Source sourceA = newSource('/a.dart', "library a; import 'b.dart';");
    Source sourceB = newSource('/b.dart', "library b;");
    ChangeSet changeSet = new ChangeSet();
    changeSet.addedSource(sourceA);
    context.applyChanges(changeSet);
    context.computeErrors(sourceA);
    await pumpEventQueue();
    listener.expectAnalyzed(sourceB);
    //
    // Remove the reference and ensure that the listener is told that we're no
    // longer implicitly analyzing the file.
    //
    context.setContents(sourceA, "library a;");
    context.computeErrors(sourceA);
    await pumpEventQueue();
    listener.expectNotAnalyzed(sourceB);
  }

  void fail_performAnalysisTask_importedLibraryDelete_html() {
    // NOTE: This was failing before converting to the new task model.
    Source htmlSource = addSource(
        "/page.html",
        r'''
<html><body><script type="application/dart">
  import 'libB.dart';
  main() {print('hello dart');}
</script></body></html>''');
    Source libBSource = addSource("/libB.dart", "library libB;");
    _analyzeAll_assertFinished();
    context.computeErrors(htmlSource);
    expect(
        context.getResolvedCompilationUnit2(libBSource, libBSource), isNotNull,
        reason: "libB resolved 1");
    expect(!_hasAnalysisErrorWithErrorSeverity(context.getErrors(htmlSource)),
        isTrue,
        reason: "htmlSource doesn't have errors");
    // remove libB.dart content and analyze
    context.setContents(libBSource, null);
    _analyzeAll_assertFinished();
    context.computeErrors(htmlSource);
    AnalysisErrorInfo errors = context.getErrors(htmlSource);
    expect(_hasAnalysisErrorWithErrorSeverity(errors), isTrue,
        reason: "htmlSource has an error");
  }

  void fail_recordLibraryElements() {
    fail("Implement this");
  }

  @override
  void tearDown() {
    context = null;
    sourceFactory = null;
    super.tearDown();
  }

  Future test_applyChanges_add() {
    SourcesChangedListener listener = new SourcesChangedListener();
    context.onSourcesChanged.listen(listener.onData);
    expect(context.sourcesNeedingProcessing, isEmpty);
    Source source = newSource('/test.dart');
    ChangeSet changeSet = new ChangeSet();
    changeSet.addedSource(source);
    context.applyChanges(changeSet);
    expect(context.sourcesNeedingProcessing, contains(source));
    return pumpEventQueue().then((_) {
      listener.assertEvent(wereSourcesAdded: true);
      listener.assertNoMoreEvents();
    });
  }

  void test_applyChanges_add_makesExplicit() {
    Source source = newSource('/test.dart');
    // get the entry, it's not explicit
    CacheEntry entry = context.getCacheEntry(source);
    expect(entry.explicitlyAdded, isFalse);
    // add the source
    ChangeSet changeSet = new ChangeSet();
    changeSet.addedSource(source);
    context.applyChanges(changeSet);
    // now the entry is explicit
    expect(entry.explicitlyAdded, isTrue);
  }

  Future test_applyChanges_change() {
    SourcesChangedListener listener = new SourcesChangedListener();
    context.onSourcesChanged.listen(listener.onData);
    expect(context.sourcesNeedingProcessing, isEmpty);
    Source source = newSource('/test.dart');
    ChangeSet changeSet1 = new ChangeSet();
    changeSet1.addedSource(source);
    context.applyChanges(changeSet1);
    expect(context.sourcesNeedingProcessing, contains(source));
    Source source2 = newSource('/test2.dart');
    ChangeSet changeSet2 = new ChangeSet();
    changeSet2.addedSource(source2);
    changeSet2.changedSource(source);
    context.applyChanges(changeSet2);
    return pumpEventQueue().then((_) {
      listener.assertEvent(wereSourcesAdded: true);
      listener.assertEvent(wereSourcesAdded: true, changedSources: [source]);
      listener.assertNoMoreEvents();
    });
  }

  Future test_applyChanges_change_content() {
    SourcesChangedListener listener = new SourcesChangedListener();
    context.onSourcesChanged.listen(listener.onData);
    expect(context.sourcesNeedingProcessing, isEmpty);
    Source source = newSource('/test.dart');
    ChangeSet changeSet1 = new ChangeSet();
    changeSet1.addedSource(source);
    context.applyChanges(changeSet1);
    expect(context.sourcesNeedingProcessing, contains(source));
    Source source2 = newSource('/test2.dart');
    ChangeSet changeSet2 = new ChangeSet();
    changeSet2.addedSource(source2);
    changeSet2.changedContent(source, 'library test;');
    context.applyChanges(changeSet2);
    return pumpEventQueue().then((_) {
      listener.assertEvent(wereSourcesAdded: true);
      listener.assertEvent(wereSourcesAdded: true, changedSources: [source]);
      listener.assertNoMoreEvents();
    });
  }

  void test_applyChanges_change_flush_element() {
    Source librarySource = addSource(
        "/lib.dart",
        r'''
library lib;
int a = 0;''');
    expect(context.computeLibraryElement(librarySource), isNotNull);
    context.setContents(
        librarySource,
        r'''
library lib;
int aa = 0;''');
    expect(context.getLibraryElement(librarySource), isNull);
  }

  Future test_applyChanges_change_multiple() {
    SourcesChangedListener listener = new SourcesChangedListener();
    context.onSourcesChanged.listen(listener.onData);
    String libraryContents1 = r'''
library lib;
part 'part.dart';
int a = 0;''';
    Source librarySource = addSource("/lib.dart", libraryContents1);
    String partContents1 = r'''
part of lib;
int b = a;''';
    Source partSource = addSource("/part.dart", partContents1);
    context.computeLibraryElement(librarySource);
    String libraryContents2 = r'''
library lib;
part 'part.dart';
int aa = 0;''';
    context.setContents(librarySource, libraryContents2);
    String partContents2 = r'''
part of lib;
int b = aa;''';
    context.setContents(partSource, partContents2);
    context.computeLibraryElement(librarySource);
    CompilationUnit libraryUnit =
        context.resolveCompilationUnit2(librarySource, librarySource);
    expect(libraryUnit, isNotNull);
    CompilationUnit partUnit =
        context.resolveCompilationUnit2(partSource, librarySource);
    expect(partUnit, isNotNull);
    TopLevelVariableDeclaration declaration =
        libraryUnit.declarations[0] as TopLevelVariableDeclaration;
    Element declarationElement = declaration.variables.variables[0].element;
    TopLevelVariableDeclaration use =
        partUnit.declarations[0] as TopLevelVariableDeclaration;
    Element useElement = (use.variables.variables[0].initializer
        as SimpleIdentifier).staticElement;
    expect((useElement as PropertyAccessorElement).variable,
        same(declarationElement));
    return pumpEventQueue().then((_) {
      listener.assertEvent(wereSourcesAdded: true);
      listener.assertEvent(wereSourcesAdded: true);
      listener.assertEvent(changedSources: [librarySource]);
      listener.assertEvent(changedSources: [partSource]);
      listener.assertNoMoreEvents();
    });
  }

  Future test_applyChanges_change_range() {
    SourcesChangedListener listener = new SourcesChangedListener();
    context.onSourcesChanged.listen(listener.onData);
    expect(context.sourcesNeedingProcessing, isEmpty);
    Source source = newSource('/test.dart');
    ChangeSet changeSet1 = new ChangeSet();
    changeSet1.addedSource(source);
    context.applyChanges(changeSet1);
    expect(context.sourcesNeedingProcessing, contains(source));
    Source source2 = newSource('/test2.dart');
    ChangeSet changeSet2 = new ChangeSet();
    changeSet2.addedSource(source2);
    changeSet2.changedRange(source, 'library test;', 0, 0, 13);
    context.applyChanges(changeSet2);
    return pumpEventQueue().then((_) {
      listener.assertEvent(wereSourcesAdded: true);
      listener.assertEvent(wereSourcesAdded: true, changedSources: [source]);
      listener.assertNoMoreEvents();
    });
  }

  void test_applyChanges_empty() {
    context.applyChanges(new ChangeSet());
    expect(context.performAnalysisTask().changeNotices, isNull);
  }

  void test_applyChanges_overriddenSource() {
    String content = "library test;";
    Source source = addSource("/test.dart", content);
    context.setContents(source, content);
    context.computeErrors(source);
    while (!context.sourcesNeedingProcessing.isEmpty) {
      context.performAnalysisTask();
    }
    // Adding the source as a changedSource should have no effect since
    // it is already overridden in the content cache.
    ChangeSet changeSet = new ChangeSet();
    changeSet.changedSource(source);
    ApplyChangesStatus changesStatus = context.applyChanges(changeSet);
    expect(changesStatus.hasChanges, isFalse);
    expect(context.sourcesNeedingProcessing, hasLength(0));
  }

  Future test_applyChanges_remove() {
    SourcesChangedListener listener = new SourcesChangedListener();
    context.onSourcesChanged.listen(listener.onData);
    String libAContents = r'''
library libA;
import 'libB.dart';''';
    Source libA = addSource("/libA.dart", libAContents);
    String libBContents = "library libB;";
    Source libB = addSource("/libB.dart", libBContents);
    LibraryElement libAElement = context.computeLibraryElement(libA);
    expect(libAElement, isNotNull);
    List<LibraryElement> importedLibraries = libAElement.importedLibraries;
    expect(importedLibraries, hasLength(2));
    context.computeErrors(libA);
    context.computeErrors(libB);
    expect(context.sourcesNeedingProcessing, hasLength(0));
    context.setContents(libB, null);
    _removeSource(libB);
    List<Source> sources = context.sourcesNeedingProcessing;
    expect(sources, hasLength(1));
    expect(sources[0], same(libA));
    libAElement = context.computeLibraryElement(libA);
    importedLibraries = libAElement.importedLibraries;
    expect(importedLibraries, hasLength(1));
    return pumpEventQueue().then((_) {
      listener.assertEvent(wereSourcesAdded: true);
      listener.assertEvent(wereSourcesAdded: true);
      listener.assertEvent(wereSourcesRemovedOrDeleted: true);
      listener.assertNoMoreEvents();
    });
  }

  /**
   * IDEA uses the following scenario:
   * 1. Add overlay.
   * 2. Change overlay.
   * 3. If the contents of the document buffer is the same as the contents
   *    of the file, remove overlay.
   * So, we need to try to use incremental resolution for removing overlays too.
   */
  void test_applyChanges_remove_incremental() {
    MemoryResourceProvider resourceProvider = new MemoryResourceProvider();
    Source source = resourceProvider
        .newFile(
            '/test.dart',
            r'''
main() {
  print(1);
}
''')
        .createSource();
    context.analysisOptions = new AnalysisOptionsImpl()..incremental = true;
    context.applyChanges(new ChangeSet()..addedSource(source));
    // remember compilation unit
    _analyzeAll_assertFinished();
    CompilationUnit unit = context.getResolvedCompilationUnit2(source, source);
    // add overlay
    context.setContents(
        source,
        r'''
main() {
  print(12);
}
''');
    _analyzeAll_assertFinished();
    expect(context.getResolvedCompilationUnit2(source, source), unit);
    // remove overlay
    context.setContents(source, null);
    context.validateCacheConsistency();
    _analyzeAll_assertFinished();
    expect(context.getResolvedCompilationUnit2(source, source), unit);
  }

  Future test_applyChanges_removeContainer() {
    SourcesChangedListener listener = new SourcesChangedListener();
    context.onSourcesChanged.listen(listener.onData);
    String libAContents = r'''
library libA;
import 'libB.dart';''';
    Source libA = addSource("/libA.dart", libAContents);
    String libBContents = "library libB;";
    Source libB = addSource("/libB.dart", libBContents);
    context.computeLibraryElement(libA);
    context.computeErrors(libA);
    context.computeErrors(libB);
    expect(context.sourcesNeedingProcessing, hasLength(0));
    ChangeSet changeSet = new ChangeSet();
    SourceContainer removedContainer =
        new _AnalysisContextImplTest_test_applyChanges_removeContainer(libB);
    changeSet.removedContainer(removedContainer);
    context.applyChanges(changeSet);
    List<Source> sources = context.sourcesNeedingProcessing;
    expect(sources, hasLength(1));
    expect(sources[0], same(libA));
    return pumpEventQueue().then((_) {
      listener.assertEvent(wereSourcesAdded: true);
      listener.assertEvent(wereSourcesAdded: true);
      listener.assertEvent(wereSourcesRemovedOrDeleted: true);
      listener.assertNoMoreEvents();
    });
  }

  void test_computeDocumentationComment_class_block() {
    String comment = "/** Comment */";
    Source source = addSource(
        "/test.dart",
        """
$comment
class A {}""");
    LibraryElement libraryElement = context.computeLibraryElement(source);
    expect(libraryElement, isNotNull);
    ClassElement classElement = libraryElement.definingCompilationUnit.types[0];
    expect(libraryElement, isNotNull);
    expect(context.computeDocumentationComment(classElement), comment);
  }

  void test_computeDocumentationComment_class_none() {
    Source source = addSource("/test.dart", "class A {}");
    LibraryElement libraryElement = context.computeLibraryElement(source);
    expect(libraryElement, isNotNull);
    ClassElement classElement = libraryElement.definingCompilationUnit.types[0];
    expect(libraryElement, isNotNull);
    expect(context.computeDocumentationComment(classElement), isNull);
  }

  void test_computeDocumentationComment_class_singleLine_multiple_EOL_n() {
    String comment = "/// line 1\n/// line 2\n/// line 3\n";
    Source source = addSource("/test.dart", "${comment}class A {}");
    LibraryElement libraryElement = context.computeLibraryElement(source);
    expect(libraryElement, isNotNull);
    ClassElement classElement = libraryElement.definingCompilationUnit.types[0];
    expect(libraryElement, isNotNull);
    String actual = context.computeDocumentationComment(classElement);
    expect(actual, "/// line 1\n/// line 2\n/// line 3");
  }

  void test_computeDocumentationComment_class_singleLine_multiple_EOL_rn() {
    String comment = "/// line 1\r\n/// line 2\r\n/// line 3\r\n";
    Source source = addSource("/test.dart", "${comment}class A {}");
    LibraryElement libraryElement = context.computeLibraryElement(source);
    expect(libraryElement, isNotNull);
    ClassElement classElement = libraryElement.definingCompilationUnit.types[0];
    expect(libraryElement, isNotNull);
    String actual = context.computeDocumentationComment(classElement);
    expect(actual, "/// line 1\n/// line 2\n/// line 3");
  }

  void test_computeDocumentationComment_exportDirective_block() {
    String comment = '/** Comment */';
    Source source = addSource(
        "/test.dart",
        '''
$comment
export 'dart:async';
''');
    LibraryElement libraryElement = context.computeLibraryElement(source);
    expect(libraryElement, isNotNull);
    ExportElement exportElement = libraryElement.exports[0];
    expect(context.computeDocumentationComment(exportElement), comment);
  }

  void test_computeDocumentationComment_importDirective_block() {
    String comment = '/** Comment */';
    Source source = addSource(
        "/test.dart",
        '''
$comment
import 'dart:async';
''');
    LibraryElement libraryElement = context.computeLibraryElement(source);
    expect(libraryElement, isNotNull);
    ImportElement importElement = libraryElement.imports[0];
    expect(context.computeDocumentationComment(importElement), comment);
  }

  void test_computeDocumentationComment_libraryDirective_block() {
    String comment = '/** Comment */';
    Source source = addSource(
        "/test.dart",
        '''
$comment
library lib;
''');
    LibraryElement libraryElement = context.computeLibraryElement(source);
    expect(libraryElement, isNotNull);
    expect(context.computeDocumentationComment(libraryElement), comment);
  }

  void test_computeDocumentationComment_null() {
    expect(context.computeDocumentationComment(null), isNull);
  }

  void test_computeErrors_dart_none() {
    Source source = addSource("/lib.dart", "library lib;");
    List<AnalysisError> errors = context.computeErrors(source);
    expect(errors, hasLength(0));
  }

  void test_computeErrors_dart_part() {
    Source librarySource =
        addSource("/lib.dart", "library lib; part 'part.dart';");
    Source partSource = addSource("/part.dart", "part of 'lib';");
    context.parseCompilationUnit(librarySource);
    List<AnalysisError> errors = context.computeErrors(partSource);
    expect(errors, isNotNull);
    expect(errors.length > 0, isTrue);
  }

  void test_computeErrors_dart_some() {
    Source source = addSource("/lib.dart", "library 'lib';");
    List<AnalysisError> errors = context.computeErrors(source);
    expect(errors, isNotNull);
    expect(errors.length > 0, isTrue);
  }

  void test_computeErrors_html_none() {
    Source source = addSource("/test.html", "<!DOCTYPE html><html></html>");
    List<AnalysisError> errors = context.computeErrors(source);
    expect(errors, hasLength(0));
  }

  void test_computeExportedLibraries_none() {
    Source source = addSource("/test.dart", "library test;");
    expect(context.computeExportedLibraries(source), hasLength(0));
  }

  void test_computeExportedLibraries_some() {
    //    addSource("/lib1.dart", "library lib1;");
    //    addSource("/lib2.dart", "library lib2;");
    Source source = addSource(
        "/test.dart", "library test; export 'lib1.dart'; export 'lib2.dart';");
    expect(context.computeExportedLibraries(source), hasLength(2));
  }

  void test_computeImportedLibraries_none() {
    Source source = addSource("/test.dart", "library test;");
    expect(context.computeImportedLibraries(source), hasLength(0));
  }

  void test_computeImportedLibraries_some() {
    Source source = addSource(
        "/test.dart", "library test; import 'lib1.dart'; import 'lib2.dart';");
    expect(context.computeImportedLibraries(source), hasLength(2));
  }

  void test_computeKindOf_html() {
    Source source = addSource("/test.html", "");
    expect(context.computeKindOf(source), same(SourceKind.HTML));
  }

  void test_computeKindOf_library() {
    Source source = addSource("/test.dart", "library lib;");
    expect(context.computeKindOf(source), same(SourceKind.LIBRARY));
  }

  void test_computeKindOf_libraryAndPart() {
    Source source = addSource("/test.dart", "library lib; part of lib;");
    expect(context.computeKindOf(source), same(SourceKind.LIBRARY));
  }

  void test_computeKindOf_part() {
    Source source = addSource("/test.dart", "part of lib;");
    expect(context.computeKindOf(source), same(SourceKind.PART));
  }

  void test_computeLibraryElement() {
    Source source = addSource("/test.dart", "library lib;");
    LibraryElement element = context.computeLibraryElement(source);
    expect(element, isNotNull);
  }

  void test_computeLineInfo_dart() {
    Source source = addSource(
        "/test.dart",
        r'''
library lib;

main() {}''');
    LineInfo info = context.computeLineInfo(source);
    expect(info, isNotNull);
  }

  void test_computeLineInfo_html() {
    Source source = addSource(
        "/test.html",
        r'''
<html>
  <body>
    <h1>A</h1>
  </body>
</html>''');
    LineInfo info = context.computeLineInfo(source);
    expect(info, isNotNull);
  }

  Future test_computeResolvedCompilationUnitAsync() {
    Source source = addSource("/lib.dart", "library lib;");
    // Complete all pending analysis tasks and flush the AST so that it won't
    // be available immediately.
    _performPendingAnalysisTasks();
    _flushAst(source);
    bool completed = false;
    context
        .computeResolvedCompilationUnitAsync(source, source)
        .then((CompilationUnit unit) {
      expect(unit, isNotNull);
      completed = true;
    });
    return pumpEventQueue().then((_) {
      expect(completed, isFalse);
      _performPendingAnalysisTasks();
    }).then((_) => pumpEventQueue()).then((_) {
      expect(completed, isTrue);
    });
  }

  Future test_computeResolvedCompilationUnitAsync_afterDispose() {
    Source source = addSource("/lib.dart", "library lib;");
    // Complete all pending analysis tasks and flush the AST so that it won't
    // be available immediately.
    _performPendingAnalysisTasks();
    _flushAst(source);
    // Dispose of the context.
    context.dispose();
    // Any attempt to start an asynchronous computation should return a future
    // which completes with error.
    CancelableFuture<CompilationUnit> future =
        context.computeResolvedCompilationUnitAsync(source, source);
    bool completed = false;
    future.then((CompilationUnit unit) {
      fail('Future should have completed with error');
    }, onError: (error) {
      expect(error, new isInstanceOf<AnalysisNotScheduledError>());
      completed = true;
    });
    return pumpEventQueue().then((_) {
      expect(completed, isTrue);
    });
  }

  Future test_computeResolvedCompilationUnitAsync_cancel() {
    Source source = addSource("/lib.dart", "library lib;");
    // Complete all pending analysis tasks and flush the AST so that it won't
    // be available immediately.
    _performPendingAnalysisTasks();
    _flushAst(source);
    CancelableFuture<CompilationUnit> future =
        context.computeResolvedCompilationUnitAsync(source, source);
    bool completed = false;
    future.then((CompilationUnit unit) {
      fail('Future should have been canceled');
    }, onError: (error) {
      expect(error, new isInstanceOf<FutureCanceledError>());
      completed = true;
    });
    expect(completed, isFalse);
    expect(context.pendingFutureSources_forTesting, isNotEmpty);
    future.cancel();
    expect(context.pendingFutureSources_forTesting, isEmpty);
    return pumpEventQueue().then((_) {
      expect(completed, isTrue);
      expect(context.pendingFutureSources_forTesting, isEmpty);
    });
  }

  Future test_computeResolvedCompilationUnitAsync_dispose() {
    Source source = addSource("/lib.dart", "library lib;");
    // Complete all pending analysis tasks and flush the AST so that it won't
    // be available immediately.
    _performPendingAnalysisTasks();
    _flushAst(source);
    bool completed = false;
    CancelableFuture<CompilationUnit> future =
        context.computeResolvedCompilationUnitAsync(source, source);
    future.then((CompilationUnit unit) {
      fail('Future should have completed with error');
    }, onError: (error) {
      expect(error, new isInstanceOf<AnalysisNotScheduledError>());
      completed = true;
    });
    expect(completed, isFalse);
    expect(context.pendingFutureSources_forTesting, isNotEmpty);
    // Disposing of the context should cause all pending futures to complete
    // with AnalysisNotScheduled, so that no clients are left hanging.
    context.dispose();
    expect(context.pendingFutureSources_forTesting, isEmpty);
    return pumpEventQueue().then((_) {
      expect(completed, isTrue);
      expect(context.pendingFutureSources_forTesting, isEmpty);
    });
  }

  Future test_computeResolvedCompilationUnitAsync_noCacheEntry() {
    Source librarySource = addSource("/lib.dart", "library lib;");
    Source partSource = addSource("/part.dart", "part of foo;");
    bool completed = false;
    context
        .computeResolvedCompilationUnitAsync(partSource, librarySource)
        .then((CompilationUnit unit) {
      expect(unit, isNotNull);
      completed = true;
    });
    return pumpEventQueue().then((_) {
      expect(completed, isFalse);
      _performPendingAnalysisTasks();
    }).then((_) => pumpEventQueue()).then((_) {
      expect(completed, isTrue);
    });
  }

  void test_configurationData() {
<<<<<<< HEAD
    var key = new ResultDescriptor('test_key', '');
    var testData = ['test', 'data'];
    context.setConfigurationData(key, testData);
    expect(context.getConfigurationData(key), testData);
    var unusedKey = new ResultDescriptor('unused_key', '');
    expect(context.getConfigurationData(unusedKey), null);
=======
    var key = new ResultDescriptor('test_key', 'TEST_DEFAULT');
    var testData = ['test', 'data'];
    context.setConfigurationData(key, testData);
    expect(context.getConfigurationData(key), testData);
    var unusedKey = new ResultDescriptor('unused_key', 'UNUSED_DEFAULT');
    expect(context.getConfigurationData(unusedKey), 'UNUSED_DEFAULT');
>>>>>>> d9397d8a
  }

  void test_dispose() {
    expect(context.isDisposed, isFalse);
    context.dispose();
    expect(context.isDisposed, isTrue);
  }

  void test_ensureResolvedDartUnits_definingUnit_hasResolved() {
    Source source = addSource('/test.dart', '');
    LibrarySpecificUnit libTarget = new LibrarySpecificUnit(source, source);
    analysisDriver.computeResult(libTarget, RESOLVED_UNIT);
    CompilationUnit unit =
        context.getCacheEntry(libTarget).getValue(RESOLVED_UNIT);
    List<CompilationUnit> units = context.ensureResolvedDartUnits(source);
    expect(units, unorderedEquals([unit]));
  }

  void test_ensureResolvedDartUnits_definingUnit_notResolved() {
    Source source = addSource('/test.dart', '');
    LibrarySpecificUnit libTarget = new LibrarySpecificUnit(source, source);
    analysisDriver.computeResult(libTarget, RESOLVED_UNIT);
    // flush
    context
        .getCacheEntry(libTarget)
        .setState(RESOLVED_UNIT, CacheState.FLUSHED);
    // schedule recomputing
    List<CompilationUnit> units = context.ensureResolvedDartUnits(source);
    expect(units, isNull);
    // should be the next result to compute
    TargetedResult nextResult = context.dartWorkManager.getNextResult();
    expect(nextResult.target, libTarget);
    expect(nextResult.result, RESOLVED_UNIT);
  }

  void test_ensureResolvedDartUnits_partUnit_hasResolved() {
    Source libSource1 = addSource(
        '/lib1.dart',
        r'''
library lib;
part 'part.dart';
''');
    Source libSource2 = addSource(
        '/lib2.dart',
        r'''
library lib;
part 'part.dart';
''');
    Source partSource = addSource(
        '/part.dart',
        r'''
part of lib;
''');
    LibrarySpecificUnit partTarget1 =
        new LibrarySpecificUnit(libSource1, partSource);
    LibrarySpecificUnit partTarget2 =
        new LibrarySpecificUnit(libSource2, partSource);
    analysisDriver.computeResult(partTarget1, RESOLVED_UNIT);
    analysisDriver.computeResult(partTarget2, RESOLVED_UNIT);
    CompilationUnit unit1 =
        context.getCacheEntry(partTarget1).getValue(RESOLVED_UNIT);
    CompilationUnit unit2 =
        context.getCacheEntry(partTarget2).getValue(RESOLVED_UNIT);
    List<CompilationUnit> units = context.ensureResolvedDartUnits(partSource);
    expect(units, unorderedEquals([unit1, unit2]));
  }

  void test_ensureResolvedDartUnits_partUnit_notResolved() {
    Source libSource1 = addSource(
        '/lib1.dart',
        r'''
library lib;
part 'part.dart';
''');
    Source libSource2 = addSource(
        '/lib2.dart',
        r'''
library lib;
part 'part.dart';
''');
    Source partSource = addSource(
        '/part.dart',
        r'''
part of lib;
''');
    LibrarySpecificUnit partTarget1 =
        new LibrarySpecificUnit(libSource1, partSource);
    LibrarySpecificUnit partTarget2 =
        new LibrarySpecificUnit(libSource2, partSource);
    analysisDriver.computeResult(partTarget1, RESOLVED_UNIT);
    analysisDriver.computeResult(partTarget2, RESOLVED_UNIT);
    // flush
    context
        .getCacheEntry(partTarget1)
        .setState(RESOLVED_UNIT, CacheState.FLUSHED);
    context
        .getCacheEntry(partTarget2)
        .setState(RESOLVED_UNIT, CacheState.FLUSHED);
    // schedule recomputing
    List<CompilationUnit> units = context.ensureResolvedDartUnits(partSource);
    expect(units, isNull);
    // should be the next result to compute
    TargetedResult nextResult = context.dartWorkManager.getNextResult();
    expect(nextResult.target, anyOf(partTarget1, partTarget2));
    expect(nextResult.result, RESOLVED_UNIT);
  }

  void test_exists_false() {
    TestSource source = new TestSource();
    source.exists2 = false;
    expect(context.exists(source), isFalse);
  }

  void test_exists_null() {
    expect(context.exists(null), isFalse);
  }

  void test_exists_overridden() {
    Source source = new TestSource();
    context.setContents(source, "");
    expect(context.exists(source), isTrue);
  }

  void test_exists_true() {
    expect(context.exists(new AnalysisContextImplTest_Source_exists_true()),
        isTrue);
  }

  void test_getAnalysisOptions() {
    expect(context.analysisOptions, isNotNull);
  }

  void test_getContents_fromSource() {
    String content = "library lib;";
    TimestampedData<String> contents =
        context.getContents(new TestSource('/test.dart', content));
    expect(contents.data.toString(), content);
  }

  void test_getContents_notOverridden() {
    String content = "library lib;";
    Source source = new TestSource('/test.dart', content);
    context.setContents(source, "part of lib;");
    context.setContents(source, null);
    TimestampedData<String> contents = context.getContents(source);
    expect(contents.data.toString(), content);
  }

  void test_getContents_overridden() {
    String content = "library lib;";
    Source source = new TestSource();
    context.setContents(source, content);
    TimestampedData<String> contents = context.getContents(source);
    expect(contents.data.toString(), content);
  }

  void test_getDeclaredVariables() {
    expect(context.declaredVariables, isNotNull);
  }

  void test_getElement() {
    LibraryElement core =
        context.computeLibraryElement(sourceFactory.forUri("dart:core"));
    expect(core, isNotNull);
    ClassElement classObject =
        _findClass(core.definingCompilationUnit, "Object");
    expect(classObject, isNotNull);
    ElementLocation location = classObject.location;
    Element element = context.getElement(location);
    expect(element, same(classObject));
  }

  void test_getElement_constructor_named() {
    Source source = addSource(
        "/lib.dart",
        r'''
class A {
  A.named() {}
}''');
    _analyzeAll_assertFinished();
    LibraryElement library = context.computeLibraryElement(source);
    ClassElement classA = _findClass(library.definingCompilationUnit, "A");
    ConstructorElement constructor = classA.constructors[0];
    ElementLocation location = constructor.location;
    Element element = context.getElement(location);
    expect(element, same(constructor));
  }

  void test_getElement_constructor_unnamed() {
    Source source = addSource(
        "/lib.dart",
        r'''
class A {
  A() {}
}''');
    _analyzeAll_assertFinished();
    LibraryElement library = context.computeLibraryElement(source);
    ClassElement classA = _findClass(library.definingCompilationUnit, "A");
    ConstructorElement constructor = classA.constructors[0];
    ElementLocation location = constructor.location;
    Element element = context.getElement(location);
    expect(element, same(constructor));
  }

  void test_getElement_enum() {
    Source source = addSource('/test.dart', 'enum MyEnum {A, B, C}');
    _analyzeAll_assertFinished();
    LibraryElement library = context.computeLibraryElement(source);
    ClassElement myEnum = library.definingCompilationUnit.getEnum('MyEnum');
    ElementLocation location = myEnum.location;
    Element element = context.getElement(location);
    expect(element, same(myEnum));
  }

  void test_getErrors_dart_none() {
    Source source = addSource("/lib.dart", "library lib;");
    var errorInfo = context.getErrors(source);
    expect(errorInfo, isNotNull);
    List<AnalysisError> errors = errorInfo.errors;
    expect(errors, hasLength(0));
    context.computeErrors(source);
    errors = errorInfo.errors;
    expect(errors, hasLength(0));
  }

  void test_getErrors_dart_some() {
    Source source = addSource("/lib.dart", "library 'lib';");
    var errorInfo = context.getErrors(source);
    expect(errorInfo, isNotNull);
    List<AnalysisError> errors = errorInfo.errors;
    expect(errors, hasLength(0));
    errors = context.computeErrors(source);
    expect(errors, hasLength(1));
  }

  void test_getErrors_html_none() {
    Source source = addSource("/test.html", "<html></html>");
    AnalysisErrorInfo errorInfo = context.getErrors(source);
    expect(errorInfo, isNotNull);
    List<AnalysisError> errors = errorInfo.errors;
    expect(errors, hasLength(0));
    context.computeErrors(source);
    errors = errorInfo.errors;
    expect(errors, hasLength(0));
  }

  void test_getHtmlFilesReferencing_html() {
    Source htmlSource = addSource(
        "/test.html",
        r'''
<html><head>
<script type='application/dart' src='test.dart'/>
<script type='application/dart' src='test.js'/>
</head></html>''');
    Source librarySource = addSource("/test.dart", "library lib;");
    Source secondHtmlSource = addSource("/test.html", "<html></html>");
    context.computeLibraryElement(librarySource);
    List<Source> result = context.getHtmlFilesReferencing(secondHtmlSource);
    expect(result, hasLength(0));
    context.parseHtmlDocument(htmlSource);
    result = context.getHtmlFilesReferencing(secondHtmlSource);
    expect(result, hasLength(0));
  }

  void test_getHtmlFilesReferencing_library() {
    Source htmlSource = addSource(
        "/test.html",
        r'''
<!DOCTYPE html>
<html><head>
<script type='application/dart' src='test.dart'/>
<script type='application/dart' src='test.js'/>
</head></html>''');
    Source librarySource = addSource("/test.dart", "library lib;");
    context.computeLibraryElement(librarySource);
    List<Source> result = context.getHtmlFilesReferencing(librarySource);
    expect(result, hasLength(0));
    // Indirectly force the data to be computed.
    context.computeErrors(htmlSource);
    result = context.getHtmlFilesReferencing(librarySource);
    expect(result, hasLength(1));
    expect(result[0], htmlSource);
  }

  void test_getHtmlFilesReferencing_part() {
    Source htmlSource = addSource(
        "/test.html",
        r'''
<!DOCTYPE html>
<html><head>
<script type='application/dart' src='test.dart'/>
<script type='application/dart' src='test.js'/>
</head></html>''');
    Source librarySource =
        addSource("/test.dart", "library lib; part 'part.dart';");
    Source partSource = addSource("/part.dart", "part of lib;");
    context.computeLibraryElement(librarySource);
    List<Source> result = context.getHtmlFilesReferencing(partSource);
    expect(result, hasLength(0));
    // Indirectly force the data to be computed.
    context.computeErrors(htmlSource);
    result = context.getHtmlFilesReferencing(partSource);
    expect(result, hasLength(1));
    expect(result[0], htmlSource);
  }

  void test_getHtmlSources() {
    List<Source> sources = context.htmlSources;
    expect(sources, hasLength(0));
    Source source = addSource("/test.html", "");
    sources = context.htmlSources;
    expect(sources, hasLength(1));
    expect(sources[0], source);
  }

  void test_getKindOf_html() {
    Source source = addSource("/test.html", "");
    expect(context.getKindOf(source), same(SourceKind.HTML));
  }

  void test_getKindOf_library() {
    Source source = addSource("/test.dart", "library lib;");
    expect(context.getKindOf(source), same(SourceKind.UNKNOWN));
    context.computeKindOf(source);
    expect(context.getKindOf(source), same(SourceKind.LIBRARY));
  }

  void test_getKindOf_part() {
    Source source = addSource("/test.dart", "part of lib;");
    expect(context.getKindOf(source), same(SourceKind.UNKNOWN));
    context.computeKindOf(source);
    expect(context.getKindOf(source), same(SourceKind.PART));
  }

  void test_getKindOf_unknown() {
    Source source = addSource("/test.css", "");
    expect(context.getKindOf(source), same(SourceKind.UNKNOWN));
  }

  void test_getLaunchableClientLibrarySources_doesNotImportHtml() {
    Source source = addSource(
        "/test.dart",
        r'''
main() {}''');
    context.computeLibraryElement(source);
    List<Source> sources = context.launchableClientLibrarySources;
    expect(sources, isEmpty);
  }

  void test_getLaunchableClientLibrarySources_importsHtml_explicitly() {
    List<Source> sources = context.launchableClientLibrarySources;
    expect(sources, isEmpty);
    Source source = addSource(
        "/test.dart",
        r'''
import 'dart:html';
main() {}''');
    context.computeLibraryElement(source);
    sources = context.launchableClientLibrarySources;
    expect(sources, unorderedEquals([source]));
  }

  void test_getLaunchableClientLibrarySources_importsHtml_implicitly() {
    List<Source> sources = context.launchableClientLibrarySources;
    expect(sources, isEmpty);
    addSource(
        "/a.dart",
        r'''
import 'dart:html';
''');
    Source source = addSource(
        "/test.dart",
        r'''
import 'a.dart';
main() {}''');
    _analyzeAll_assertFinished();
    sources = context.launchableClientLibrarySources;
    expect(sources, unorderedEquals([source]));
  }

  void test_getLaunchableClientLibrarySources_importsHtml_implicitly2() {
    List<Source> sources = context.launchableClientLibrarySources;
    expect(sources, isEmpty);
    addSource(
        "/a.dart",
        r'''
export 'dart:html';
''');
    Source source = addSource(
        "/test.dart",
        r'''
import 'a.dart';
main() {}''');
    _analyzeAll_assertFinished();
    sources = context.launchableClientLibrarySources;
    expect(sources, unorderedEquals([source]));
  }

  void test_getLaunchableServerLibrarySources() {
    expect(context.launchableServerLibrarySources, isEmpty);
    Source source = addSource("/test.dart", "main() {}");
    context.computeLibraryElement(source);
    expect(context.launchableServerLibrarySources, unorderedEquals([source]));
  }

  void test_getLaunchableServerLibrarySources_importsHtml_explicitly() {
    Source source = addSource(
        "/test.dart",
        r'''
import 'dart:html';
main() {}
''');
    context.computeLibraryElement(source);
    expect(context.launchableServerLibrarySources, isEmpty);
  }

  void test_getLaunchableServerLibrarySources_importsHtml_implicitly() {
    addSource(
        "/imports_html.dart",
        r'''
import 'dart:html';
''');
    addSource(
        "/test.dart",
        r'''
import 'imports_html.dart';
main() {}''');
    _analyzeAll_assertFinished();
    expect(context.launchableServerLibrarySources, isEmpty);
  }

  void test_getLaunchableServerLibrarySources_noMain() {
    Source source = addSource("/test.dart", '');
    context.computeLibraryElement(source);
    expect(context.launchableServerLibrarySources, isEmpty);
  }

  void test_getLibrariesContaining() {
    Source librarySource = addSource(
        "/lib.dart",
        r'''
library lib;
part 'part.dart';''');
    Source partSource = addSource("/part.dart", "part of lib;");
    context.computeLibraryElement(librarySource);
    List<Source> result = context.getLibrariesContaining(librarySource);
    expect(result, hasLength(1));
    expect(result[0], librarySource);
    result = context.getLibrariesContaining(partSource);
    expect(result, hasLength(1));
    expect(result[0], librarySource);
  }

  void test_getLibrariesDependingOn() {
    Source libASource = addSource("/libA.dart", "library libA;");
    addSource("/libB.dart", "library libB;");
    Source lib1Source = addSource(
        "/lib1.dart",
        r'''
library lib1;
import 'libA.dart';
export 'libB.dart';''');
    Source lib2Source = addSource(
        "/lib2.dart",
        r'''
library lib2;
import 'libB.dart';
export 'libA.dart';''');
    context.computeLibraryElement(lib1Source);
    context.computeLibraryElement(lib2Source);
    List<Source> result = context.getLibrariesDependingOn(libASource);
    expect(result, unorderedEquals([lib1Source, lib2Source]));
  }

  void test_getLibrariesReferencedFromHtml() {
    Source htmlSource = addSource(
        "/test.html",
        r'''
<!DOCTYPE html>
<html><head>
<script type='application/dart' src='test.dart'/>
<script type='application/dart' src='test.js'/>
</head></html>''');
    Source librarySource = addSource("/test.dart", "library lib;");
    context.computeLibraryElement(librarySource);
    // Indirectly force the data to be computed.
    context.computeErrors(htmlSource);
    List<Source> result = context.getLibrariesReferencedFromHtml(htmlSource);
    expect(result, hasLength(1));
    expect(result[0], librarySource);
  }

  void test_getLibrariesReferencedFromHtml_none() {
    Source htmlSource = addSource(
        "/test.html",
        r'''
<html><head>
<script type='application/dart' src='test.js'/>
</head></html>''');
    addSource("/test.dart", "library lib;");
    context.parseHtmlDocument(htmlSource);
    List<Source> result = context.getLibrariesReferencedFromHtml(htmlSource);
    expect(result, hasLength(0));
  }

  void test_getLibraryElement() {
    Source source = addSource("/test.dart", "library lib;");
    LibraryElement element = context.getLibraryElement(source);
    expect(element, isNull);
    context.computeLibraryElement(source);
    element = context.getLibraryElement(source);
    expect(element, isNotNull);
  }

  void test_getLibrarySources() {
    List<Source> sources = context.librarySources;
    int originalLength = sources.length;
    Source source = addSource("/test.dart", "library lib;");
    context.computeKindOf(source);
    sources = context.librarySources;
    expect(sources, hasLength(originalLength + 1));
    for (Source returnedSource in sources) {
      if (returnedSource == source) {
        return;
      }
    }
    fail("The added source was not in the list of library sources");
  }

  void test_getLibrarySources_inSDK() {
    Source source = addSource(
        '/test.dart',
        r'''
import 'dart:async';
Stream S = null;
''');
    LibraryElement testLibrary = context.computeLibraryElement(source);
    // prepare "Stream" ClassElement
    ClassElement streamElement;
    {
      CompilationUnitElement testUnit = testLibrary.definingCompilationUnit;
      InterfaceType streamType = testUnit.topLevelVariables[0].type;
      streamElement = streamType.element;
    }
    // must be from SDK context
    AnalysisContext sdkContext = context.sourceFactory.dartSdk.context;
    expect(sdkContext, streamElement.context);
    Source intSource = streamElement.source;
    // must be in the "async" library - SDK context
    {
      List<Source> coreLibraries = sdkContext.getLibrariesContaining(intSource);
      expect(coreLibraries, hasLength(1));
      Source coreSource = coreLibraries[0];
      expect(coreSource.isInSystemLibrary, isTrue);
      expect(coreSource.shortName, 'async.dart');
    }
    // must be in the "async" library - main context
    {
      List<Source> coreLibraries = context.getLibrariesContaining(intSource);
      expect(coreLibraries, hasLength(1));
      Source coreSource = coreLibraries[0];
      expect(coreSource.isInSystemLibrary, isTrue);
      expect(coreSource.shortName, 'async.dart');
    }
  }

  void test_getLineInfo() {
    Source source = addSource(
        "/test.dart",
        r'''
library lib;

main() {}''');
    LineInfo info = context.getLineInfo(source);
    expect(info, isNull);
    context.parseCompilationUnit(source);
    info = context.getLineInfo(source);
    expect(info, isNotNull);
  }

  void test_getModificationStamp_fromSource() {
    int stamp = 42;
    expect(
        context.getModificationStamp(
            new AnalysisContextImplTest_Source_getModificationStamp_fromSource(
                stamp)),
        stamp);
  }

  void test_getModificationStamp_overridden() {
    int stamp = 42;
    Source source =
        new AnalysisContextImplTest_Source_getModificationStamp_overridden(
            stamp);
    context.setContents(source, "");
    expect(stamp != context.getModificationStamp(source), isTrue);
  }

  void test_getPublicNamespace_element() {
    Source source = addSource("/test.dart", "class A {}");
    LibraryElement library = context.computeLibraryElement(source);
    expect(library, isNotNull);
    Namespace namespace = context.getPublicNamespace(library);
    expect(namespace, isNotNull);
    EngineTestCase.assertInstanceOf(
        (obj) => obj is ClassElement, ClassElement, namespace.get("A"));
  }

  void test_getResolvedCompilationUnit_library() {
    Source source = addSource("/lib.dart", "library libb;");
    LibraryElement library = context.computeLibraryElement(source);
    context.computeErrors(source); // Force the resolved unit to be built.
    expect(context.getResolvedCompilationUnit(source, library), isNotNull);
    context.setContents(source, "library lib;");
    expect(context.getResolvedCompilationUnit(source, library), isNull);
  }

  void test_getResolvedCompilationUnit_library_null() {
    Source source = addSource("/lib.dart", "library lib;");
    expect(context.getResolvedCompilationUnit(source, null), isNull);
  }

  void test_getResolvedCompilationUnit_source_dart() {
    Source source = addSource("/lib.dart", "library lib;");
    expect(context.getResolvedCompilationUnit2(source, source), isNull);
    context.resolveCompilationUnit2(source, source);
    expect(context.getResolvedCompilationUnit2(source, source), isNotNull);
  }

  void test_getSourceFactory() {
    expect(context.sourceFactory, same(sourceFactory));
  }

  void test_getSourcesWithFullName() {
    String filePath = '/foo/lib/file.dart';
    List<Source> expected = <Source>[];
    ChangeSet changeSet = new ChangeSet();

    TestSourceWithUri source1 =
        new TestSourceWithUri(filePath, Uri.parse('file://$filePath'));
    expected.add(source1);
    changeSet.addedSource(source1);

    TestSourceWithUri source2 =
        new TestSourceWithUri(filePath, Uri.parse('package:foo/file.dart'));
    expected.add(source2);
    changeSet.addedSource(source2);

    context.applyChanges(changeSet);
    expect(context.getSourcesWithFullName(filePath), unorderedEquals(expected));
  }

  void test_getStatistics() {
    AnalysisContextStatistics statistics = context.statistics;
    expect(statistics, isNotNull);
    // The following lines are fragile.
    // The values depend on the number of libraries in the SDK.
//    assertLength(0, statistics.getCacheRows());
//    assertLength(0, statistics.getExceptions());
//    assertLength(0, statistics.getSources());
  }

  void test_handleContentsChanged() {
    ContentCache contentCache = new ContentCache();
    context.contentCache = contentCache;
    String oldContents = 'foo() {}';
    String newContents = 'bar() {}';
    // old contents
    Source source = addSource("/test.dart", oldContents);
    _analyzeAll_assertFinished();
    expect(context.getResolvedCompilationUnit2(source, source), isNotNull);
    // new contents
    contentCache.setContents(source, newContents);
    context.handleContentsChanged(source, oldContents, newContents, true);
    // there is some work to do
    AnalysisResult analysisResult = context.performAnalysisTask();
    expect(analysisResult.changeNotices, isNotNull);
  }

  Future test_implicitAnalysisEvents_added() async {
    AnalyzedSourcesListener listener = new AnalyzedSourcesListener();
    context.implicitAnalysisEvents.listen(listener.onData);
    //
    // Create a file that references an file that is not explicitly being
    // analyzed and fully analyze it. Ensure that the listener is told about
    // the implicitly analyzed file.
    //
    Source sourceA = newSource('/a.dart', "library a; import 'b.dart';");
    Source sourceB = newSource('/b.dart', "library b;");
    ChangeSet changeSet = new ChangeSet();
    changeSet.addedSource(sourceA);
    context.applyChanges(changeSet);
    context.computeErrors(sourceA);
    await pumpEventQueue();
    listener.expectAnalyzed(sourceB);
  }

  void test_isClientLibrary_dart() {
    Source source = addSource(
        "/test.dart",
        r'''
import 'dart:html';

main() {}''');
    expect(context.isClientLibrary(source), isFalse);
    expect(context.isServerLibrary(source), isFalse);
    context.computeLibraryElement(source);
    expect(context.isClientLibrary(source), isTrue);
    expect(context.isServerLibrary(source), isFalse);
  }

  void test_isClientLibrary_html() {
    Source source = addSource("/test.html", "<html></html>");
    expect(context.isClientLibrary(source), isFalse);
  }

  void test_isClientLibrary_unknown() {
    Source source = newSource("/test.dart");
    expect(context.isClientLibrary(source), isFalse);
  }

  void test_isServerLibrary_dart() {
    Source source = addSource(
        "/test.dart",
        r'''
library lib;

main() {}''');
    expect(context.isClientLibrary(source), isFalse);
    expect(context.isServerLibrary(source), isFalse);
    context.computeLibraryElement(source);
    expect(context.isClientLibrary(source), isFalse);
    expect(context.isServerLibrary(source), isTrue);
  }

  void test_isServerLibrary_html() {
    Source source = addSource("/test.html", "<html></html>");
    expect(context.isServerLibrary(source), isFalse);
  }

  void test_isServerLibrary_unknown() {
    Source source = newSource("/test.dart");
    expect(context.isServerLibrary(source), isFalse);
  }

  void test_parseCompilationUnit_errors() {
    Source source = addSource("/lib.dart", "library {");
    CompilationUnit compilationUnit = context.parseCompilationUnit(source);
    expect(compilationUnit, isNotNull);
    var errorInfo = context.getErrors(source);
    expect(errorInfo, isNotNull);
    List<AnalysisError> errors = errorInfo.errors;
    expect(errors, isNotNull);
    expect(errors.length > 0, isTrue);
  }

  void test_parseCompilationUnit_exception() {
    Source source = _addSourceWithException("/test.dart");
    try {
      context.parseCompilationUnit(source);
      fail("Expected AnalysisException");
    } on AnalysisException {
      // Expected
    }
  }

  void test_parseCompilationUnit_html() {
    Source source = addSource("/test.html", "<html></html>");
    expect(context.parseCompilationUnit(source), isNull);
  }

  void test_parseCompilationUnit_noErrors() {
    Source source = addSource("/lib.dart", "library lib;");
    CompilationUnit compilationUnit = context.parseCompilationUnit(source);
    expect(compilationUnit, isNotNull);
    AnalysisErrorInfo errorInfo = context.getErrors(source);
    expect(errorInfo, isNotNull);
    expect(errorInfo.errors, hasLength(0));
  }

  void test_parseCompilationUnit_nonExistentSource() {
    Source source = newSource('/test.dart');
    resourceProvider.deleteFile('/test.dart');
    try {
      context.parseCompilationUnit(source);
      fail("Expected AnalysisException because file does not exist");
    } on AnalysisException {
      // Expected result
    }
  }

  void test_parseHtmlDocument() {
    Source source = addSource("/lib.html", "<!DOCTYPE html><html></html>");
    Document document = context.parseHtmlDocument(source);
    expect(document, isNotNull);
  }

  void test_parseHtmlUnit_resolveDirectives() {
    Source libSource = addSource(
        "/lib.dart",
        r'''
library lib;
class ClassA {}''');
    Source source = addSource(
        "/lib.html",
        r'''
<!DOCTYPE html>
<html>
<head>
  <script type='application/dart'>
    import 'lib.dart';
    ClassA v = null;
  </script>
</head>
<body>
</body>
</html>''');
    Document document = context.parseHtmlDocument(source);
    expect(document, isNotNull);
    List<DartScript> scripts = context.computeResult(source, DART_SCRIPTS);
    expect(scripts, hasLength(1));
    CompilationUnit unit = context.computeResult(scripts[0], PARSED_UNIT);
    ImportDirective importNode = unit.directives[0] as ImportDirective;
    expect(importNode.uriContent, isNotNull);
    expect(importNode.source, libSource);
  }

  void test_performAnalysisTask_addPart() {
    Source libSource = addSource(
        "/lib.dart",
        r'''
library lib;
part 'part.dart';''');
    // run all tasks without part
    _analyzeAll_assertFinished();
    expect(_hasAnalysisErrorWithErrorSeverity(context.getErrors(libSource)),
        isTrue,
        reason: "lib has errors");
    // add part and run all tasks
    Source partSource = addSource(
        "/part.dart",
        r'''
part of lib;
''');
    _analyzeAll_assertFinished();
    // "libSource" should be here
    List<Source> librariesWithPart = context.getLibrariesContaining(partSource);
    expect(librariesWithPart, unorderedEquals([libSource]));
    expect(_hasAnalysisErrorWithErrorSeverity(context.getErrors(libSource)),
        isFalse,
        reason: "lib doesn't have errors");
    expect(
        context.getResolvedCompilationUnit2(partSource, libSource), isNotNull,
        reason: "part resolved");
  }

  void test_performAnalysisTask_changeLibraryContents() {
    Source libSource =
        addSource("/test.dart", "library lib; part 'test-part.dart';");
    Source partSource = addSource("/test-part.dart", "part of lib;");
    _analyzeAll_assertFinished();
    expect(context.getResolvedCompilationUnit2(libSource, libSource), isNotNull,
        reason: "library resolved 1");
    expect(
        context.getResolvedCompilationUnit2(partSource, libSource), isNotNull,
        reason: "part resolved 1");
    // update and analyze #1
    context.setContents(libSource, "library lib;");
    expect(context.getResolvedCompilationUnit2(libSource, libSource), isNull,
        reason: "library changed 2");
    expect(context.getResolvedCompilationUnit2(partSource, libSource), isNull,
        reason: "part changed 2");
    _analyzeAll_assertFinished();
    expect(context.getResolvedCompilationUnit2(libSource, libSource), isNotNull,
        reason: "library resolved 2");
    expect(context.getResolvedCompilationUnit2(partSource, libSource), isNull,
        reason: "part resolved 2");
    // update and analyze #2
    context.setContents(libSource, "library lib; part 'test-part.dart';");
    expect(context.getResolvedCompilationUnit2(libSource, libSource), isNull,
        reason: "library changed 3");
    expect(context.getResolvedCompilationUnit2(partSource, libSource), isNull,
        reason: "part changed 3");
    _analyzeAll_assertFinished();
    expect(context.getResolvedCompilationUnit2(libSource, libSource), isNotNull,
        reason: "library resolved 3");
    expect(
        context.getResolvedCompilationUnit2(partSource, libSource), isNotNull,
        reason: "part resolved 3");
  }

  void test_performAnalysisTask_changeLibraryThenPartContents() {
    Source libSource =
        addSource("/test.dart", "library lib; part 'test-part.dart';");
    Source partSource = addSource("/test-part.dart", "part of lib;");
    _analyzeAll_assertFinished();
    expect(context.getResolvedCompilationUnit2(libSource, libSource), isNotNull,
        reason: "library resolved 1");
    expect(
        context.getResolvedCompilationUnit2(partSource, libSource), isNotNull,
        reason: "part resolved 1");
    // update and analyze #1
    context.setContents(libSource, "library lib;");
    expect(context.getResolvedCompilationUnit2(libSource, libSource), isNull,
        reason: "library changed 2");
    expect(context.getResolvedCompilationUnit2(partSource, libSource), isNull,
        reason: "part changed 2");
    _analyzeAll_assertFinished();
    expect(context.getResolvedCompilationUnit2(libSource, libSource), isNotNull,
        reason: "library resolved 2");
    expect(context.getResolvedCompilationUnit2(partSource, libSource), isNull,
        reason: "part resolved 2");
    // update and analyze #2
    context.setContents(partSource, "part of lib; // 1");
    // Assert that changing the part's content does not effect the library
    // now that it is no longer part of that library
    expect(context.getResolvedCompilationUnit2(libSource, libSource), isNotNull,
        reason: "library changed 3");
    expect(context.getResolvedCompilationUnit2(partSource, libSource), isNull,
        reason: "part changed 3");
    _analyzeAll_assertFinished();
    expect(context.getResolvedCompilationUnit2(libSource, libSource), isNotNull,
        reason: "library resolved 3");
    expect(context.getResolvedCompilationUnit2(partSource, libSource), isNull,
        reason: "part resolved 3");
  }

  void test_performAnalysisTask_changePartContents_makeItAPart() {
    Source libSource = addSource(
        "/lib.dart",
        r'''
library lib;
part 'part.dart';
void f(x) {}''');
    Source partSource = addSource("/part.dart", "void g() { f(null); }");
    _analyzeAll_assertFinished();
    expect(context.getResolvedCompilationUnit2(libSource, libSource), isNotNull,
        reason: "library resolved 1");
    expect(
        context.getResolvedCompilationUnit2(partSource, partSource), isNotNull,
        reason: "part resolved 1");
    // update and analyze
    context.setContents(
        partSource,
        r'''
part of lib;
void g() { f(null); }''');
    expect(context.getResolvedCompilationUnit2(libSource, libSource), isNull,
        reason: "library changed 2");
    expect(context.getResolvedCompilationUnit2(partSource, partSource), isNull,
        reason: "part changed 2");
    _analyzeAll_assertFinished();
    expect(context.getResolvedCompilationUnit2(libSource, libSource), isNotNull,
        reason: "library resolved 2");
    expect(
        context.getResolvedCompilationUnit2(partSource, libSource), isNotNull,
        reason: "part resolved 2");
    expect(context.getErrors(libSource).errors, hasLength(0));
    expect(context.getErrors(partSource).errors, hasLength(0));
  }

  /**
   * https://code.google.com/p/dart/issues/detail?id=12424
   */
  void test_performAnalysisTask_changePartContents_makeItNotPart() {
    Source libSource = addSource(
        "/lib.dart",
        r'''
library lib;
part 'part.dart';
void f(x) {}''');
    Source partSource = addSource(
        "/part.dart",
        r'''
part of lib;
void g() { f(null); }''');
    _analyzeAll_assertFinished();
    expect(context.getErrors(libSource).errors, hasLength(0));
    expect(context.getErrors(partSource).errors, hasLength(0));
    // Remove 'part' directive, which should make "f(null)" an error.
    context.setContents(
        partSource,
        r'''
//part of lib;
void g() { f(null); }''');
    _analyzeAll_assertFinished();
    expect(context.getErrors(libSource).errors.length != 0, isTrue);
  }

  void test_performAnalysisTask_changePartContents_noSemanticChanges() {
    Source libSource =
        addSource("/test.dart", "library lib; part 'test-part.dart';");
    Source partSource = addSource("/test-part.dart", "part of lib;");
    _analyzeAll_assertFinished();
    expect(context.getResolvedCompilationUnit2(libSource, libSource), isNotNull,
        reason: "library resolved 1");
    expect(
        context.getResolvedCompilationUnit2(partSource, libSource), isNotNull,
        reason: "part resolved 1");
    // update and analyze #1
    context.setContents(partSource, "part of lib; // 1");
    if (AnalysisEngine.instance.limitInvalidationInTaskModel) {
      expect(
          context.getResolvedCompilationUnit2(libSource, libSource), isNotNull,
          reason: "library changed 2");
      expect(
          context.getResolvedCompilationUnit2(partSource, libSource), isNotNull,
          reason: "part changed 2");
    } else {
      expect(context.getResolvedCompilationUnit2(libSource, libSource), isNull,
          reason: "library changed 2");
      expect(context.getResolvedCompilationUnit2(partSource, libSource), isNull,
          reason: "part changed 2");
      _analyzeAll_assertFinished();
      expect(
          context.getResolvedCompilationUnit2(libSource, libSource), isNotNull,
          reason: "library resolved 2");
      expect(
          context.getResolvedCompilationUnit2(partSource, libSource), isNotNull,
          reason: "part resolved 2");
    }
    // update and analyze #2
    context.setContents(partSource, "part of lib; // 12");
    if (AnalysisEngine.instance.limitInvalidationInTaskModel) {
      expect(
          context.getResolvedCompilationUnit2(libSource, libSource), isNotNull,
          reason: "library changed 3");
      expect(
          context.getResolvedCompilationUnit2(partSource, libSource), isNotNull,
          reason: "part changed 3");
    } else {
      expect(context.getResolvedCompilationUnit2(libSource, libSource), isNull,
          reason: "library changed 3");
      expect(context.getResolvedCompilationUnit2(partSource, libSource), isNull,
          reason: "part changed 3");
      _analyzeAll_assertFinished();
      expect(
          context.getResolvedCompilationUnit2(libSource, libSource), isNotNull,
          reason: "library resolved 3");
      expect(
          context.getResolvedCompilationUnit2(partSource, libSource), isNotNull,
          reason: "part resolved 3");
    }
  }

  void test_performAnalysisTask_getContentException_dart() {
    Source source = _addSourceWithException('test.dart');
    // prepare errors
    _analyzeAll_assertFinished();
    List<AnalysisError> errors = context.getErrors(source).errors;
    // validate errors
    expect(errors, hasLength(1));
    AnalysisError error = errors[0];
    expect(error.source, same(source));
    expect(error.errorCode, ScannerErrorCode.UNABLE_GET_CONTENT);
  }

  void test_performAnalysisTask_getContentException_html() {
    Source source = _addSourceWithException('test.html');
    // prepare errors
    _analyzeAll_assertFinished();
    List<AnalysisError> errors = context.getErrors(source).errors;
    // validate errors
    expect(errors, hasLength(1));
    AnalysisError error = errors[0];
    expect(error.source, same(source));
    expect(error.errorCode, ScannerErrorCode.UNABLE_GET_CONTENT);
  }

  void test_performAnalysisTask_importedLibraryAdd() {
    Source libASource =
        addSource("/libA.dart", "library libA; import 'libB.dart';");
    _analyzeAll_assertFinished();
    expect(
        context.getResolvedCompilationUnit2(libASource, libASource), isNotNull,
        reason: "libA resolved 1");
    expect(_hasAnalysisErrorWithErrorSeverity(context.getErrors(libASource)),
        isTrue,
        reason: "libA has an error");
    // add libB.dart and analyze
    Source libBSource = addSource("/libB.dart", "library libB;");
    _analyzeAll_assertFinished();
    expect(
        context.getResolvedCompilationUnit2(libASource, libASource), isNotNull,
        reason: "libA resolved 2");
    expect(
        context.getResolvedCompilationUnit2(libBSource, libBSource), isNotNull,
        reason: "libB resolved 2");
    expect(_hasAnalysisErrorWithErrorSeverity(context.getErrors(libASource)),
        isFalse,
        reason: "libA doesn't have errors");
  }

  void test_performAnalysisTask_importedLibraryAdd_html() {
    Source htmlSource = addSource(
        "/page.html",
        r'''
<html><body><script type="application/dart">
  import '/libB.dart';
  main() {print('hello dart');}
</script></body></html>''');
    _analyzeAll_assertFinished();
    context.computeErrors(htmlSource);
//    expect(_hasAnalysisErrorWithErrorSeverity(context.getErrors(htmlSource)),
//        isTrue,
//        reason: "htmlSource has an error");
    // add libB.dart and analyze
    Source libBSource = addSource("/libB.dart", "library libB;");
    _analyzeAll_assertFinished();
    expect(
        context.getResolvedCompilationUnit2(libBSource, libBSource), isNotNull,
        reason: "libB resolved 2");
    // TODO (danrubel) commented out to fix red bots
//    context.computeErrors(htmlSource);
//    AnalysisErrorInfo errors = _context.getErrors(htmlSource);
//    expect(
//        !_hasAnalysisErrorWithErrorSeverity(errors),
//        isTrue,
//        reason: "htmlSource doesn't have errors");
  }

  void test_performAnalysisTask_importedLibraryDelete() {
    Source libASource =
        addSource("/libA.dart", "library libA; import 'libB.dart';");
    Source libBSource = addSource("/libB.dart", "library libB;");
    _analyzeAll_assertFinished();
    expect(
        context.getResolvedCompilationUnit2(libASource, libASource), isNotNull,
        reason: "libA resolved 1");
    expect(
        context.getResolvedCompilationUnit2(libBSource, libBSource), isNotNull,
        reason: "libB resolved 1");
    expect(!_hasAnalysisErrorWithErrorSeverity(context.getErrors(libASource)),
        isTrue,
        reason: "libA doesn't have errors");
    // remove libB.dart and analyze
    _removeSource(libBSource);
    _analyzeAll_assertFinished();
    expect(
        context.getResolvedCompilationUnit2(libASource, libASource), isNotNull,
        reason: "libA resolved 2");
    expect(_hasAnalysisErrorWithErrorSeverity(context.getErrors(libASource)),
        isTrue,
        reason: "libA has an error");
  }

  void test_performAnalysisTask_interruptBy_setContents() {
    Source sourceA = addSource(
        "/a.dart",
        r'''
library expectedToFindSemicolon
''');
    // Analyze to the point where some of the results stop depending on
    // the source content.
    LibrarySpecificUnit unitA = new LibrarySpecificUnit(sourceA, sourceA);
    for (int i = 0; i < 10000; i++) {
      context.performAnalysisTask();
      if (context.getResult(unitA, RESOLVED_UNIT2) != null) {
        break;
      }
    }
    // Update the source.
    // This should invalidate all the results and also reset the driver.
    context.setContents(sourceA, "library semicolonWasAdded;");
    expect(context.getResult(unitA, RESOLVED_UNIT2), isNull);
    expect(analysisDriver.currentWorkOrder, isNull);
    // Continue analysis.
    _analyzeAll_assertFinished();
    expect(context.getErrors(sourceA).errors, isEmpty);
  }

  void test_performAnalysisTask_IOException() {
    TestSource source = _addSourceWithException2("/test.dart", "library test;");
    source.generateExceptionOnRead = false;
    _analyzeAll_assertFinished();
    expect(source.readCount, 2);
    _changeSource(source, "");
    source.generateExceptionOnRead = true;
    _analyzeAll_assertFinished();
    if (AnalysisEngine.instance.limitInvalidationInTaskModel) {
      expect(source.readCount, 7);
    } else {
      expect(source.readCount, 5);
    }
  }

  void test_performAnalysisTask_missingPart() {
    Source source =
        addSource("/test.dart", "library lib; part 'no-such-file.dart';");
    _analyzeAll_assertFinished();
    expect(context.getLibraryElement(source), isNotNull,
        reason: "performAnalysisTask failed to compute an element model");
  }

  void test_performAnalysisTask_modifiedAfterParse() {
    // TODO(scheglov) no threads in Dart
//    Source source = _addSource("/test.dart", "library lib;");
//    int initialTime = _context.getModificationStamp(source);
//    List<Source> sources = <Source>[];
//    sources.add(source);
//    _context.analysisPriorityOrder = sources;
//    _context.parseCompilationUnit(source);
//    while (initialTime == JavaSystem.currentTimeMillis()) {
//      Thread.sleep(1);
//      // Force the modification time to be different.
//    }
//    _context.setContents(source, "library test;");
//    JUnitTestCase.assertTrue(initialTime != _context.getModificationStamp(source));
//    _analyzeAll_assertFinished();
//    JUnitTestCase.assertNotNullMsg("performAnalysisTask failed to compute an element model", _context.getLibraryElement(source));
  }

  void test_performAnalysisTask_onResultComputed() {
    Set<String> libraryElementUris = new Set<String>();
    Set<String> parsedUnitUris = new Set<String>();
    Set<String> resolvedUnitUris = new Set<String>();
    // listen
    context.onResultComputed(LIBRARY_ELEMENT).listen((event) {
      Source librarySource = event.target;
      libraryElementUris.add(librarySource.uri.toString());
    });
    context.onResultComputed(PARSED_UNIT).listen((event) {
      Source source = event.target;
      parsedUnitUris.add(source.uri.toString());
    });
    context.onResultComputed(RESOLVED_UNIT).listen((event) {
      LibrarySpecificUnit target = event.target;
      Source librarySource = target.library;
      resolvedUnitUris.add(librarySource.uri.toString());
    });
    // analyze
    addSource('/test.dart', 'main() {}');
    _analyzeAll_assertFinished();
    // verify
    expect(libraryElementUris, contains('dart:core'));
    expect(libraryElementUris, contains('file:///test.dart'));
    expect(parsedUnitUris, contains('dart:core'));
    expect(parsedUnitUris, contains('file:///test.dart'));
    expect(resolvedUnitUris, contains('dart:core'));
    expect(resolvedUnitUris, contains('file:///test.dart'));
  }

  void test_performAnalysisTask_switchPackageVersion() {
    // version 1
    resourceProvider.newFile(
        '/pkgs/crypto-1/lib/crypto.dart',
        r'''
library crypto;
part 'src/hash_utils.dart';
''');
    resourceProvider.newFile(
        '/pkgs/crypto-1/lib/src/hash_utils.dart',
        r'''
part of crypto;
const _MASK_8 = 0xff;
''');
    // version 2
    resourceProvider.newFile(
        '/pkgs/crypto-2/lib/crypto.dart',
        r'''
library crypto;
part 'src/hash_utils.dart';
''');
    resourceProvider.newFile(
        '/pkgs/crypto-2/lib/src/hash_utils.dart',
        r'''
part of crypto;
const _MASK_8 = 0xff;
''');
    // use version 1
    context.sourceFactory = new SourceFactory(<UriResolver>[
      sdkResolver,
      resourceResolver,
      new PackageMapUriResolver(resourceProvider, {
        'crypto': [resourceProvider.getFolder('/pkgs/crypto-1/lib')]
      })
    ]);
    // analyze
    addSource(
        "/test.dart",
        r'''
import 'package:crypto/crypto.dart';
''');
    _analyzeAll_assertFinished();
    // use version 2
    context.sourceFactory = new SourceFactory(<UriResolver>[
      sdkResolver,
      resourceResolver,
      new PackageMapUriResolver(resourceProvider, {
        'crypto': [resourceProvider.getFolder('/pkgs/crypto-2/lib')]
      })
    ]);
    _analyzeAll_assertFinished();
    _assertNoExceptions();
  }

  void test_resolveCompilationUnit_import_relative() {
    Source sourceA =
        addSource("/libA.dart", "library libA; import 'libB.dart'; class A{}");
    addSource("/libB.dart", "library libB; class B{}");
    CompilationUnit compilationUnit =
        context.resolveCompilationUnit2(sourceA, sourceA);
    expect(compilationUnit, isNotNull);
    LibraryElement library = compilationUnit.element.library;
    List<LibraryElement> importedLibraries = library.importedLibraries;
    assertNamedElements(importedLibraries, ["dart.core", "libB"]);
    List<LibraryElement> visibleLibraries = library.visibleLibraries;
    assertNamedElements(visibleLibraries,
        ["dart.core", "dart.async", "dart.math", "libA", "libB"]);
  }

  void test_resolveCompilationUnit_import_relative_cyclic() {
    Source sourceA =
        addSource("/libA.dart", "library libA; import 'libB.dart'; class A{}");
    addSource("/libB.dart", "library libB; import 'libA.dart'; class B{}");
    CompilationUnit compilationUnit =
        context.resolveCompilationUnit2(sourceA, sourceA);
    expect(compilationUnit, isNotNull);
    LibraryElement library = compilationUnit.element.library;
    List<LibraryElement> importedLibraries = library.importedLibraries;
    assertNamedElements(importedLibraries, ["dart.core", "libB"]);
    List<LibraryElement> visibleLibraries = library.visibleLibraries;
    assertNamedElements(visibleLibraries,
        ["dart.core", "dart.async", "dart.math", "libA", "libB"]);
  }

  void test_resolveCompilationUnit_library() {
    Source source = addSource("/lib.dart", "library lib;");
    LibraryElement library = context.computeLibraryElement(source);
    CompilationUnit compilationUnit =
        context.resolveCompilationUnit(source, library);
    expect(compilationUnit, isNotNull);
    expect(compilationUnit.element, isNotNull);
  }

  void test_resolveCompilationUnit_source() {
    Source source = addSource("/lib.dart", "library lib;");
    CompilationUnit compilationUnit =
        context.resolveCompilationUnit2(source, source);
    expect(compilationUnit, isNotNull);
  }

//  void test_resolveCompilationUnit_sourceChangeDuringResolution() {
//    _context = new _AnalysisContext_sourceChangeDuringResolution();
//    AnalysisContextFactory.initContextWithCore(_context);
//    _sourceFactory = _context.sourceFactory;
//    Source source = _addSource("/lib.dart", "library lib;");
//    CompilationUnit compilationUnit =
//        _context.resolveCompilationUnit2(source, source);
//    expect(compilationUnit, isNotNull);
//    expect(_context.getLineInfo(source), isNotNull);
//  }

  void test_setAnalysisOptions() {
    AnalysisOptionsImpl options = new AnalysisOptionsImpl();
    options.cacheSize = 42;
    options.dart2jsHint = false;
    options.hint = false;
    context.analysisOptions = options;
    AnalysisOptions result = context.analysisOptions;
    expect(result.cacheSize, options.cacheSize);
    expect(result.dart2jsHint, options.dart2jsHint);
    expect(result.hint, options.hint);
  }

  void test_setAnalysisPriorityOrder() {
    int priorityCount = 4;
    List<Source> sources = <Source>[];
    for (int index = 0; index < priorityCount; index++) {
      sources.add(addSource("/lib.dart$index", ""));
    }
    context.analysisPriorityOrder = sources;
    expect(_getPriorityOrder(context).length, priorityCount);
  }

  void test_setAnalysisPriorityOrder_empty() {
    context.analysisPriorityOrder = <Source>[];
  }

  void test_setAnalysisPriorityOrder_nonEmpty() {
    List<Source> sources = <Source>[];
    sources.add(addSource("/lib.dart", "library lib;"));
    context.analysisPriorityOrder = sources;
  }

  void test_setAnalysisPriorityOrder_resetAnalysisDriver() {
    Source source = addSource('/lib.dart', 'library lib;');
    // start analysis
    context.performAnalysisTask();
    expect(context.driver.currentWorkOrder, isNotNull);
    // set priority sources, AnalysisDriver is reset
    context.analysisPriorityOrder = <Source>[source];
    expect(context.driver.currentWorkOrder, isNull);
    // analysis continues
    context.performAnalysisTask();
    expect(context.driver.currentWorkOrder, isNotNull);
  }

  Future test_setChangedContents_libraryWithPart() {
    AnalysisOptionsImpl options = new AnalysisOptionsImpl();
    options.incremental = true;
    context.analysisOptions = options;
    SourcesChangedListener listener = new SourcesChangedListener();
    context.onSourcesChanged.listen(listener.onData);
    String oldCode = r'''
library lib;
part 'part.dart';
int a = 0;''';
    Source librarySource = addSource("/lib.dart", oldCode);
    String partContents = r'''
part of lib;
int b = a;''';
    Source partSource = addSource("/part.dart", partContents);
    LibraryElement element = context.computeLibraryElement(librarySource);
    CompilationUnit unit =
        context.resolveCompilationUnit(librarySource, element);
    expect(unit, isNotNull);
    int offset = oldCode.indexOf("int a") + 4;
    String newCode = r'''
library lib;
part 'part.dart';
int ya = 0;''';
    context.setChangedContents(librarySource, newCode, offset, 0, 1);
    expect(context.getContents(librarySource).data, newCode);
    expect(
        context.getResolvedCompilationUnit2(partSource, librarySource), isNull);
    return pumpEventQueue().then((_) {
      listener.assertEvent(wereSourcesAdded: true);
      listener.assertEvent(wereSourcesAdded: true);
      listener.assertEvent(changedSources: [librarySource]);
      listener.assertNoMoreEvents();
    });
  }

  void test_setChangedContents_notResolved() {
    AnalysisOptionsImpl options =
        new AnalysisOptionsImpl.from(context.analysisOptions);
    options.incremental = true;
    context.analysisOptions = options;
    String oldCode = r'''
library lib;
int a = 0;''';
    Source librarySource = addSource("/lib.dart", oldCode);
    int offset = oldCode.indexOf("int a") + 4;
    String newCode = r'''
library lib;
int ya = 0;''';
    context.setChangedContents(librarySource, newCode, offset, 0, 1);
    expect(context.getContents(librarySource).data, newCode);
  }

  Future test_setContents_libraryWithPart() {
    SourcesChangedListener listener = new SourcesChangedListener();
    context.onSourcesChanged.listen(listener.onData);
    String libraryContents1 = r'''
library lib;
part 'part.dart';
int a = 0;''';
    Source librarySource = addSource("/lib.dart", libraryContents1);
    String partContents1 = r'''
part of lib;
int b = a;''';
    Source partSource = addSource("/part.dart", partContents1);
    context.computeLibraryElement(librarySource);
    String libraryContents2 = r'''
library lib;
part 'part.dart';
int aa = 0;''';
    context.setContents(librarySource, libraryContents2);
    expect(
        context.getResolvedCompilationUnit2(partSource, librarySource), isNull);
    return pumpEventQueue().then((_) {
      listener.assertEvent(wereSourcesAdded: true);
      listener.assertEvent(wereSourcesAdded: true);
      listener.assertEvent(changedSources: [librarySource]);
      listener.assertNoMoreEvents();
    });
  }

  void test_setContents_null() {
    Source librarySource = addSource(
        "/lib.dart",
        r'''
library lib;
int a = 0;''');
    context.setContents(librarySource, '// different');
    context.computeLibraryElement(librarySource);
    context.setContents(librarySource, null);
    expect(context.getResolvedCompilationUnit2(librarySource, librarySource),
        isNull);
  }

  void test_setContents_unchanged_consistentModificationTime() {
    String contents = "// foo";
    Source source = addSource("/test.dart", contents);
    context.setContents(source, contents);
    // do all, no tasks
    _analyzeAll_assertFinished();
    {
      AnalysisResult result = context.performAnalysisTask();
      expect(result.changeNotices, isNull);
    }
    // set the same contents, still no tasks
    context.setContents(source, contents);
    {
      AnalysisResult result = context.performAnalysisTask();
      expect(result.changeNotices, isNull);
    }
  }

  void test_setSourceFactory() {
    expect(context.sourceFactory, sourceFactory);
    SourceFactory factory = new SourceFactory([]);
    context.sourceFactory = factory;
    expect(context.sourceFactory, factory);
  }

  void test_updateAnalysis() {
    expect(context.sourcesNeedingProcessing, isEmpty);
    Source source = newSource('/test.dart');
    AnalysisDelta delta = new AnalysisDelta();
    delta.setAnalysisLevel(source, AnalysisLevel.ALL);
    context.applyAnalysisDelta(delta);
    expect(context.sourcesNeedingProcessing, contains(source));
    delta = new AnalysisDelta();
    delta.setAnalysisLevel(source, AnalysisLevel.NONE);
    context.applyAnalysisDelta(delta);
    expect(context.sourcesNeedingProcessing.contains(source), isFalse);
  }

  void test_validateCacheConsistency_deletedSource() {
    MemoryResourceProvider resourceProvider = new MemoryResourceProvider();
    var fileA = resourceProvider.newFile('/a.dart', "");
    var fileB = resourceProvider.newFile('/b.dart', "import 'a.dart';");
    Source sourceA = fileA.createSource();
    Source sourceB = fileB.createSource();
    context.applyChanges(
        new ChangeSet()..addedSource(sourceA)..addedSource(sourceB));
    // analyze everything
    _analyzeAll_assertFinished();
    // delete a.dart
    resourceProvider.deleteFile('/a.dart');
    // analysis should eventually stop
    _analyzeAll_assertFinished();
  }

  void xtest_performAnalysisTask_stress() {
    int maxCacheSize = 4;
    AnalysisOptionsImpl options =
        new AnalysisOptionsImpl.from(context.analysisOptions);
    options.cacheSize = maxCacheSize;
    context.analysisOptions = options;
    int sourceCount = maxCacheSize + 2;
    List<Source> sources = <Source>[];
    ChangeSet changeSet = new ChangeSet();
    for (int i = 0; i < sourceCount; i++) {
      Source source = addSource("/lib$i.dart", "library lib$i;");
      sources.add(source);
      changeSet.addedSource(source);
    }
    context.applyChanges(changeSet);
    context.analysisPriorityOrder = sources;
    for (int i = 0; i < 1000; i++) {
      List<ChangeNotice> notice = context.performAnalysisTask().changeNotices;
      if (notice == null) {
        //System.out.println("test_performAnalysisTask_stress: " + i);
        break;
      }
    }
    List<ChangeNotice> notice = context.performAnalysisTask().changeNotices;
    if (notice != null) {
      fail(
          "performAnalysisTask failed to terminate after analyzing all sources");
    }
  }

  TestSource _addSourceWithException(String fileName) {
    return _addSourceWithException2(fileName, "");
  }

  TestSource _addSourceWithException2(String fileName, String contents) {
    TestSource source = new TestSource(fileName, contents);
    source.generateExceptionOnRead = true;
    ChangeSet changeSet = new ChangeSet();
    changeSet.addedSource(source);
    context.applyChanges(changeSet);
    return source;
  }

  /**
   * Perform analysis tasks up to 512 times and assert that it was enough.
   */
  void _analyzeAll_assertFinished([int maxIterations = 512]) {
    for (int i = 0; i < maxIterations; i++) {
      List<ChangeNotice> notice = context.performAnalysisTask().changeNotices;
      if (notice == null) {
        bool inconsistent = context.validateCacheConsistency();
        if (!inconsistent) {
          return;
        }
      }
    }
    fail("performAnalysisTask failed to terminate after analyzing all sources");
  }

  void _assertNoExceptions() {
    MapIterator<AnalysisTarget, CacheEntry> iterator = analysisCache.iterator();
    String exceptionsStr = '';
    while (iterator.moveNext()) {
      CaughtException exception = iterator.value.exception;
      if (exception != null) {
        AnalysisTarget target = iterator.key;
        exceptionsStr +=
            '============= key: $target   source: ${target.source}\n';
        exceptionsStr += exception.toString();
        exceptionsStr += '\n';
      }
    }
    if (exceptionsStr.isNotEmpty) {
      fail(exceptionsStr);
    }
  }

  void _changeSource(TestSource source, String contents) {
    source.setContents(contents);
    ChangeSet changeSet = new ChangeSet();
    changeSet.changedSource(source);
    context.applyChanges(changeSet);
  }

  /**
   * Search the given compilation unit for a class with the given name. Return the class with the
   * given name, or `null` if the class cannot be found.
   *
   * @param unit the compilation unit being searched
   * @param className the name of the class being searched for
   * @return the class with the given name
   */
  ClassElement _findClass(CompilationUnitElement unit, String className) {
    for (ClassElement classElement in unit.types) {
      if (classElement.displayName == className) {
        return classElement;
      }
    }
    return null;
  }

  void _flushAst(Source source) {
    CacheEntry entry =
        context.getCacheEntry(new LibrarySpecificUnit(source, source));
    entry.setState(RESOLVED_UNIT, CacheState.FLUSHED);
  }

  List<Source> _getPriorityOrder(AnalysisContextImpl context) {
    return context.test_priorityOrder;
  }

  void _performPendingAnalysisTasks([int maxTasks = 512]) {
    for (int i = 0; context.performAnalysisTask().hasMoreWork; i++) {
      if (i > maxTasks) {
        fail('Analysis did not terminate.');
      }
    }
  }

  void _removeSource(Source source) {
    resourceProvider.deleteFile(source.fullName);
    ChangeSet changeSet = new ChangeSet();
    changeSet.removedSource(source);
    context.applyChanges(changeSet);
  }

  /**
   * Returns `true` if there is an [AnalysisError] with [ErrorSeverity.ERROR] in
   * the given [AnalysisErrorInfo].
   */
  static bool _hasAnalysisErrorWithErrorSeverity(AnalysisErrorInfo errorInfo) {
    List<AnalysisError> errors = errorInfo.errors;
    for (AnalysisError analysisError in errors) {
      if (analysisError.errorCode.errorSeverity == ErrorSeverity.ERROR) {
        return true;
      }
    }
    return false;
  }
}

@reflectiveTest
class LimitedInvalidateTest extends AbstractContextTest {
  @override
  void setUp() {
    AnalysisEngine.instance.limitInvalidationInTaskModel = true;
    super.setUp();
    AnalysisOptionsImpl options =
        new AnalysisOptionsImpl.from(context.analysisOptions);
    options.incremental = true;
    context.analysisOptions = options;
  }

  @override
  void tearDown() {
    AnalysisEngine.instance.limitInvalidationInTaskModel = false;
    super.tearDown();
  }

  void test_noChange_thenChange() {
    Source sourceA = addSource(
        "/a.dart",
        r'''
library lib_a;

class A {
  A();
}
class B {
  B();
}
''');
    Source sourceB = addSource(
        "/b.dart",
        r'''
library lib_b;
import 'a.dart';
main() {
  new A();
}
''');
    _performPendingAnalysisTasks();
    expect(context.getErrors(sourceA).errors, hasLength(0));
    expect(context.getErrors(sourceB).errors, hasLength(0));
    var unitA = context.getResolvedCompilationUnit2(sourceA, sourceA);
    var unitElementA = unitA.element;
    var libraryElementA = unitElementA.library;
    // Update a.dart, no declaration changes.
    context.setContents(
        sourceA,
        r'''
library lib_a;
class A {
  A();
}
class B {
  B();
}
''');
    _assertInvalid(sourceA, LIBRARY_ERRORS_READY);
    _assertValid(sourceB, LIBRARY_ELEMENT);
    // The a.dart's unit and element are updated incrementally.
    // They are the same instances as initially.
    // So, all the references from other units are still valid.
    {
      LibrarySpecificUnit target = new LibrarySpecificUnit(sourceA, sourceA);
      expect(analysisCache.getValue(target, RESOLVED_UNIT1), same(unitA));
      expect(unitA.element, same(unitElementA));
      expect(unitElementA.library, same(libraryElementA));
    }
    // Analyze.
    _performPendingAnalysisTasks();
    expect(context.getErrors(sourceA).errors, hasLength(0));
    expect(context.getErrors(sourceB).errors, hasLength(0));
    // The a.dart's unit and element are the same.
    {
      LibrarySpecificUnit target = new LibrarySpecificUnit(sourceA, sourceA);
      expect(analysisCache.getValue(target, RESOLVED_UNIT), same(unitA));
      expect(unitA.element, same(unitElementA));
      expect(unitElementA.library, same(libraryElementA));
    }
    // Update a.dart, rename A to A2, invalidates b.dart, so
    // we know that the previous update did not damage dependencies.
    context.setContents(
        sourceA,
        r'''
library lib_a;
class A {
  A();
  m() {}
}
class B {
  B();
}
''');
    _assertInvalid(sourceA, LIBRARY_ERRORS_READY);
    _assertInvalid(sourceB, LIBRARY_ELEMENT);
    // The a.dart's unit and element are the same.
    {
      LibrarySpecificUnit target = new LibrarySpecificUnit(sourceA, sourceA);
      expect(analysisCache.getValue(target, RESOLVED_UNIT1), same(unitA));
      expect(unitA.element, same(unitElementA));
      expect(unitElementA.library, same(libraryElementA));
    }
    // Analyze.
    _performPendingAnalysisTasks();
    expect(context.getErrors(sourceA).errors, hasLength(0));
    expect(context.getErrors(sourceB).errors, hasLength(0));
  }

  void test_unusedName() {
    Source sourceA = addSource(
        "/a.dart",
        r'''
library lib_a;
class A {}
class B {}
class C {}
''');
    Source sourceB = addSource(
        "/b.dart",
        r'''
library lib_b;
import 'a.dart';
main() {
  new A();
  new C();
}
''');
    _performPendingAnalysisTasks();
    // Update A.
    context.setContents(
        sourceA,
        r'''
library lib_a;
class A {}
class B2 {}
class C {}
''');
    // Only a.dart is invalidated.
    // Because b.dart does not use B, so it is valid.
    _assertInvalid(sourceA, LIBRARY_ERRORS_READY);
    _assertValid(sourceB, LIBRARY_ERRORS_READY);
  }

  void test_usedName_directUser() {
    Source sourceA = addSource(
        "/a.dart",
        r'''
library lib_a;
class A {}
class B {}
class C {}
''');
    Source sourceB = addSource(
        "/b.dart",
        r'''
library lib_b;
import 'a.dart';
main() {
  new A();
  new C2();
}
''');
    _performPendingAnalysisTasks();
    expect(context.getErrors(sourceB).errors, hasLength(1));
    // Update a.dart, invalidates b.dart because it references "C2".
    context.setContents(
        sourceA,
        r'''
library lib_a;
class A {}
class B {}
class C2 {}
''');
    _assertInvalid(sourceA, LIBRARY_ERRORS_READY);
    _assertInvalid(sourceB, LIBRARY_ERRORS_READY);
    // Now b.dart is analyzed and the error is fixed.
    _performPendingAnalysisTasks();
    expect(context.getErrors(sourceB).errors, hasLength(0));
    // Update a.dart, invalidates b.dart because it references "C".
    context.setContents(
        sourceA,
        r'''
library lib_a;
class A {}
class B {}
class C {}
''');
    _assertInvalid(sourceA, LIBRARY_ERRORS_READY);
    _assertInvalid(sourceB, LIBRARY_ERRORS_READY);
    _performPendingAnalysisTasks();
    // Now b.dart is analyzed and it again has the error.
    expect(context.getErrors(sourceB).errors, hasLength(1));
  }

  void test_usedName_directUser_withIncremental() {
    Source sourceA = addSource(
        "/a.dart",
        r'''
library lib_a;
class A {
  m() {}
}
''');
    Source sourceB = addSource(
        "/b.dart",
        r'''
library lib_b;
import 'a.dart';
main() {
  A a = new A();
  a.m();
}
''');
    _performPendingAnalysisTasks();
    // Update A.
    context.setContents(
        sourceA,
        r'''
library lib_a;
class A {
  m2() {}
}
''');
    _assertInvalid(sourceA, LIBRARY_ERRORS_READY);
    _assertInvalid(sourceB, LIBRARY_ERRORS_READY);
  }

  void test_usedName_indirectUser() {
    Source sourceA = addSource(
        "/a.dart",
        r'''
library lib_a;
class A {
  m() {}
}
''');
    Source sourceB = addSource(
        "/b.dart",
        r'''
library lib_b;
import 'a.dart';
class B extends A {}
''');
    Source sourceC = addSource(
        "/c.dart",
        r'''
library lib_c;
import 'b.dart';
class C extends B {
  main() {
    m();
  }
}
''');
    // No errors, "A.m" exists.
    _performPendingAnalysisTasks();
    expect(context.getErrors(sourceC).errors, hasLength(0));
    // Replace "A.m" with "A.m2", invalidate both b.dart and c.dart files.
    context.setContents(
        sourceA,
        r'''
library lib_a;
class A {
  m2() {}
}
''');
    _assertInvalid(sourceA, LIBRARY_ERRORS_READY);
    _assertInvalid(sourceB, LIBRARY_ERRORS_READY);
    _assertInvalid(sourceC, LIBRARY_ERRORS_READY);
    // There is an error in c.dart, "A.m" does not exist.
    _performPendingAnalysisTasks();
    expect(context.getErrors(sourceB).errors, hasLength(0));
    expect(context.getErrors(sourceC).errors, hasLength(1));
    // Restore "A.m", invalidate both b.dart and c.dart files.
    context.setContents(
        sourceA,
        r'''
library lib_a;
class A {
  m() {}
}
''');
    _assertInvalid(sourceA, LIBRARY_ERRORS_READY);
    _assertInvalid(sourceB, LIBRARY_ERRORS_READY);
    _assertInvalid(sourceC, LIBRARY_ERRORS_READY);
    // No errors, "A.m" exists.
    _performPendingAnalysisTasks();
    expect(context.getErrors(sourceC).errors, hasLength(0));
  }

  void _assertInvalid(AnalysisTarget target, ResultDescriptor descriptor) {
    CacheState state = analysisCache.getState(target, descriptor);
    expect(state, CacheState.INVALID);
  }

  void _assertValid(AnalysisTarget target, ResultDescriptor descriptor) {
    CacheState state = analysisCache.getState(target, descriptor);
    expect(state, CacheState.VALID);
  }

  void _performPendingAnalysisTasks([int maxTasks = 512]) {
    for (int i = 0; context.performAnalysisTask().hasMoreWork; i++) {
      if (i > maxTasks) {
        fail('Analysis did not terminate.');
      }
    }
  }
}

class _AnalysisContextImplTest_test_applyChanges_removeContainer
    implements SourceContainer {
  Source libB;
  _AnalysisContextImplTest_test_applyChanges_removeContainer(this.libB);
  @override
  bool contains(Source source) => source == libB;
}<|MERGE_RESOLUTION|>--- conflicted
+++ resolved
@@ -724,21 +724,12 @@
   }
 
   void test_configurationData() {
-<<<<<<< HEAD
-    var key = new ResultDescriptor('test_key', '');
-    var testData = ['test', 'data'];
-    context.setConfigurationData(key, testData);
-    expect(context.getConfigurationData(key), testData);
-    var unusedKey = new ResultDescriptor('unused_key', '');
-    expect(context.getConfigurationData(unusedKey), null);
-=======
     var key = new ResultDescriptor('test_key', 'TEST_DEFAULT');
     var testData = ['test', 'data'];
     context.setConfigurationData(key, testData);
     expect(context.getConfigurationData(key), testData);
     var unusedKey = new ResultDescriptor('unused_key', 'UNUSED_DEFAULT');
     expect(context.getConfigurationData(unusedKey), 'UNUSED_DEFAULT');
->>>>>>> d9397d8a
   }
 
   void test_dispose() {
