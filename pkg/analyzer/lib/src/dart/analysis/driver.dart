// Copyright (c) 2016, the Dart project authors.  Please see the AUTHORS file
// for details. All rights reserved. Use of this source code is governed by a
// BSD-style license that can be found in the LICENSE file.

import 'dart:async';
import 'dart:collection';
import 'dart:typed_data';

import 'package:analyzer/dart/analysis/declared_variables.dart';
import 'package:analyzer/dart/analysis/results.dart' as results;
import 'package:analyzer/dart/analysis/session.dart';
import 'package:analyzer/dart/ast/ast.dart';
import 'package:analyzer/dart/element/element.dart'
    show CompilationUnitElement, LibraryElement;
import 'package:analyzer/error/error.dart';
import 'package:analyzer/error/listener.dart';
import 'package:analyzer/exception/exception.dart';
import 'package:analyzer/file_system/file_system.dart';
import 'package:analyzer/src/context/context_root.dart';
import 'package:analyzer/src/dart/analysis/byte_store.dart';
import 'package:analyzer/src/dart/analysis/file_state.dart';
import 'package:analyzer/src/dart/analysis/file_tracker.dart';
import 'package:analyzer/src/dart/analysis/index.dart';
import 'package:analyzer/src/dart/analysis/library_analyzer.dart';
import 'package:analyzer/src/dart/analysis/library_context.dart';
import 'package:analyzer/src/dart/analysis/performance_logger.dart';
import 'package:analyzer/src/dart/analysis/search.dart';
import 'package:analyzer/src/dart/analysis/session.dart';
import 'package:analyzer/src/dart/analysis/status.dart';
import 'package:analyzer/src/dart/analysis/top_level_declaration.dart';
import 'package:analyzer/src/error/codes.dart';
import 'package:analyzer/src/generated/engine.dart'
    show
        AnalysisContext,
        AnalysisEngine,
        AnalysisOptions,
        AnalysisOptionsImpl,
        PerformanceStatistics;
import 'package:analyzer/src/generated/resolver.dart';
import 'package:analyzer/src/generated/source.dart';
import 'package:analyzer/src/generated/utilities_general.dart';
import 'package:analyzer/src/lint/registry.dart' as linter;
import 'package:analyzer/src/summary/api_signature.dart';
import 'package:analyzer/src/summary/format.dart';
import 'package:analyzer/src/summary/idl.dart';
import 'package:analyzer/src/summary/package_bundle_reader.dart';
import 'package:meta/meta.dart';

/**
 * TODO(scheglov) We could use generalized Function in [AnalysisDriverTestView],
 * but this breaks `AnalysisContext` and code generation. So, for now let's
 * work around them, and rewrite generators to [AnalysisDriver].
 */
typedef Future<void> WorkToWaitAfterComputingResult(String path);

/**
 * This class computes [AnalysisResult]s for Dart files.
 *
 * Let the set of "explicitly analyzed files" denote the set of paths that have
 * been passed to [addFile] but not subsequently passed to [removeFile]. Let
 * the "current analysis results" denote the map from the set of explicitly
 * analyzed files to the most recent [AnalysisResult] delivered to [results]
 * for each file. Let the "current file state" represent a map from file path
 * to the file contents most recently read from that file, or fetched from the
 * content cache (considering all possible possible file paths, regardless of
 * whether they're in the set of explicitly analyzed files). Let the
 * "analysis state" be either "analyzing" or "idle".
 *
 * (These are theoretical constructs; they may not necessarily reflect data
 * structures maintained explicitly by the driver).
 *
 * Then we make the following guarantees:
 *
 *    - Whenever the analysis state is idle, the current analysis results are
 *      consistent with the current file state.
 *
 *    - A call to [addFile] or [changeFile] causes the analysis state to
 *      transition to "analyzing", and schedules the contents of the given
 *      files to be read into the current file state prior to the next time
 *      the analysis state transitions back to "idle".
 *
 *    - If at any time the client stops making calls to [addFile], [changeFile],
 *      and [removeFile], the analysis state will eventually transition back to
 *      "idle" after a finite amount of processing.
 *
 * As a result of these guarantees, a client may ensure that the analysis
 * results are "eventually consistent" with the file system by simply calling
 * [changeFile] any time the contents of a file on the file system have changed.
 *
 * TODO(scheglov) Clean up the list of implicitly analyzed files.
 */
class AnalysisDriver implements AnalysisDriverGeneric {
  /**
   * The version of data format, should be incremented on every format change.
   */
  static const int DATA_VERSION = 73;

  /**
   * The number of exception contexts allowed to write. Once this field is
   * zero, we stop writing any new exception contexts in this process.
   */
  static int allowedNumberOfContextsToWrite = 10;

  /**
   * The scheduler that schedules analysis work in this, and possibly other
   * analysis drivers.
   */
  final AnalysisDriverScheduler _scheduler;

  /**
   * The logger to write performed operations and performance to.
   */
  final PerformanceLog _logger;

  /**
   * The resource provider for working with files.
   */
  final ResourceProvider _resourceProvider;

  /**
   * The byte storage to get and put serialized data.
   *
   * It can be shared with other [AnalysisDriver]s.
   */
  final ByteStore _byteStore;

  /**
   * The optional store with externally provided unlinked and corresponding
   * linked summaries. These summaries are always added to the store for any
   * file analysis.
   */
  final SummaryDataStore _externalSummaries;

  /**
   * This [ContentCache] is consulted for a file content before reading
   * the content from the file.
   */
  final FileContentOverlay _contentOverlay;

  /**
   * The analysis options to analyze with.
   */
  AnalysisOptionsImpl _analysisOptions;

  /**
   * The [SourceFactory] is used to resolve URIs to paths and restore URIs
   * from file paths.
   */
  SourceFactory _sourceFactory;

  /**
   * The declared environment variables.
   */
  DeclaredVariables declaredVariables = new DeclaredVariables();

  /**
   * Information about the context root being analyzed by this driver.
   */
  final ContextRoot contextRoot;

  /**
   * The salt to mix into all hashes used as keys for unlinked data.
   */
  final Uint32List _unlinkedSalt =
      new Uint32List(1 + AnalysisOptionsImpl.unlinkedSignatureLength);

  /**
   * The salt to mix into all hashes used as keys for linked data.
   */
  final Uint32List _linkedSalt =
      new Uint32List(1 + AnalysisOptions.signatureLength);

  /**
   * The set of priority files, that should be analyzed sooner.
   */
  final _priorityFiles = new LinkedHashSet<String>();

  /**
   * The mapping from the files for which analysis was requested using
   * [getResult] to the [Completer]s to report the result.
   */
  final _requestedFiles = <String, List<Completer<AnalysisResult>>>{};

  /**
   * The task that discovers available files.  If this field is not `null`,
   * and the task is not completed, it should be performed and completed
   * before any name searching task.
   */
  _DiscoverAvailableFilesTask _discoverAvailableFilesTask;

  /**
   * The list of tasks to compute files defining a class member name.
   */
  final _definingClassMemberNameTasks = <_FilesDefiningClassMemberNameTask>[];

  /**
   * The list of tasks to compute files referencing a name.
   */
  final _referencingNameTasks = <_FilesReferencingNameTask>[];

  /**
   * The list of tasks to compute top-level declarations of a name.
   */
  final _topLevelNameDeclarationsTasks = <_TopLevelNameDeclarationsTask>[];

  /**
   * The mapping from the files for which the index was requested using
   * [getIndex] to the [Completer]s to report the result.
   */
  final _indexRequestedFiles =
      <String, List<Completer<AnalysisDriverUnitIndex>>>{};

  /**
   * The mapping from the files for which the unit element key was requested
   * using [getUnitElementSignature] to the [Completer]s to report the result.
   */
  final _unitElementSignatureFiles = <String, List<Completer<String>>>{};

  /**
   * The mapping from the files for which the unit element key was requested
   * using [getUnitElementSignature], and which were found to be parts without
   * known libraries, to the [Completer]s to report the result.
   */
  final _unitElementSignatureParts = <String, List<Completer<String>>>{};

  /**
   * The mapping from the files for which the unit element was requested using
   * [getUnitElement] to the [Completer]s to report the result.
   */
  final _unitElementRequestedFiles =
      <String, List<Completer<UnitElementResult>>>{};

  /**
   * The mapping from the files for which the unit element was requested using
   * [getUnitElement], and which were found to be parts without known libraries,
   * to the [Completer]s to report the result.
   */
  final _unitElementRequestedParts =
      <String, List<Completer<UnitElementResult>>>{};

  /**
   * The mapping from the files for which analysis was requested using
   * [getResult], and which were found to be parts without known libraries,
   * to the [Completer]s to report the result.
   */
  final _requestedParts = <String, List<Completer<AnalysisResult>>>{};

  /**
   * The set of part files that are currently scheduled for analysis.
   */
  final _partsToAnalyze = new LinkedHashSet<String>();

  /**
   * The controller for the [results] stream.
   */
  final _resultController = new StreamController<AnalysisResult>();

  /**
   * The stream that will be written to when analysis results are produced.
   */
  Stream<AnalysisResult> _onResults;

  /**
   * Resolution signatures of the most recently produced results for files.
   */
  final Map<String, String> _lastProducedSignatures = {};

  /**
   * Cached results for [_priorityFiles].
   */
  final Map<String, AnalysisResult> _priorityResults = {};

  /**
   * The controller for the [exceptions] stream.
   */
  final StreamController<ExceptionResult> _exceptionController =
      new StreamController<ExceptionResult>();

  /**
   * The instance of the [Search] helper.
   */
  Search _search;

  AnalysisDriverTestView _testView;

  FileSystemState _fsState;

  /**
   * The [FileTracker] used by this driver.
   */
  FileTracker _fileTracker;

  /**
   * When this flag is set to `true`, the set of analyzed files must not change,
   * and all [AnalysisResult]s are cached infinitely.
   *
   * The flag is intended to be used for non-interactive clients, like DDC,
   * which start a new analysis session, load a set of files, resolve all of
   * them, process the resolved units, and then throw away that whole session.
   *
   * The key problem that this flag is solving is that the driver analyzes the
   * whole library when the result for a unit of the library is requested. So,
   * when the client requests sequentially the defining unit, then the first
   * part, then the second part, the driver has to perform analysis of the
   * library three times and every time throw away all the units except the one
   * which was requested. With this flag set to `true`, the driver can analyze
   * once and cache all the resolved units.
   */
  final bool disableChangesAndCacheAllResults;

  /**
   * The cache to use with [disableChangesAndCacheAllResults].
   */
  final Map<String, AnalysisResult> _allCachedResults = {};

  /**
   * The current analysis session.
   */
  AnalysisSessionImpl _currentSession;

  /**
   * Create a new instance of [AnalysisDriver].
   *
   * The given [SourceFactory] is cloned to ensure that it does not contain a
   * reference to a [AnalysisContext] in which it could have been used.
   */
  AnalysisDriver(
      this._scheduler,
      PerformanceLog logger,
      this._resourceProvider,
      this._byteStore,
      this._contentOverlay,
      this.contextRoot,
      SourceFactory sourceFactory,
      this._analysisOptions,
      {this.disableChangesAndCacheAllResults: false,
      SummaryDataStore externalSummaries})
      : _logger = logger,
        _sourceFactory = sourceFactory.clone(),
        _externalSummaries = externalSummaries {
    _createNewSession();
    _onResults = _resultController.stream.asBroadcastStream();
    _testView = new AnalysisDriverTestView(this);
    _createFileTracker();
    _scheduler.add(this);
    _search = new Search(this);
  }

  /**
   * Return the set of files explicitly added to analysis using [addFile].
   */
  Set<String> get addedFiles => _fileTracker.addedFiles;

  /**
   * Return the analysis options used to control analysis.
   */
  AnalysisOptions get analysisOptions => _analysisOptions;

  /**
   * Return the current analysis session.
   */
  AnalysisSession get currentSession => _currentSession;

  /**
   * Return the stream that produces [ExceptionResult]s.
   */
  Stream<ExceptionResult> get exceptions => _exceptionController.stream;

  /**
   * The current file system state.
   */
  FileSystemState get fsState => _fsState;

  @override
  bool get hasFilesToAnalyze {
    return _fileTracker.hasChangedFiles ||
        _requestedFiles.isNotEmpty ||
        _requestedParts.isNotEmpty ||
        _fileTracker.hasPendingFiles ||
        _partsToAnalyze.isNotEmpty;
  }

  /**
   * Return the set of files that are known at this moment. This set does not
   * always include all added files or all implicitly used file. If a file has
   * not been processed yet, it might be missing.
   */
  Set<String> get knownFiles => _fsState.knownFilePaths;

  /**
   * Return the path of the folder at the root of the context.
   */
  String get name => contextRoot?.root ?? '';

  /**
   * Return the number of files scheduled for analysis.
   */
  int get numberOfFilesToAnalyze => _fileTracker.numberOfPendingFiles;

  /**
   * Return the list of files that the driver should try to analyze sooner.
   */
  List<String> get priorityFiles => _priorityFiles.toList(growable: false);

  @override
  void set priorityFiles(List<String> priorityPaths) {
    _priorityResults.keys
        .toSet()
        .difference(priorityPaths.toSet())
        .forEach(_priorityResults.remove);
    _priorityFiles.clear();
    _priorityFiles.addAll(priorityPaths);
    _scheduler.notify(this);
  }

  /**
   * Return the [ResourceProvider] that is used to access the file system.
   */
  ResourceProvider get resourceProvider => _resourceProvider;

  /**
   * Return the [Stream] that produces [AnalysisResult]s for added files.
   *
   * Note that the stream supports only one single subscriber.
   *
   * Analysis starts when the [AnalysisDriverScheduler] is started and the
   * driver is added to it. The analysis state transitions to "analyzing" and
   * an analysis result is produced for every added file prior to the next time
   * the analysis state transitions to "idle".
   *
   * At least one analysis result is produced for every file passed to
   * [addFile] or [changeFile] prior to the next time the analysis state
   * transitions to "idle", unless the file is later removed from analysis
   * using [removeFile]. Analysis results for other files are produced only if
   * the changes affect analysis results of other files.
   *
   * More than one result might be produced for the same file, even if the
   * client does not change the state of the files.
   *
   * Results might be produced even for files that have never been added
   * using [addFile], for example when [getResult] was called for a file.
   */
  Stream<AnalysisResult> get results => _onResults;

  /**
   * Return the search support for the driver.
   */
  Search get search => _search;

  /**
   * Return the source factory used to resolve URIs to paths and restore URIs
   * from file paths.
   */
  SourceFactory get sourceFactory => _sourceFactory;

  @visibleForTesting
  AnalysisDriverTestView get test => _testView;

  @override
  AnalysisDriverPriority get workPriority {
    if (_requestedFiles.isNotEmpty) {
      return AnalysisDriverPriority.interactive;
    }
    if (_discoverAvailableFilesTask != null &&
        !_discoverAvailableFilesTask.isCompleted) {
      return AnalysisDriverPriority.interactive;
    }
    if (_definingClassMemberNameTasks.isNotEmpty ||
        _referencingNameTasks.isNotEmpty) {
      return AnalysisDriverPriority.interactive;
    }
    if (_indexRequestedFiles.isNotEmpty) {
      return AnalysisDriverPriority.interactive;
    }
    if (_unitElementSignatureFiles.isNotEmpty) {
      return AnalysisDriverPriority.interactive;
    }
    if (_unitElementRequestedFiles.isNotEmpty) {
      return AnalysisDriverPriority.interactive;
    }
    if (_topLevelNameDeclarationsTasks.isNotEmpty) {
      return AnalysisDriverPriority.interactive;
    }
    if (_priorityFiles.isNotEmpty) {
      for (String path in _priorityFiles) {
        if (_fileTracker.isFilePending(path)) {
          return AnalysisDriverPriority.priority;
        }
      }
    }
    if (_fileTracker.hasChangedFiles) {
      return AnalysisDriverPriority.changedFiles;
    }
    if (_fileTracker.hasPendingChangedFiles) {
      return AnalysisDriverPriority.generalChanged;
    }
    if (_fileTracker.hasPendingImportFiles) {
      return AnalysisDriverPriority.generalImportChanged;
    }
    if (_fileTracker.hasPendingErrorFiles) {
      return AnalysisDriverPriority.generalWithErrors;
    }
    if (_fileTracker.hasPendingFiles) {
      return AnalysisDriverPriority.general;
    }
    if (_requestedParts.isNotEmpty ||
        _partsToAnalyze.isNotEmpty ||
        _unitElementSignatureParts.isNotEmpty ||
        _unitElementRequestedParts.isNotEmpty) {
      return AnalysisDriverPriority.general;
    }
    return AnalysisDriverPriority.nothing;
  }

  @override
  void addFile(String path) {
    _throwIfNotAbsolutePath(path);
    if (!_fsState.hasUri(path)) {
      return;
    }
    if (AnalysisEngine.isDartFileName(path)) {
      _fileTracker.addFile(path);
      // If the file is known, it has already been read, even if it did not
      // exist. Now we are notified that the file exists, so we need to
      // re-read it and make sure that we invalidate signature of the files
      // that reference it.
      if (_fsState.knownFilePaths.contains(path)) {
        _changeFile(path);
      }
    }
  }

  /**
   * The file with the given [path] might have changed - updated, added or
   * removed. Or not, we don't know. Or it might have, but then changed back.
   *
   * The [path] must be absolute and normalized.
   *
   * The [path] can be any file - explicitly or implicitly analyzed, or neither.
   *
   * Causes the analysis state to transition to "analyzing" (if it is not in
   * that state already). Schedules the file contents for [path] to be read
   * into the current file state prior to the next time the analysis state
   * transitions to "idle".
   *
   * Invocation of this method will not prevent a [Future] returned from
   * [getResult] from completing with a result, but the result is not
   * guaranteed to be consistent with the new current file state after this
   * [changeFile] invocation.
   */
  void changeFile(String path) {
    _throwIfNotAbsolutePath(path);
    _throwIfChangesAreNotAllowed();
    _changeFile(path);
  }

  /**
   * Some state on which analysis depends has changed, so the driver needs to be
   * re-configured with the new state.
   *
   * At least one of the optional parameters should be provided, but only those
   * that represent state that has actually changed need be provided.
   */
  void configure(
      {AnalysisOptions analysisOptions, SourceFactory sourceFactory}) {
    if (analysisOptions != null) {
      _analysisOptions = analysisOptions;
    }
    if (sourceFactory != null) {
      _sourceFactory = sourceFactory;
    }
    Iterable<String> addedFiles = _fileTracker.addedFiles;
    _createFileTracker();
    _fileTracker.addFiles(addedFiles);
  }

  /**
   * Return a [Future] that completes when discovery of all files that are
   * potentially available is done, so that they are included in [knownFiles].
   */
  Future<void> discoverAvailableFiles() {
    if (_discoverAvailableFilesTask != null &&
        _discoverAvailableFilesTask.isCompleted) {
      return new Future.value();
    }
    _discoverAvailableFiles();
    _scheduler.notify(this);
    return _discoverAvailableFilesTask.completer.future;
  }

  @override
  void dispose() {
    _scheduler.remove(this);
  }

  /**
   * Return the cached [AnalysisResult] for the Dart file with the given [path].
   * If there is no cached result, return `null`. Usually only results of
   * priority files are cached.
   *
   * The [path] must be absolute and normalized.
   *
   * The [path] can be any file - explicitly or implicitly analyzed, or neither.
   */
  AnalysisResult getCachedResult(String path) {
    _throwIfNotAbsolutePath(path);
    AnalysisResult result = _priorityResults[path];
    if (disableChangesAndCacheAllResults) {
      result ??= _allCachedResults[path];
    }
    return result;
  }

  /**
   * Return a [Future] that completes with the [ErrorsResult] for the Dart
   * file with the given [path]. If the file is not a Dart file or cannot
   * be analyzed, the [Future] completes with `null`.
   *
   * The [path] must be absolute and normalized.
   *
   * This method does not use analysis priorities, and must not be used in
   * interactive analysis, such as Analysis Server or its plugins.
   */
  Future<ErrorsResult> getErrors(String path) async {
    // TODO(brianwilkerson) Determine whether this await is necessary.
    await null;
    _throwIfNotAbsolutePath(path);

    // Ask the analysis result without unit, so return cached errors.
    // If no cached analysis result, it will be computed.
    AnalysisResult analysisResult = _computeAnalysisResult(path);

    // If not computed yet, because a part file without a known library,
    // we have to compute the full analysis result, with the unit.
    analysisResult ??= await getResult(path);
    if (analysisResult == null) {
      return null;
    }

    return new ErrorsResult(currentSession, path, analysisResult.uri,
        analysisResult.lineInfo, analysisResult.isPart, analysisResult.errors);
  }

  /**
   * Return a [Future] that completes with the list of added files that
   * define a class member with the given [name].
   */
  Future<List<String>> getFilesDefiningClassMemberName(String name) {
    _discoverAvailableFiles();
    var task = new _FilesDefiningClassMemberNameTask(this, name);
    _definingClassMemberNameTasks.add(task);
    _scheduler.notify(this);
    return task.completer.future;
  }

  /**
   * Return a [Future] that completes with the list of known files that
   * reference the given external [name].
   */
  Future<List<String>> getFilesReferencingName(String name) {
    _discoverAvailableFiles();
    var task = new _FilesReferencingNameTask(this, name);
    _referencingNameTasks.add(task);
    _scheduler.notify(this);
    return task.completer.future;
  }

  /**
   * Return the [FileResult] for the Dart file with the given [path].
   *
   * The [path] must be absolute and normalized.
   */
  FileResult getFileSync(String path) {
    _throwIfNotAbsolutePath(path);
    FileState file = _fileTracker.verifyApiSignature(path);
    return new FileResult(
        _currentSession, path, file.uri, file.lineInfo, file.isPart);
  }

  /**
   * Return a [Future] that completes with the [AnalysisDriverUnitIndex] for
   * the file with the given [path], or with `null` if the file cannot be
   * analyzed.
   */
  Future<AnalysisDriverUnitIndex> getIndex(String path) {
    _throwIfNotAbsolutePath(path);
    if (!_fsState.hasUri(path)) {
      return new Future.value();
    }
    var completer = new Completer<AnalysisDriverUnitIndex>();
    _indexRequestedFiles
        .putIfAbsent(path, () => <Completer<AnalysisDriverUnitIndex>>[])
        .add(completer);
    _scheduler.notify(this);
    return completer.future;
  }

  /**
   * Return a [Future] that completes with the [LibraryElement] for the given
   * [uri], which is either resynthesized from the provided external summary
   * store, or built for a file to which the given [uri] is resolved.
   */
  Future<LibraryElement> getLibraryByUri(String uri) async {
    // TODO(brianwilkerson) Determine whether this await is necessary.
    await null;
    if (_externalSummaries != null && _externalSummaries.hasUnlinkedUnit(uri)) {
      return LibraryContext.resynthesizeLibraryElement(analysisOptions,
          declaredVariables, sourceFactory, _externalSummaries, uri);
    }
    Source source = sourceFactory.resolveUri(null, uri);
    UnitElementResult unitResult = await getUnitElement(source.fullName);
    return unitResult.element.library;
  }

  ApiSignature getResolvedUnitKeyByPath(String path) {
    _throwIfNotAbsolutePath(path);
    ApiSignature signature = getUnitKeyByPath(path);
    var file = fsState.getFileForPath(path);
    signature.addString(file.contentHash);
    return signature;
  }

  /**
   * Return a [Future] that completes with a [AnalysisResult] for the Dart
   * file with the given [path]. If the file is not a Dart file or cannot
   * be analyzed, the [Future] completes with `null`.
   *
   * The [path] must be absolute and normalized.
   *
   * The [path] can be any file - explicitly or implicitly analyzed, or neither.
   *
   * If the driver has the cached analysis result for the file, it is returned.
   * If [sendCachedToStream] is `true`, then the result is also reported into
   * the [results] stream, just as if it were freshly computed.
   *
   * Otherwise causes the analysis state to transition to "analyzing" (if it is
   * not in that state already), the driver will produce the analysis result for
   * it, which is consistent with the current file state (including new states
   * of the files previously reported using [changeFile]), prior to the next
   * time the analysis state transitions to "idle".
   */
  Future<AnalysisResult> getResult(String path,
      {bool sendCachedToStream: false}) {
    _throwIfNotAbsolutePath(path);
    if (!_fsState.hasUri(path)) {
      return new Future.value();
    }

    // Return the cached result.
    {
      AnalysisResult result = getCachedResult(path);
      if (result != null) {
        if (sendCachedToStream) {
          _resultController.add(result);
        }
        return new Future.value(result);
      }
    }

    // Schedule analysis.
    var completer = new Completer<AnalysisResult>();
    _requestedFiles
        .putIfAbsent(path, () => <Completer<AnalysisResult>>[])
        .add(completer);
    _scheduler.notify(this);
    return completer.future;
  }

  /**
   * Return a [Future] that completes with the [SourceKind] for the Dart
   * file with the given [path]. If the file is not a Dart file or cannot
   * be analyzed, the [Future] completes with `null`.
   *
   * The [path] must be absolute and normalized.
   */
  Future<SourceKind> getSourceKind(String path) async {
    // TODO(brianwilkerson) Determine whether this await is necessary.
    await null;
    _throwIfNotAbsolutePath(path);
    if (AnalysisEngine.isDartFileName(path)) {
      FileState file = _fsState.getFileForPath(path);
      return file.isPart ? SourceKind.PART : SourceKind.LIBRARY;
    }
    return null;
  }

  /**
   * Return a [Future] that completes with top-level declarations with the
   * given [name] in all known libraries.
   */
  Future<List<TopLevelDeclarationInSource>> getTopLevelNameDeclarations(
      String name) {
    _discoverAvailableFiles();
    var task = new _TopLevelNameDeclarationsTask(this, name);
    _topLevelNameDeclarationsTasks.add(task);
    _scheduler.notify(this);
    return task.completer.future;
  }

  /**
   * Return a [Future] that completes with the [UnitElementResult] for the
   * file with the given [path], or with `null` if the file cannot be analyzed.
   */
  Future<UnitElementResult> getUnitElement(String path) {
    _throwIfNotAbsolutePath(path);
    if (!_fsState.hasUri(path)) {
      return new Future.value();
    }
    var completer = new Completer<UnitElementResult>();
    _unitElementRequestedFiles
        .putIfAbsent(path, () => <Completer<UnitElementResult>>[])
        .add(completer);
    _scheduler.notify(this);
    return completer.future;
  }

  /**
   * Return a [Future] that completes with the signature for the
   * [UnitElementResult] for the file with the given [path], or with `null` if
   * the file cannot be analyzed.
   *
   * The signature is based the APIs of the files of the library (including
   * the file itself) of the requested file and the transitive closure of files
   * imported and exported by the library.
   */
  Future<String> getUnitElementSignature(String path) {
    _throwIfNotAbsolutePath(path);
    if (!_fsState.hasUri(path)) {
      return new Future.value();
    }
    var completer = new Completer<String>();
    _unitElementSignatureFiles
        .putIfAbsent(path, () => <Completer<String>>[])
        .add(completer);
    _scheduler.notify(this);
    return completer.future;
  }

  ApiSignature getUnitKeyByPath(String path) {
    _throwIfNotAbsolutePath(path);
    var file = fsState.getFileForPath(path);
    ApiSignature signature = new ApiSignature();
    signature.addUint32List(_linkedSalt);
    signature.addString(file.transitiveSignature);
    return signature;
  }

  /**
   * Return a [Future] that completes with a [ParseResult] for the file
   * with the given [path].
   *
   * The [path] must be absolute and normalized.
   *
   * The [path] can be any file - explicitly or implicitly analyzed, or neither.
   *
   * The parsing is performed in the method itself, and the result is not
   * produced through the [results] stream (just because it is not a fully
   * resolved unit).
   */
  Future<ParseResult> parseFile(String path) async {
    // TODO(brianwilkerson) Determine whether this await is necessary.
    await null;
    return parseFileSync(path);
  }

  /**
   * Return a [ParseResult] for the file with the given [path].
   *
   * The [path] must be absolute and normalized.
   *
   * The [path] can be any file - explicitly or implicitly analyzed, or neither.
   *
   * The parsing is performed in the method itself, and the result is not
   * produced through the [results] stream (just because it is not a fully
   * resolved unit).
   */
  ParseResult parseFileSync(String path) {
    _throwIfNotAbsolutePath(path);
    FileState file = _fileTracker.verifyApiSignature(path);
    RecordingErrorListener listener = new RecordingErrorListener();
    CompilationUnit unit = file.parse(listener);
    return new ParseResult(currentSession, file.path, file.uri, file.content,
        file.lineInfo, file.isPart, unit, listener.errors);
  }

  @override
  Future<Null> performWork() async {
    // TODO(brianwilkerson) Determine whether this await is necessary.
    await null;
    if (_fileTracker.verifyChangedFilesIfNeeded()) {
      return;
    }

    // Analyze a requested file.
    if (_requestedFiles.isNotEmpty) {
      String path = _requestedFiles.keys.first;
      try {
        AnalysisResult result = _computeAnalysisResult(path, withUnit: true);
        // If a part without a library, delay its analysis.
        if (result == null) {
          _requestedParts
              .putIfAbsent(path, () => [])
              .addAll(_requestedFiles.remove(path));
          return;
        }
        // Notify the completers.
        _requestedFiles.remove(path).forEach((completer) {
          completer.complete(result);
        });
        // Remove from to be analyzed and produce it now.
        _fileTracker.fileWasAnalyzed(path);
        _resultController.add(result);
      } catch (exception, stackTrace) {
        _fileTracker.fileWasAnalyzed(path);
        _requestedFiles.remove(path).forEach((completer) {
          completer.completeError(exception, stackTrace);
        });
      }
      return;
    }

    // Process an index request.
    if (_indexRequestedFiles.isNotEmpty) {
      String path = _indexRequestedFiles.keys.first;
      AnalysisDriverUnitIndex index = _computeIndex(path);
      _indexRequestedFiles.remove(path).forEach((completer) {
        completer.complete(index);
      });
      return;
    }

    // Process a unit element key request.
    if (_unitElementSignatureFiles.isNotEmpty) {
      String path = _unitElementSignatureFiles.keys.first;
      String signature = _computeUnitElementSignature(path);
      var completers = _unitElementSignatureFiles.remove(path);
      if (signature != null) {
        completers.forEach((completer) {
          completer.complete(signature);
        });
      } else {
        _unitElementSignatureParts
            .putIfAbsent(path, () => [])
            .addAll(completers);
      }
      return;
    }

    // Process a unit element request.
    if (_unitElementRequestedFiles.isNotEmpty) {
      String path = _unitElementRequestedFiles.keys.first;
      UnitElementResult result = _computeUnitElement(path);
      var completers = _unitElementRequestedFiles.remove(path);
      if (result != null) {
        completers.forEach((completer) {
          completer.complete(result);
        });
      } else {
        _unitElementRequestedParts
            .putIfAbsent(path, () => [])
            .addAll(completers);
      }
      return;
    }

    // Discover available files.
    if (_discoverAvailableFilesTask != null &&
        !_discoverAvailableFilesTask.isCompleted) {
      _discoverAvailableFilesTask.perform();
      return;
    }

    // Compute files defining a name.
    if (_definingClassMemberNameTasks.isNotEmpty) {
      _FilesDefiningClassMemberNameTask task =
          _definingClassMemberNameTasks.first;
      bool isDone = task.perform();
      if (isDone) {
        _definingClassMemberNameTasks.remove(task);
      }
      return;
    }

    // Compute files referencing a name.
    if (_referencingNameTasks.isNotEmpty) {
      _FilesReferencingNameTask task = _referencingNameTasks.first;
      bool isDone = task.perform();
      if (isDone) {
        _referencingNameTasks.remove(task);
      }
      return;
    }

    // Compute top-level declarations.
    if (_topLevelNameDeclarationsTasks.isNotEmpty) {
      _TopLevelNameDeclarationsTask task = _topLevelNameDeclarationsTasks.first;
      bool isDone = task.perform();
      if (isDone) {
        _topLevelNameDeclarationsTasks.remove(task);
      }
      return;
    }

    // Analyze a priority file.
    if (_priorityFiles.isNotEmpty) {
      for (String path in _priorityFiles) {
        if (_fileTracker.isFilePending(path)) {
          try {
            AnalysisResult result =
                _computeAnalysisResult(path, withUnit: true);
            if (result == null) {
              _partsToAnalyze.add(path);
            } else {
              _resultController.add(result);
            }
          } catch (exception, stackTrace) {
            _reportException(path, exception, stackTrace);
          } finally {
            _fileTracker.fileWasAnalyzed(path);
          }
          return;
        }
      }
    }

    // Analyze a general file.
    if (_fileTracker.hasPendingFiles) {
      String path = _fileTracker.anyPendingFile;
      try {
        AnalysisResult result = _computeAnalysisResult(path,
            withUnit: false, skipIfSameSignature: true);
        if (result == null) {
          _partsToAnalyze.add(path);
        } else if (result == AnalysisResult._UNCHANGED) {
          // We found that the set of errors is the same as we produced the
          // last time, so we don't need to produce it again now.
        } else {
          _resultController.add(result);
          _lastProducedSignatures[result.path] = result._signature;
        }
      } catch (exception, stackTrace) {
        _reportException(path, exception, stackTrace);
      } finally {
        _fileTracker.fileWasAnalyzed(path);
      }
      return;
    }

    // Analyze a requested part file.
    if (_requestedParts.isNotEmpty) {
      String path = _requestedParts.keys.first;
      try {
        AnalysisResult result = _computeAnalysisResult(path,
            withUnit: true, asIsIfPartWithoutLibrary: true);
        // Notify the completers.
        _requestedParts.remove(path).forEach((completer) {
          completer.complete(result);
        });
        // Remove from to be analyzed and produce it now.
        _partsToAnalyze.remove(path);
        _resultController.add(result);
      } catch (exception, stackTrace) {
        _partsToAnalyze.remove(path);
        _requestedParts.remove(path).forEach((completer) {
          completer.completeError(exception, stackTrace);
        });
      }
      return;
    }

    // Analyze a general part.
    if (_partsToAnalyze.isNotEmpty) {
      String path = _partsToAnalyze.first;
      _partsToAnalyze.remove(path);
      try {
        AnalysisResult result = _computeAnalysisResult(path,
            withUnit: _priorityFiles.contains(path),
            asIsIfPartWithoutLibrary: true);
        _resultController.add(result);
      } catch (exception, stackTrace) {
        _reportException(path, exception, stackTrace);
      }
      return;
    }

    // Process a unit element signature request for a part.
    if (_unitElementSignatureParts.isNotEmpty) {
      String path = _unitElementSignatureParts.keys.first;
<<<<<<< HEAD
      String signature =
=======
      var signature =
>>>>>>> 4506e1d1
          _computeUnitElementSignature(path, asIsIfPartWithoutLibrary: true);
      _unitElementSignatureParts.remove(path).forEach((completer) {
        completer.complete(signature);
      });
      return;
    }

    // Process a unit element request for a part.
    if (_unitElementRequestedParts.isNotEmpty) {
      String path = _unitElementRequestedParts.keys.first;
      UnitElementResult result =
          _computeUnitElement(path, asIsIfPartWithoutLibrary: true);
      _unitElementRequestedParts.remove(path).forEach((completer) {
        completer.complete(result);
      });
      return;
    }
  }

  /**
   * Remove the file with the given [path] from the list of files to analyze.
   *
   * The [path] must be absolute and normalized.
   *
   * The results of analysis of the file might still be produced by the
   * [results] stream. The driver will try to stop producing these results,
   * but does not guarantee this.
   */
  void removeFile(String path) {
    _throwIfNotAbsolutePath(path);
    _throwIfChangesAreNotAllowed();
    _fileTracker.removeFile(path);
    _priorityResults.clear();
  }

  /**
   * Implementation for [changeFile].
   */
  void _changeFile(String path) {
    _fileTracker.changeFile(path);
    _priorityResults.clear();
  }

  /**
   * Handles a notification from the [FileTracker] that there has been a change
   * of state.
   */
  void _changeHook() {
    _createNewSession();
    _priorityResults.clear();
    _scheduler.notify(this);
  }

  /**
   * Return the cached or newly computed analysis result of the file with the
   * given [path].
   *
   * The result will have the fully resolved unit and will always be newly
   * compute only if [withUnit] is `true`.
   *
   * Return `null` if the file is a part of an unknown library, so cannot be
   * analyzed yet. But [asIsIfPartWithoutLibrary] is `true`, then the file is
   * analyzed anyway, even without a library.
   *
   * Return [AnalysisResult._UNCHANGED] if [skipIfSameSignature] is `true` and
   * the resolved signature of the file in its library is the same as the one
   * that was the most recently produced to the client.
   */
  AnalysisResult _computeAnalysisResult(String path,
      {bool withUnit: false,
      bool asIsIfPartWithoutLibrary: false,
      bool skipIfSameSignature: false}) {
    FileState file = _fsState.getFileForPath(path);

    // Prepare the library - the file itself, or the known library.
    FileState library = file.isPart ? file.library : file;
    if (library == null) {
      if (asIsIfPartWithoutLibrary) {
        library = file;
      } else {
        return null;
      }
    }

    // Prepare the signature and key.
    String signature = _getResolvedUnitSignature(library, file);
    String key = _getResolvedUnitKey(signature);

    // Skip reading if the signature, so errors, are the same as the last time.
    if (skipIfSameSignature) {
      assert(!withUnit);
      if (_lastProducedSignatures[path] == signature) {
        return AnalysisResult._UNCHANGED;
      }
    }

    // If we don't need the fully resolved unit, check for the cached result.
    if (!withUnit) {
      List<int> bytes = DriverPerformance.cache.makeCurrentWhile(() {
        return _byteStore.get(key);
      });
      if (bytes != null) {
        return _getAnalysisResultFromBytes(file, signature, bytes);
      }
    }

    // We need the fully resolved unit, or the result is not cached.
    return _logger.run('Compute analysis result for $path', () {
      try {
        LibraryContext libraryContext;
        try {
          _testView.numOfAnalyzedLibraries++;

          if (!_fsState.getFileForUri(Uri.parse('dart:core')).exists) {
            return _newMissingDartLibraryResult(file, 'dart:core');
          }
          if (!_fsState.getFileForUri(Uri.parse('dart:async')).exists) {
            return _newMissingDartLibraryResult(file, 'dart:async');
          }
          libraryContext = _createLibraryContext(library);

          LibraryAnalyzer analyzer = new LibraryAnalyzer(
              analysisOptions,
              declaredVariables,
              sourceFactory,
              libraryContext.isLibraryUri,
              libraryContext.analysisContext,
              libraryContext.resynthesizer,
              library);
          Map<FileState, UnitAnalysisResult> results = analyzer.analyze();

          List<int> bytes;
          CompilationUnit resolvedUnit;
          for (FileState unitFile in results.keys) {
            UnitAnalysisResult unitResult = results[unitFile];
            List<int> unitBytes =
                _serializeResolvedUnit(unitResult.unit, unitResult.errors);
            String unitSignature = _getResolvedUnitSignature(library, unitFile);
            String unitKey = _getResolvedUnitKey(unitSignature);
            _byteStore.put(unitKey, unitBytes);
            if (unitFile == file) {
              bytes = unitBytes;
              resolvedUnit = unitResult.unit;
            }
            if (disableChangesAndCacheAllResults) {
              AnalysisResult result = _getAnalysisResultFromBytes(
                  unitFile, unitSignature, unitBytes,
                  content: unitFile.content, resolvedUnit: unitResult.unit);
              _allCachedResults[unitFile.path] = result;
            }
          }

          // Return the result, full or partial.
          _logger.writeln('Computed new analysis result.');
          AnalysisResult result = _getAnalysisResultFromBytes(
              file, signature, bytes,
              content: withUnit ? file.content : null,
              resolvedUnit: withUnit ? resolvedUnit : null);
          if (withUnit && _priorityFiles.contains(path)) {
            _priorityResults[path] = result;
          }
          return result;
        } finally {
          libraryContext?.dispose();
        }
      } catch (exception, stackTrace) {
        String contextKey =
            _storeExceptionContext(path, library, exception, stackTrace);
        throw new _ExceptionState(exception, stackTrace, contextKey);
      }
    });
  }

  AnalysisDriverUnitIndex _computeIndex(String path) {
    AnalysisResult analysisResult = _computeAnalysisResult(path,
        withUnit: false, asIsIfPartWithoutLibrary: true);
    return analysisResult._index;
  }

  UnitElementResult _computeUnitElement(String path,
      {bool asIsIfPartWithoutLibrary: false}) {
    FileState file = _fsState.getFileForPath(path);

    // Prepare the library - the file itself, or the known library.
    FileState library = file.isPart ? file.library : file;
    if (library == null) {
      if (asIsIfPartWithoutLibrary) {
        library = file;
      } else {
        return null;
      }
    }

    LibraryContext libraryContext = _createLibraryContext(library);
    try {
      CompilationUnitElement element =
          libraryContext.computeUnitElement(library.source, file.source);
      String signature = library.transitiveSignature;
      return new UnitElementResult(
          currentSession, path, file.uri, signature, element);
    } finally {
      libraryContext.dispose();
    }
  }

  String _computeUnitElementSignature(String path,
      {bool asIsIfPartWithoutLibrary: false}) {
    FileState file = _fsState.getFileForPath(path);

    // Prepare the library - the file itself, or the known library.
    FileState library = file.isPart ? file.library : file;
    if (library == null) {
      if (asIsIfPartWithoutLibrary) {
        library = file;
      } else {
        return null;
      }
    }

    return library.transitiveSignature;
  }

  /**
   * Creates new [FileSystemState] and [FileTracker] objects.
   *
   * This is used both on initial construction and whenever the configuration
   * changes.
   */
  void _createFileTracker() {
    _fillSalt();
    _fsState = new FileSystemState(
      _logger,
      _byteStore,
      _contentOverlay,
      _resourceProvider,
      sourceFactory,
      analysisOptions,
      _unlinkedSalt,
      _linkedSalt,
      externalSummaries: _externalSummaries,
    );
    _fileTracker = new FileTracker(_logger, _fsState, _changeHook);
  }

  /**
   * Return the context in which the [library] should be analyzed.
   */
  LibraryContext _createLibraryContext(FileState library) {
    _testView.numOfCreatedLibraryContexts++;
    return new LibraryContext.forSingleLibrary(
        library,
        _logger,
        _byteStore,
        _analysisOptions,
        declaredVariables,
        _sourceFactory,
        _externalSummaries,
        fsState);
  }

  /**
   * Create a new analysis session, so invalidating the current one.
   */
  void _createNewSession() {
    _currentSession = new AnalysisSessionImpl(this);
  }

  /**
   * If this has not been done yet, schedule discovery of all files that are
   * potentially available, so that they are included in [knownFiles].
   */
  void _discoverAvailableFiles() {
    _discoverAvailableFilesTask ??= new _DiscoverAvailableFilesTask(this);
  }

  /**
   * Fill [_unlinkedSalt] and [_linkedSalt] with data.
   */
  void _fillSalt() {
    _unlinkedSalt[0] = DATA_VERSION;
    _unlinkedSalt.setAll(1, _analysisOptions.unlinkedSignature);

    _linkedSalt[0] = DATA_VERSION;
    _linkedSalt.setAll(1, _analysisOptions.signature);
  }

  /**
   * Load the [AnalysisResult] for the given [file] from the [bytes]. Set
   * optional [content] and [resolvedUnit].
   */
  AnalysisResult _getAnalysisResultFromBytes(
      FileState file, String signature, List<int> bytes,
      {String content, CompilationUnit resolvedUnit}) {
    var unit = new AnalysisDriverResolvedUnit.fromBuffer(bytes);
    List<AnalysisError> errors = _getErrorsFromSerialized(file, unit.errors);
    _updateHasErrorOrWarningFlag(file, errors);
    return new AnalysisResult(
        this,
        _sourceFactory,
        file.path,
        file.uri,
        file.exists,
        content,
        file.lineInfo,
        file.isPart,
        signature,
        resolvedUnit,
        errors,
        unit.index);
  }

  /**
   * Return [AnalysisError]s for the given [serialized] errors.
   */
  List<AnalysisError> _getErrorsFromSerialized(
      FileState file, List<AnalysisDriverUnitError> serialized) {
    List<AnalysisError> errors = <AnalysisError>[];
    for (AnalysisDriverUnitError error in serialized) {
      String errorName = error.uniqueName;
      ErrorCode errorCode =
          errorCodeByUniqueName(errorName) ?? _lintCodeByUniqueName(errorName);
      if (errorCode == null) {
        // This could fail because the error code is no longer defined, or, in
        // the case of a lint rule, if the lint rule has been disabled since the
        // errors were written.
        AnalysisEngine.instance.instrumentationService
            .logError('No error code for "$error" in "$file"');
      } else {
        errors.add(new AnalysisError.forValues(
            file.source,
            error.offset,
            error.length,
            errorCode,
            error.message,
            error.correction.isEmpty ? null : error.correction));
      }
    }
    return errors;
  }

  /**
   * Return the key to store fully resolved results for the [signature].
   */
  String _getResolvedUnitKey(String signature) {
    return '$signature.resolved';
  }

  /**
   * Return the signature that identifies fully resolved results for the [file]
   * in the [library], e.g. element model, errors, index, etc.
   */
  String _getResolvedUnitSignature(FileState library, FileState file) {
    ApiSignature signature = new ApiSignature();
    signature.addUint32List(_linkedSalt);
    signature.addString(library.transitiveSignature);
    signature.addString(file.contentHash);
    return signature.toHex();
  }

  /**
   * Return the lint code with the given [errorName], or `null` if there is no
   * lint registered with that name.
   */
  ErrorCode _lintCodeByUniqueName(String errorName) {
    const String lintPrefix = 'LintCode.';
    if (errorName.startsWith(lintPrefix)) {
      String lintName = errorName.substring(lintPrefix.length);
      return linter.Registry.ruleRegistry.getRule(lintName)?.lintCode;
    }

    const String lintPrefixOld = '_LintCode.';
    if (errorName.startsWith(lintPrefixOld)) {
      String lintName = errorName.substring(lintPrefixOld.length);
      return linter.Registry.ruleRegistry.getRule(lintName)?.lintCode;
    }

    return null;
  }

  /**
   * We detected that one of the required `dart` libraries is missing.
   * Return the empty analysis result with the error.
   */
  AnalysisResult _newMissingDartLibraryResult(
      FileState file, String missingUri) {
    // TODO(scheglov) Find a better way to report this.
    return new AnalysisResult(
        this,
        _sourceFactory,
        file.path,
        file.uri,
        file.exists,
        null,
        file.lineInfo,
        file.isPart,
        null,
        null,
        [
          new AnalysisError(file.source, 0, 0,
              CompileTimeErrorCode.MISSING_DART_LIBRARY, [missingUri])
        ],
        null);
  }

  void _reportException(String path, exception, StackTrace stackTrace) {
    String contextKey = null;
    if (exception is _ExceptionState) {
      var state = exception as _ExceptionState;
      exception = state.exception;
      stackTrace = state.stackTrace;
      contextKey = state.contextKey;
    }
    CaughtException caught = new CaughtException(exception, stackTrace);
    _exceptionController.add(new ExceptionResult(path, caught, contextKey));
  }

  /**
   * Serialize the given [resolvedUnit] errors and index into bytes.
   */
  List<int> _serializeResolvedUnit(
      CompilationUnit resolvedUnit, List<AnalysisError> errors) {
    AnalysisDriverUnitIndexBuilder index = indexUnit(resolvedUnit);
    return new AnalysisDriverResolvedUnitBuilder(
            errors: errors
                .map((error) => new AnalysisDriverUnitErrorBuilder(
                    offset: error.offset,
                    length: error.length,
                    uniqueName: error.errorCode.uniqueName,
                    message: error.message,
                    correction: error.correction))
                .toList(),
            index: index)
        .toBuffer();
  }

  String _storeExceptionContext(
      String path, FileState libraryFile, exception, StackTrace stackTrace) {
    if (allowedNumberOfContextsToWrite <= 0) {
      return null;
    } else {
      allowedNumberOfContextsToWrite--;
    }
    try {
      List<AnalysisDriverExceptionFileBuilder> contextFiles = libraryFile
          .libraryFiles
          .map((file) => new AnalysisDriverExceptionFileBuilder(
              path: file.path, content: file.content))
          .toList();
      contextFiles.sort((a, b) => a.path.compareTo(b.path));
      AnalysisDriverExceptionContextBuilder contextBuilder =
          new AnalysisDriverExceptionContextBuilder(
              path: path,
              exception: exception.toString(),
              stackTrace: stackTrace.toString(),
              files: contextFiles);
      List<int> bytes = contextBuilder.toBuffer();

      String _twoDigits(int n) {
        if (n >= 10) return '$n';
        return '0$n';
      }

      String _threeDigits(int n) {
        if (n >= 100) return '$n';
        if (n >= 10) return '0$n';
        return '00$n';
      }

      DateTime time = new DateTime.now();
      String m = _twoDigits(time.month);
      String d = _twoDigits(time.day);
      String h = _twoDigits(time.hour);
      String min = _twoDigits(time.minute);
      String sec = _twoDigits(time.second);
      String ms = _threeDigits(time.millisecond);
      String key = 'exception_${time.year}$m$d' '_$h$min$sec' + '_$ms';

      _byteStore.put(key, bytes);
      return key;
    } catch (_) {
      return null;
    }
  }

  /**
   * If the driver is used in the read-only mode with infinite cache,
   * we should not allow invocations that change files.
   */
  void _throwIfChangesAreNotAllowed() {
    if (disableChangesAndCacheAllResults) {
      throw new StateError('Changing files is not allowed for this driver.');
    }
  }

  /**
   * The driver supports only absolute paths, this method is used to validate
   * any input paths to prevent errors later.
   */
  void _throwIfNotAbsolutePath(String path) {
    if (!_resourceProvider.pathContext.isAbsolute(path)) {
      throw new ArgumentError('Only absolute paths are supported: $path');
    }
  }

  /**
   * Given the list of [errors] for the [file], update the [file]'s
   * [FileState.hasErrorOrWarning] flag.
   */
  void _updateHasErrorOrWarningFlag(
      FileState file, List<AnalysisError> errors) {
    for (AnalysisError error in errors) {
      ErrorSeverity severity = error.errorCode.errorSeverity;
      if (severity == ErrorSeverity.ERROR ||
          severity == ErrorSeverity.WARNING) {
        file.hasErrorOrWarning = true;
        return;
      }
    }
    file.hasErrorOrWarning = false;
  }
}

/**
 * A generic schedulable interface via the AnalysisDriverScheduler. Currently
 * only implemented by [AnalysisDriver] and the angular plugin, at least as
 * a temporary measure until the official plugin API is ready (and a different
 * scheduler is used)
 */
abstract class AnalysisDriverGeneric {
  /**
   * Return `true` if the driver has a file to analyze.
   */
  bool get hasFilesToAnalyze;

  /**
   * Set the list of files that the driver should try to analyze sooner.
   *
   * Every path in the list must be absolute and normalized.
   *
   * The driver will produce the results through the [results] stream. The
   * exact order in which results are produced is not defined, neither
   * between priority files, nor between priority and non-priority files.
   */
  void set priorityFiles(List<String> priorityPaths);

  /**
   * Return the priority of work that the driver needs to perform.
   */
  AnalysisDriverPriority get workPriority;

  /**
   * Add the file with the given [path] to the set of files that are explicitly
   * being analyzed.
   *
   * The [path] must be absolute and normalized.
   *
   * The results of analysis are eventually produced by the [results] stream.
   */
  void addFile(String path);

  /**
   * Notify the driver that the client is going to stop using it.
   */
  void dispose();

  /**
   * Perform a single chunk of work and produce [results].
   */
  Future<Null> performWork();
}

/**
 * Priorities of [AnalysisDriver] work. The farther a priority to the beginning
 * of the list, the earlier the corresponding [AnalysisDriver] should be asked
 * to perform work.
 */
enum AnalysisDriverPriority {
  nothing,
  general,
  generalWithErrors,
  generalImportChanged,
  generalChanged,
  changedFiles,
  priority,
  interactive
}

/**
 * Instances of this class schedule work in multiple [AnalysisDriver]s so that
 * work with the highest priority is performed first.
 */
class AnalysisDriverScheduler {
  /**
   * Time interval in milliseconds before pumping the event queue.
   *
   * Relinquishing execution flow and running the event loop after every task
   * has too much overhead. Instead we use a fixed length of time, so we can
   * spend less time overall and still respond quickly enough.
   */
  static const int _MS_BEFORE_PUMPING_EVENT_QUEUE = 2;

  /**
   * Event queue pumping is required to allow IO and other asynchronous data
   * processing while analysis is active. For example Analysis Server needs to
   * be able to process `updateContent` or `setPriorityFiles` requests while
   * background analysis is in progress.
   *
   * The number of pumpings is arbitrary, might be changed if we see that
   * analysis or other data processing tasks are starving. Ideally we would
   * need to run all asynchronous operations using a single global scheduler.
   */
  static const int _NUMBER_OF_EVENT_QUEUE_PUMPINGS = 128;

  final PerformanceLog _logger;

  /**
   * The object used to watch as analysis drivers are created and deleted.
   */
  final DriverWatcher driverWatcher;

  final List<AnalysisDriverGeneric> _drivers = [];
  final Monitor _hasWork = new Monitor();
  final StatusSupport _statusSupport = new StatusSupport();

  bool _started = false;

  AnalysisDriverScheduler(this._logger, {this.driverWatcher});

  /**
   * Return `true` if we are currently analyzing code.
   */
  bool get isAnalyzing => _hasFilesToAnalyze;

  /**
   * Return the stream that produces [AnalysisStatus] events.
   */
  Stream<AnalysisStatus> get status => _statusSupport.stream;

  /**
   * Return `true` if there is a driver with a file to analyze.
   */
  bool get _hasFilesToAnalyze {
    for (AnalysisDriverGeneric driver in _drivers) {
      if (driver.hasFilesToAnalyze) {
        return true;
      }
    }
    return false;
  }

  /**
   * Add the given [driver] and schedule it to perform its work.
   */
  void add(AnalysisDriverGeneric driver) {
    _drivers.add(driver);
    _hasWork.notify();
    if (driver is AnalysisDriver) {
      driverWatcher?.addedDriver(driver, driver.contextRoot);
    }
  }

  /**
   * Notify that there is a change to the [driver], it it might need to
   * perform some work.
   */
  void notify(AnalysisDriverGeneric driver) {
    _hasWork.notify();
    _statusSupport.preTransitionToAnalyzing();
  }

  /**
   * Remove the given [driver] from the scheduler, so that it will not be
   * asked to perform any new work.
   */
  void remove(AnalysisDriverGeneric driver) {
    if (driver is AnalysisDriver) {
      driverWatcher?.removedDriver(driver);
    }
    _drivers.remove(driver);
    _hasWork.notify();
  }

  /**
   * Start the scheduler, so that any [AnalysisDriver] created before or
   * after will be asked to perform work.
   */
  void start() {
    if (_started) {
      throw new StateError('The scheduler has already been started.');
    }
    _started = true;
    _run();
  }

  /**
   * Return a future that will be completed the next time the status is idle.
   *
   * If the status is currently idle, the returned future will be signaled
   * immediately.
   */
  Future<Null> waitForIdle() => _statusSupport.waitForIdle();

  /**
   * Run infinitely analysis cycle, selecting the drivers with the highest
   * priority first.
   */
  Future<Null> _run() async {
    // Give other microtasks the time to run before doing the analysis cycle.
    await null;
    Stopwatch timer = new Stopwatch()..start();
    PerformanceLogSection analysisSection;
    while (true) {
      // Pump the event queue.
      if (timer.elapsedMilliseconds > _MS_BEFORE_PUMPING_EVENT_QUEUE) {
        await _pumpEventQueue(_NUMBER_OF_EVENT_QUEUE_PUMPINGS);
        timer.reset();
      }

      await _hasWork.signal;

      // Transition to analyzing if there are files to analyze.
      if (_hasFilesToAnalyze) {
        _statusSupport.transitionToAnalyzing();
        analysisSection ??= _logger.enter('Analyzing');
      }

      // Find the driver with the highest priority.
      AnalysisDriverGeneric bestDriver;
      AnalysisDriverPriority bestPriority = AnalysisDriverPriority.nothing;
      for (AnalysisDriverGeneric driver in _drivers) {
        AnalysisDriverPriority priority = driver.workPriority;
        if (priority.index > bestPriority.index) {
          bestDriver = driver;
          bestPriority = priority;
        }
      }

      // Transition to idle if no files to analyze.
      if (!_hasFilesToAnalyze) {
        _statusSupport.transitionToIdle();
        analysisSection?.exit();
        analysisSection = null;
      }

      // Continue to sleep if no work to do.
      if (bestPriority == AnalysisDriverPriority.nothing) {
        continue;
      }

      // Ask the driver to perform a chunk of work.
      await bestDriver.performWork();

      // Schedule one more cycle.
      _hasWork.notify();
    }
  }

  /**
   * Returns a [Future] that completes after performing [times] pumpings of
   * the event queue.
   */
  static Future _pumpEventQueue(int times) {
    if (times == 0) {
      return new Future.value();
    }
    return new Future.delayed(Duration.zero, () => _pumpEventQueue(times - 1));
  }
}

@visibleForTesting
class AnalysisDriverTestView {
  final AnalysisDriver driver;

  int numOfCreatedLibraryContexts = 0;

  int numOfAnalyzedLibraries = 0;

  AnalysisDriverTestView(this.driver);

  FileTracker get fileTracker => driver._fileTracker;

  Map<String, AnalysisResult> get priorityResults => driver._priorityResults;

  SummaryDataStore getSummaryStore(String libraryPath) {
    FileState library = driver.fsState.getFileForPath(libraryPath);
    LibraryContext libraryContext = driver._createLibraryContext(library);
    try {
      return libraryContext.store;
    } finally {
      libraryContext.dispose();
    }
  }
}

/**
 * The result of analyzing of a single file.
 *
 * These results are self-consistent, i.e. [content], [lineInfo], the
 * resolved [unit] correspond to each other. All referenced elements, even
 * external ones, are also self-consistent. But none of the results is
 * guaranteed to be consistent with the state of the files.
 *
 * Every result is independent, and is not guaranteed to be consistent with
 * any previously returned result, even inside of the same library.
 */
class AnalysisResult extends FileResult implements results.ResolveResult {
  static final _UNCHANGED = new AnalysisResult(
      null, null, null, null, null, null, null, null, null, null, null, null);

  /**
   * The [AnalysisDriver] that produced this result.
   */
  final AnalysisDriver driver;

  /**
   * The [SourceFactory] with which the file was analyzed.
   */
  final SourceFactory sourceFactory;

  /**
   * Return `true` if the file exists.
   */
  final bool exists;

  @override
  final String content;

  /**
   * The signature of the result based on the content of the file, and the
   * transitive closure of files imported and exported by the library of
   * the requested file.
   */
  final String _signature;

  @override
  final CompilationUnit unit;

  @override
  final List<AnalysisError> errors;

  /**
   * The index of the unit.
   */
  final AnalysisDriverUnitIndex _index;

  AnalysisResult(
      this.driver,
      this.sourceFactory,
      String path,
      Uri uri,
      this.exists,
      this.content,
      LineInfo lineInfo,
      bool isPart,
      this._signature,
      this.unit,
      this.errors,
      this._index)
      : super(driver?.currentSession, path, uri, lineInfo, isPart);

  @override
  LibraryElement get libraryElement => unit.declaredElement.library;

  @override
  results.ResultState get state =>
      exists ? results.ResultState.VALID : results.ResultState.NOT_A_FILE;

  @override
  TypeProvider get typeProvider => unit.declaredElement.context.typeProvider;
}

abstract class BaseAnalysisResult implements results.AnalysisResult {
  @override
  final AnalysisSession session;

  @override
  final String path;

  @override
  final Uri uri;

  BaseAnalysisResult(this.session, this.path, this.uri);
}

class DriverPerformance {
  static final PerformanceTag driver =
      PerformanceStatistics.analyzer.createChild('driver');

  static final PerformanceTag cache = driver.createChild('cache');
}

/**
 * An object that watches for the creation and removal of analysis drivers.
 *
 * Clients may not extend, implement or mix-in this class.
 */
abstract class DriverWatcher {
  /**
   * The context manager has just added the given analysis [driver]. This method
   * must be called before the driver has been allowed to perform any analysis.
   */
  void addedDriver(AnalysisDriver driver, ContextRoot contextRoot);

  /**
   * The context manager has just removed the given analysis [driver].
   */
  void removedDriver(AnalysisDriver driver);
}

/**
 * The errors in a single file.
 *
 * These results are self-consistent, i.e. [errors] and [lineInfo] correspond
 * to each other. But none of the results is guaranteed to be consistent with
 * the state of the files.
 */
class ErrorsResult extends FileResult implements results.ErrorsResult {
  @override
  final List<AnalysisError> errors;

  ErrorsResult(AnalysisSession session, String path, Uri uri, LineInfo lineInfo,
      bool isPart, this.errors)
      : super(session, path, uri, lineInfo, isPart);

  @override
  results.ResultState get state => results.ResultState.VALID;
}

/**
 * Exception that happened during analysis.
 */
class ExceptionResult {
  /**
   * The path of the file being analyzed when the [exception] happened.
   *
   * Absolute and normalized.
   */
  final String path;

  /**
   * The exception during analysis of the file with the [path].
   */
  final CaughtException exception;

  /**
   * If the exception happened during a file analysis, and the context in which
   * the exception happened was stored, this field is the key of the context
   * in the byte store. May be `null` if the context is unknown, the maximum
   * number of context to store was reached, etc.
   */
  final String contextKey;

  ExceptionResult(this.path, this.exception, this.contextKey);
}

/**
 * The result of computing some cheap information for a single file, when full
 * parsed file is not required, so [ParseResult] is not necessary.
 */
class FileResult extends BaseAnalysisResult implements results.FileResult {
  @override
  final LineInfo lineInfo;

  @override
  final bool isPart;

  FileResult(
      AnalysisSession session, String path, Uri uri, this.lineInfo, this.isPart)
      : super(session, path, uri);

  @override
  results.ResultState get state => results.ResultState.VALID;
}

/**
 * The result of parsing of a single file.
 *
 * These results are self-consistent, i.e. [content], [lineInfo], the
 * parsed [unit] correspond to each other. But none of the results is
 * guaranteed to be consistent with the state of the files.
 */
class ParseResult extends FileResult implements results.ParseResult {
  @override
  final String content;

  @override
  final CompilationUnit unit;

  @override
  final List<AnalysisError> errors;

  ParseResult(AnalysisSession session, String path, Uri uri, this.content,
      LineInfo lineInfo, bool isPart, this.unit, this.errors)
      : super(session, path, uri, lineInfo, isPart);

  @override
  results.ResultState get state => results.ResultState.VALID;
}

/**
 * The result with the [CompilationUnitElement] of a single file.
 *
 * These results are self-consistent, i.e. all elements and types accessible
 * through [element], including defined in other files, correspond to each
 * other. But none of the results is guaranteed to be consistent with the state
 * of the files.
 *
 * Every result is independent, and is not guaranteed to be consistent with
 * any previously returned result, even inside of the same library.
 */
class UnitElementResult extends BaseAnalysisResult
    implements results.UnitElementResult {
  /**
   * The signature of the [element] is based the APIs of the files of the
   * library (including the file itself) of the requested file and the
   * transitive closure of files imported and exported by the library.
   */
  final String signature;

  /**
   * The element of the file.
   */
  final CompilationUnitElement element;

  UnitElementResult(AnalysisSession session, String path, Uri uri,
      this.signature, this.element)
      : super(session, path, uri);

  @override
  results.ResultState get state => results.ResultState.VALID;
}

/**
 * Task that discovers all files that are available to the driver, and makes
 * them known.
 */
class _DiscoverAvailableFilesTask {
  static const int _MS_WORK_INTERVAL = 5;

  final AnalysisDriver driver;

  bool isCompleted = false;
  Completer<void> completer = new Completer<void>();

  Iterator<Folder> folderIterator;
  List<String> files = [];
  int fileIndex = 0;

  _DiscoverAvailableFilesTask(this.driver);

  /**
   * Perform the next piece of work, and set [isCompleted] to `true` to
   * indicate that the task is done, or keeps it `false` to indicate that the
   * task should continue to be run.
   */
  void perform() {
    if (folderIterator == null) {
      files.addAll(driver.addedFiles);

      // Discover SDK libraries.
      var dartSdk = driver._sourceFactory.dartSdk;
      if (dartSdk != null) {
        for (var sdkLibrary in dartSdk.sdkLibraries) {
          var file = dartSdk.mapDartUri(sdkLibrary.shortName).fullName;
          files.add(file);
        }
      }

      // Discover files in package/lib folders.
      var packageMap = driver._sourceFactory.packageMap;
      if (packageMap != null) {
        folderIterator = packageMap.values.expand((f) => f).iterator;
      } else {
        folderIterator = <Folder>[].iterator;
      }
    }

    // List each package/lib folder recursively.
    Stopwatch timer = new Stopwatch()..start();
    while (folderIterator.moveNext()) {
      var folder = folderIterator.current;
      _appendFilesRecursively(folder);

      // Note: must check if we are exiting before calling moveNext()
      // otherwise we will skip one iteration of the loop when we come back.
      if (timer.elapsedMilliseconds > _MS_WORK_INTERVAL) {
        return;
      }
    }

    // Get know files one by one.
    while (fileIndex < files.length) {
      if (timer.elapsedMilliseconds > _MS_WORK_INTERVAL) {
        return;
      }
      var file = files[fileIndex++];
      driver._fsState.getFileForPath(file);
    }

    // The task is done, clean up.
    folderIterator = null;
    files = null;

    // Complete and clean up.
    isCompleted = true;
    completer.complete();
    completer = null;
  }

  void _appendFilesRecursively(Folder folder) {
    try {
      for (var child in folder.getChildren()) {
        if (child is File) {
          var path = child.path;
          if (AnalysisEngine.isDartFileName(path)) {
            files.add(path);
          }
        } else if (child is Folder) {
          _appendFilesRecursively(child);
        }
      }
    } catch (_) {}
  }
}

/**
 * Information about an exception and its context.
 */
class _ExceptionState {
  final exception;
  final StackTrace stackTrace;

  /**
   * The key under which the context of the exception was stored, or `null`
   * if unknown, the maximum number of context to store was reached, etc.
   */
  final String contextKey;

  _ExceptionState(this.exception, this.stackTrace, this.contextKey);

  @override
  String toString() => '$exception\n$stackTrace';
}

/**
 * Task that computes the list of files that were added to the driver and
 * declare a class member with the given [name].
 */
class _FilesDefiningClassMemberNameTask {
  static const int _MS_WORK_INTERVAL = 5;

  final AnalysisDriver driver;
  final String name;
  final Completer<List<String>> completer = new Completer<List<String>>();

  final List<String> definingFiles = <String>[];
  final Set<String> checkedFiles = new Set<String>();
  final List<String> filesToCheck = <String>[];

  _FilesDefiningClassMemberNameTask(this.driver, this.name);

  /**
   * Perform work for a fixed length of time, and complete the [completer] to
   * either return `true` to indicate that the task is done, or return `false`
   * to indicate that the task should continue to be run.
   *
   * Each invocation of an asynchronous method has overhead, which looks as
   * `_SyncCompleter.complete` invocation, we see as much as 62% in some
   * scenarios. Instead we use a fixed length of time, so we can spend less time
   * overall and keep quick enough response time.
   */
  bool perform() {
    Stopwatch timer = new Stopwatch()..start();
    while (timer.elapsedMilliseconds < _MS_WORK_INTERVAL) {
      // Prepare files to check.
      if (filesToCheck.isEmpty) {
        Set<String> newFiles = driver.addedFiles.difference(checkedFiles);
        filesToCheck.addAll(newFiles);
      }

      // If no more files to check, complete and done.
      if (filesToCheck.isEmpty) {
        completer.complete(definingFiles);
        return true;
      }

      // Check the next file.
      String path = filesToCheck.removeLast();
      FileState file = driver._fsState.getFileForPath(path);
      if (file.definedClassMemberNames.contains(name)) {
        definingFiles.add(path);
      }
      checkedFiles.add(path);
    }

    // We're not done yet.
    return false;
  }
}

/**
 * Task that computes the list of files that were added to the driver and
 * have at least one reference to an identifier [name] defined outside of the
 * file.
 */
class _FilesReferencingNameTask {
  static const int _WORK_FILES = 100;
  static const int _MS_WORK_INTERVAL = 5;

  final AnalysisDriver driver;
  final String name;
  final Completer<List<String>> completer = new Completer<List<String>>();

  int fileStamp = -1;
  List<FileState> filesToCheck;
  int filesToCheckIndex;

  final List<String> referencingFiles = <String>[];

  _FilesReferencingNameTask(this.driver, this.name);

  /**
   * Perform work for a fixed length of time, and complete the [completer] to
   * either return `true` to indicate that the task is done, or return `false`
   * to indicate that the task should continue to be run.
   *
   * Each invocation of an asynchronous method has overhead, which looks as
   * `_SyncCompleter.complete` invocation, we see as much as 62% in some
   * scenarios. Instead we use a fixed length of time, so we can spend less time
   * overall and keep quick enough response time.
   */
  bool perform() {
    if (driver._fsState.fileStamp != fileStamp) {
      filesToCheck = null;
      referencingFiles.clear();
    }

    // Prepare files to check.
    if (filesToCheck == null) {
      fileStamp = driver._fsState.fileStamp;
      filesToCheck = driver._fsState.knownFiles;
      filesToCheckIndex = 0;
    }

    Stopwatch timer = new Stopwatch()..start();
    while (filesToCheckIndex < filesToCheck.length) {
      if (filesToCheckIndex % _WORK_FILES == 0 &&
          timer.elapsedMilliseconds > _MS_WORK_INTERVAL) {
        return false;
      }
      FileState file = filesToCheck[filesToCheckIndex++];
      if (file.referencedNames.contains(name)) {
        referencingFiles.add(file.path);
      }
    }

    // If no more files to check, complete and done.
    completer.complete(referencingFiles);
    return true;
  }
}

/**
 * Task that computes top-level declarations for a certain name in all
 * known libraries.
 */
class _TopLevelNameDeclarationsTask {
  final AnalysisDriver driver;
  final String name;
  final Completer<List<TopLevelDeclarationInSource>> completer =
      new Completer<List<TopLevelDeclarationInSource>>();

  final List<TopLevelDeclarationInSource> libraryDeclarations =
      <TopLevelDeclarationInSource>[];
  final Set<String> checkedFiles = new Set<String>();
  final List<String> filesToCheck = <String>[];

  _TopLevelNameDeclarationsTask(this.driver, this.name);

  /**
   * Perform a single piece of work, and either complete the [completer] and
   * return `true` to indicate that the task is done, return `false` to indicate
   * that the task should continue to be run.
   */
  bool perform() {
    // Prepare files to check.
    if (filesToCheck.isEmpty) {
      filesToCheck.addAll(driver.addedFiles.difference(checkedFiles));
      filesToCheck.addAll(driver.knownFiles.difference(checkedFiles));
    }

    // If no more files to check, complete and done.
    if (filesToCheck.isEmpty) {
      completer.complete(libraryDeclarations);
      return true;
    }

    // Check the next file.
    String path = filesToCheck.removeLast();
    if (checkedFiles.add(path)) {
      FileState file = driver._fsState.getFileForPath(path);
      if (!file.isPart) {
        bool isExported = false;

        TopLevelDeclaration declaration;
        for (FileState part in file.libraryFiles) {
          declaration ??= part.topLevelDeclarations[name];
        }

        if (declaration == null) {
          declaration = file.exportedTopLevelDeclarations[name];
          isExported = true;
        }
        if (declaration != null) {
          libraryDeclarations.add(new TopLevelDeclarationInSource(
              file.source, declaration, isExported));
        }
      }
    }

    // We're not done yet.
    return false;
  }
}<|MERGE_RESOLUTION|>--- conflicted
+++ resolved
@@ -1086,11 +1086,7 @@
     // Process a unit element signature request for a part.
     if (_unitElementSignatureParts.isNotEmpty) {
       String path = _unitElementSignatureParts.keys.first;
-<<<<<<< HEAD
       String signature =
-=======
-      var signature =
->>>>>>> 4506e1d1
           _computeUnitElementSignature(path, asIsIfPartWithoutLibrary: true);
       _unitElementSignatureParts.remove(path).forEach((completer) {
         completer.complete(signature);
