// Copyright (c) 2014, the Dart project authors.  Please see the AUTHORS file
// for details. All rights reserved. Use of this source code is governed by a
// BSD-style license that can be found in the LICENSE file.

library engine;

import 'dart:async';
import 'dart:collection';

import 'package:analyzer/source/embedder.dart';
import 'package:analyzer/src/cancelable_future.dart';
import 'package:analyzer/src/context/cache.dart';
import 'package:analyzer/src/context/context.dart';
import 'package:analyzer/src/plugin/command_line_plugin.dart';
import 'package:analyzer/src/plugin/engine_plugin.dart';
import 'package:analyzer/src/plugin/options_plugin.dart';
import 'package:analyzer/src/task/manager.dart';
import 'package:analyzer/task/dart.dart';
import 'package:analyzer/task/model.dart';
import 'package:html/dom.dart' show Document;
import 'package:path/path.dart' as pathos;
import 'package:plugin/manager.dart';
import 'package:plugin/plugin.dart';

import '../../instrumentation/instrumentation.dart';
import 'ast.dart';
import 'constant.dart';
import 'element.dart';
import 'error.dart';
import 'html.dart' as ht;
import 'java_core.dart';
import 'java_engine.dart';
import 'resolver.dart';
import 'source.dart';
import 'utilities_general.dart';

/**
 * Used by [AnalysisOptions] to allow function bodies to be analyzed in some
 * sources but not others.
 */
typedef bool AnalyzeFunctionBodiesPredicate(Source source);

/**
 * A context in which a single analysis can be performed and incrementally
 * maintained. The context includes such information as the version of the SDK
 * being analyzed against as well as the package-root used to resolve 'package:'
 * URI's. (Both of which are known indirectly through the [SourceFactory].)
 *
 * An analysis context also represents the state of the analysis, which includes
 * knowing which sources have been included in the analysis (either directly or
 * indirectly) and the results of the analysis. Sources must be added and
 * removed from the context using the method [applyChanges], which is also used
 * to notify the context when sources have been modified and, consequently,
 * previously known results might have been invalidated.
 *
 * There are two ways to access the results of the analysis. The most common is
 * to use one of the 'get' methods to access the results. The 'get' methods have
 * the advantage that they will always return quickly, but have the disadvantage
 * that if the results are not currently available they will return either
 * nothing or in some cases an incomplete result. The second way to access
 * results is by using one of the 'compute' methods. The 'compute' methods will
 * always attempt to compute the requested results but might block the caller
 * for a significant period of time.
 *
 * When results have been invalidated, have never been computed (as is the case
 * for newly added sources), or have been removed from the cache, they are
 * <b>not</b> automatically recreated. They will only be recreated if one of the
 * 'compute' methods is invoked.
 *
 * However, this is not always acceptable. Some clients need to keep the
 * analysis results up-to-date. For such clients there is a mechanism that
 * allows them to incrementally perform needed analysis and get notified of the
 * consequent changes to the analysis results. This mechanism is realized by the
 * method [performAnalysisTask].
 *
 * Analysis engine allows for having more than one context. This can be used,
 * for example, to perform one analysis based on the state of files on disk and
 * a separate analysis based on the state of those files in open editors. It can
 * also be used to perform an analysis based on a proposed future state, such as
 * the state after a refactoring.
 */
abstract class AnalysisContext {
  /**
   * An empty list of contexts.
   */
  static const List<AnalysisContext> EMPTY_LIST = const <AnalysisContext>[];

  /**
   * Return the set of analysis options controlling the behavior of this
   * context. Clients should not modify the returned set of options. The options
   * should only be set by invoking the method [setAnalysisOptions].
   */
  AnalysisOptions get analysisOptions;

  /**
   * Set the set of analysis options controlling the behavior of this context to
   * the given [options]. Clients can safely assume that all necessary analysis
   * results have been invalidated.
   */
  void set analysisOptions(AnalysisOptions options);

  /**
   * Set the order in which sources will be analyzed by [performAnalysisTask] to
   * match the order of the sources in the given list of [sources]. If a source
   * that needs to be analyzed is not contained in the list, then it will be
   * treated as if it were at the end of the list. If the list is empty (or
   * `null`) then no sources will be given priority over other sources.
   *
   * Changes made to the list after this method returns will <b>not</b> be
   * reflected in the priority order.
   */
  void set analysisPriorityOrder(List<Source> sources);

  /**
   * Return the set of declared variables used when computing constant values.
   */
  DeclaredVariables get declaredVariables;

  /**
   * Return a list containing all of the sources known to this context that
   * represent HTML files. The contents of the list can be incomplete.
   */
  List<Source> get htmlSources;

  /**
   * The stream that is notified when a source either starts or stops being
   * analyzed implicitly.
   */
  Stream<ImplicitAnalysisEvent> get implicitAnalysisEvents;

  /**
   * Returns `true` if this context was disposed using [dispose].
   */
  bool get isDisposed;

  /**
   * Return a list containing all of the sources known to this context that
   * represent the defining compilation unit of a library that can be run within
   * a browser. The sources that are returned represent libraries that have a
   * 'main' method and are either referenced by an HTML file or import, directly
   * or indirectly, a client-only library. The contents of the list can be
   * incomplete.
   */
  List<Source> get launchableClientLibrarySources;

  /**
   * Return a list containing all of the sources known to this context that
   * represent the defining compilation unit of a library that can be run
   * outside of a browser. The contents of the list can be incomplete.
   */
  List<Source> get launchableServerLibrarySources;

  /**
   * Return a list containing all of the sources known to this context that
   * represent the defining compilation unit of a library. The contents of the
   * list can be incomplete.
   */
  List<Source> get librarySources;

  /**
   * Return a client-provided name used to identify this context, or `null` if
   * the client has not provided a name.
   */
  String get name;

  /**
   * Set the client-provided name used to identify this context to the given
   * [name].
   */
  set name(String name);

  /**
   * The stream that is notified when sources have been added or removed,
   * or the source's content has changed.
   */
  Stream<SourcesChangedEvent> get onSourcesChanged;

  /**
   * Return the source factory used to create the sources that can be analyzed
   * in this context.
   */
  SourceFactory get sourceFactory;

  /**
   * Set the source factory used to create the sources that can be analyzed in
   * this context to the given source [factory]. Clients can safely assume that
   * all analysis results have been invalidated.
   */
  void set sourceFactory(SourceFactory factory);

  /**
   * Return a list containing all of the sources known to this context.
   */
  List<Source> get sources;

  /**
   * Return a type provider for this context or throw [AnalysisException] if
   * either `dart:core` or `dart:async` cannot be resolved.
   */
  TypeProvider get typeProvider;

  /**
   * Return a type system for this context.
   */
  TypeSystem get typeSystem;

  /**
   * Add the given [listener] to the list of objects that are to be notified
   * when various analysis results are produced in this context.
   */
  void addListener(AnalysisListener listener);

  /**
   * Apply the given [delta] to change the level of analysis that will be
   * performed for the sources known to this context.
   */
  void applyAnalysisDelta(AnalysisDelta delta);

  /**
   * Apply the changes specified by the given [changeSet] to this context. Any
   * analysis results that have been invalidated by these changes will be
   * removed.
   */
  ApplyChangesStatus applyChanges(ChangeSet changeSet);

  /**
   * Return the documentation comment for the given [element] as it appears in
   * the original source (complete with the beginning and ending delimiters) for
   * block documentation comments, or lines starting with `"///"` and separated
   * with `"\n"` characters for end-of-line documentation comments, or `null` if
   * the element does not have a documentation comment associated with it. This
   * can be a long-running operation if the information needed to access the
   * comment is not cached.
   *
   * Throws an [AnalysisException] if the documentation comment could not be
   * determined because the analysis could not be performed.
   *
   * <b>Note:</b> This method cannot be used in an async environment.
   */
  String computeDocumentationComment(Element element);

  /**
   * Return a list containing all of the errors associated with the given
   * [source]. If the errors are not already known then the source will be
   * analyzed in order to determine the errors associated with it.
   *
   * Throws an [AnalysisException] if the errors could not be determined because
   * the analysis could not be performed.
   *
   * <b>Note:</b> This method cannot be used in an async environment.
   *
   * See [getErrors].
   */
  List<AnalysisError> computeErrors(Source source);

  /**
   * Return the element model corresponding to the HTML file defined by the
   * given [source]. If the element model does not yet exist it will be created.
   * The process of creating an element model for an HTML file can be
   * long-running, depending on the size of the file and the number of libraries
   * that are defined in it (via script tags) that also need to have a model
   * built for them.
   *
   * Throws AnalysisException if the element model could not be determined
   * because the analysis could not be performed.
   *
   * <b>Note:</b> This method cannot be used in an async environment.
   *
   * See [getHtmlElement].
   */
  @deprecated
  HtmlElement computeHtmlElement(Source source);

  /**
   * Return the kind of the given [source], computing it's kind if it is not
   * already known. Return [SourceKind.UNKNOWN] if the source is not contained
   * in this context.
   *
   * <b>Note:</b> This method cannot be used in an async environment.
   *
   * See [getKindOf].
   */
  SourceKind computeKindOf(Source source);

  /**
   * Return the element model corresponding to the library defined by the given
   * [source]. If the element model does not yet exist it will be created. The
   * process of creating an element model for a library can long-running,
   * depending on the size of the library and the number of libraries that are
   * imported into it that also need to have a model built for them.
   *
   * Throws an [AnalysisException] if the element model could not be determined
   * because the analysis could not be performed.
   *
   * <b>Note:</b> This method cannot be used in an async environment.
   *
   * See [getLibraryElement].
   */
  LibraryElement computeLibraryElement(Source source);

  /**
   * Return the line information for the given [source], or `null` if the source
   * is not of a recognized kind (neither a Dart nor HTML file). If the line
   * information was not previously known it will be created. The line
   * information is used to map offsets from the beginning of the source to line
   * and column pairs.
   *
   * Throws an [AnalysisException] if the line information could not be
   * determined because the analysis could not be performed.
   *
   * <b>Note:</b> This method cannot be used in an async environment.
   *
   * See [getLineInfo].
   */
  LineInfo computeLineInfo(Source source);

  /**
   * Return a future which will be completed with the fully resolved AST for a
   * single compilation unit within the given library, once that AST is up to
   * date.
   *
   * If the resolved AST can't be computed for some reason, the future will be
   * completed with an error.  One possible error is AnalysisNotScheduledError,
   * which means that the resolved AST can't be computed because the given
   * source file is not scheduled to be analyzed within the context of the
   * given library.
   */
  CancelableFuture<CompilationUnit> computeResolvedCompilationUnitAsync(
      Source source, Source librarySource);

  /**
   * Perform work until the given [result] has been computed for the given
   * [target]. Return the computed value.
   */
  Object /*V*/ computeResult(
      AnalysisTarget target, ResultDescriptor /*<V>*/ result);

  /**
   * Notifies the context that the client is going to stop using this context.
   */
  void dispose();

  /**
   * Return `true` if the given [source] exists.
   *
   * This method should be used rather than the method [Source.exists] because
   * contexts can have local overrides of the content of a source that the
   * source is not aware of and a source with local content is considered to
   * exist even if there is no file on disk.
   */
  bool exists(Source source);

  /**
   * Return the element model corresponding to the compilation unit defined by
   * the given [unitSource] in the library defined by the given [librarySource],
   * or `null` if the element model does not currently exist or if the library
   * cannot be analyzed for some reason.
   */
  CompilationUnitElement getCompilationUnitElement(
      Source unitSource, Source librarySource);

  /**
   * Return configuration data associated with the given key or the [key]'s
   * default value if no state has been associated.
   *
   * See [setConfigurationData].
   */
  Object getConfigurationData(ResultDescriptor key);

  /**
   * Return the contents and timestamp of the given [source].
   *
   * This method should be used rather than the method [Source.getContents]
   * because contexts can have local overrides of the content of a source that
   * the source is not aware of.
   */
  TimestampedData<String> getContents(Source source);

  /**
   * Return the element referenced by the given [location], or `null` if the
   * element is not immediately available or if there is no element with the
   * given location. The latter condition can occur, for example, if the
   * location describes an element from a different context or if the element
   * has been removed from this context as a result of some change since it was
   * originally obtained.
   */
  Element getElement(ElementLocation location);

  /**
   * Return an analysis error info containing the list of all of the errors and
   * the line info associated with the given [source]. The list of errors will
   * be empty if the source is not known to this context or if there are no
   * errors in the source. The errors contained in the list can be incomplete.
   *
   * See [computeErrors].
   */
  AnalysisErrorInfo getErrors(Source source);

  /**
   * Return the element model corresponding to the HTML file defined by the
   * given [source], or `null` if the source does not represent an HTML file,
   * the element representing the file has not yet been created, or the analysis
   * of the HTML file failed for some reason.
   *
   * See [computeHtmlElement].
   */
  @deprecated
  HtmlElement getHtmlElement(Source source);

  /**
   * Return the sources for the HTML files that reference the compilation unit
   * with the given [source]. If the source does not represent a Dart source or
   * is not known to this context, the returned list will be empty. The contents
   * of the list can be incomplete.
   */
  List<Source> getHtmlFilesReferencing(Source source);

  /**
   * Return the kind of the given [source], or `null` if the kind is not known
   * to this context.
   *
   * See [computeKindOf].
   */
  SourceKind getKindOf(Source source);

  /**
   * Return the sources for the defining compilation units of any libraries of
   * which the given [source] is a part. The list will normally contain a single
   * library because most Dart sources are only included in a single library,
   * but it is possible to have a part that is contained in multiple identically
   * named libraries. If the source represents the defining compilation unit of
   * a library, then the returned list will contain the given source as its only
   * element. If the source does not represent a Dart source or is not known to
   * this context, the returned list will be empty. The contents of the list can
   * be incomplete.
   */
  List<Source> getLibrariesContaining(Source source);

  /**
   * Return the sources for the defining compilation units of any libraries that
   * depend on the library defined by the given [librarySource]. One library
   * depends on another if it either imports or exports that library.
   */
  List<Source> getLibrariesDependingOn(Source librarySource);

  /**
   * Return the sources for the defining compilation units of any libraries that
   * are referenced from the HTML file defined by the given [htmlSource].
   */
  List<Source> getLibrariesReferencedFromHtml(Source htmlSource);

  /**
   * Return the element model corresponding to the library defined by the given
   * [source], or `null` if the element model does not currently exist or if the
   * library cannot be analyzed for some reason.
   */
  LibraryElement getLibraryElement(Source source);

  /**
   * Return the line information for the given [source], or `null` if the line
   * information is not known. The line information is used to map offsets from
   * the beginning of the source to line and column pairs.
   *
   * See [computeLineInfo].
   */
  LineInfo getLineInfo(Source source);

  /**
   * Return the modification stamp for the [source], or a negative value if the
   * source does not exist. A modification stamp is a non-negative integer with
   * the property that if the contents of the source have not been modified
   * since the last time the modification stamp was accessed then the same value
   * will be returned, but if the contents of the source have been modified one
   * or more times (even if the net change is zero) the stamps will be different.
   *
   * This method should be used rather than the method
   * [Source.getModificationStamp] because contexts can have local overrides of
   * the content of a source that the source is not aware of.
   */
  int getModificationStamp(Source source);

  /**
   * Return a fully resolved AST for the compilation unit defined by the given
   * [unitSource] within the given [library], or `null` if the resolved AST is
   * not already computed.
   *
   * See [resolveCompilationUnit].
   */
  CompilationUnit getResolvedCompilationUnit(
      Source unitSource, LibraryElement library);

  /**
   * Return a fully resolved AST for the compilation unit defined by the given
   * [unitSource] within the library defined by the given [librarySource], or
   * `null` if the resolved AST is not already computed.
   *
   * See [resolveCompilationUnit2].
   */
  CompilationUnit getResolvedCompilationUnit2(
      Source unitSource, Source librarySource);

  /**
   * Return the fully resolved HTML unit defined by the given [htmlSource], or
   * `null` if the resolved unit is not already computed.
   *
   * See [resolveHtmlUnit].
   */
  @deprecated
  ht.HtmlUnit getResolvedHtmlUnit(Source htmlSource);

  /**
   * Return the value of the given [result] for the given [target].
   *
   * If the corresponding [target] does not exist, or the [result] is not
   * computed yet, then the default value is returned.
   */
  Object /*V*/ getResult(
      AnalysisTarget target, ResultDescriptor /*<V>*/ result);

  /**
   * Return a list of the sources being analyzed in this context whose full path
   * is equal to the given [path].
   */
  List<Source> getSourcesWithFullName(String path);

  /**
   * Invalidates hints in the given [librarySource] and included parts.
   */
  void invalidateLibraryHints(Source librarySource);

  /**
   * Return `true` if the given [librarySource] is known to be the defining
   * compilation unit of a library that can be run on a client (references
   * 'dart:html', either directly or indirectly).
   *
   * <b>Note:</b> In addition to the expected case of returning `false` if the
   * source is known to be a library that cannot be run on a client, this method
   * will also return `false` if the source is not known to be a library or if
   * we do not know whether it can be run on a client.
   */
  bool isClientLibrary(Source librarySource);

  /**
   * Return `true` if the given [librarySource] is known to be the defining
   * compilation unit of a library that can be run on the server (does not
   * reference 'dart:html', either directly or indirectly).
   *
   * <b>Note:</b> In addition to the expected case of returning `false` if the
   * source is known to be a library that cannot be run on the server, this
   * method will also return `false` if the source is not known to be a library
   * or if we do not know whether it can be run on the server.
   */
  bool isServerLibrary(Source librarySource);

  /**
   * Return the stream that is notified when a new value for the given
   * [descriptor] is computed.
   */
  Stream<ComputedResult> onResultComputed(ResultDescriptor descriptor);

  /**
   * Parse the content of the given [source] to produce an AST structure. The
   * resulting AST structure may or may not be resolved, and may have a slightly
   * different structure depending upon whether it is resolved.
   *
   * Throws an [AnalysisException] if the analysis could not be performed
   *
   * <b>Note:</b> This method cannot be used in an async environment.
   */
  CompilationUnit parseCompilationUnit(Source source);

  /**
   * Parse a single HTML [source] to produce a document model.
   *
   * Throws an [AnalysisException] if the analysis could not be performed
   *
   * <b>Note:</b> This method cannot be used in an async environment.
   */
  Document parseHtmlDocument(Source source);

  /**
   * Parse a single HTML [source] to produce an AST structure. The resulting
   * HTML AST structure may or may not be resolved, and may have a slightly
   * different structure depending upon whether it is resolved.
   *
   * Throws an [AnalysisException] if the analysis could not be performed
   *
   * <b>Note:</b> This method cannot be used in an async environment.
   */
  @deprecated // use parseHtmlDocument(source)
  ht.HtmlUnit parseHtmlUnit(Source source);

  /**
   * Perform the next unit of work required to keep the analysis results
   * up-to-date and return information about the consequent changes to the
   * analysis results. This method can be long running.
   *
   * The implementation that uses the task model notifies subscribers of
   * [onResultComputed] about computed results.
   *
   * The following results are computed for Dart sources.
   *
   * 1. For explicit and implicit sources:
   *    [PARSED_UNIT]
   *    [RESOLVED_UNIT]
   *
   * 2. For explicit sources:
   *    [DART_ERRORS].
   *
   * 3. For explicit and implicit library sources:
   *    [LIBRARY_ELEMENT].
   */
  AnalysisResult performAnalysisTask();

  /**
   * Remove the given [listener] from the list of objects that are to be
   * notified when various analysis results are produced in this context.
   */
  void removeListener(AnalysisListener listener);

  /**
   * Return a fully resolved AST for the compilation unit defined by the given
   * [unitSource] within the given [library].
   *
   * Throws an [AnalysisException] if the analysis could not be performed.
   *
   * <b>Note:</b> This method cannot be used in an async environment.
   *
   * See [getResolvedCompilationUnit].
   */
  CompilationUnit resolveCompilationUnit(
      Source unitSource, LibraryElement library);

  /**
   * Return a fully resolved AST for the compilation unit defined by the given
   * [unitSource] within the library defined by the given [librarySource].
   *
   * Throws an [AnalysisException] if the analysis could not be performed.
   *
   * <b>Note:</b> This method cannot be used in an async environment.
   *
   * See [getResolvedCompilationUnit2].
   */
  CompilationUnit resolveCompilationUnit2(
      Source unitSource, Source librarySource);

  /**
   * Parse and resolve a single [htmlSource] within the given context to produce
   * a fully resolved AST.
   *
   * Throws an [AnalysisException] if the analysis could not be performed.
   *
   * <b>Note:</b> This method cannot be used in an async environment.
   */
  @deprecated
  ht.HtmlUnit resolveHtmlUnit(Source htmlSource);

  /**
   * Set the contents of the given [source] to the given [contents] and mark the
   * source as having changed. The additional [offset] and [length] information
   * is used by the context to determine what reanalysis is necessary.
   */
  void setChangedContents(
      Source source, String contents, int offset, int oldLength, int newLength);

  /**
   * Associate this configuration [data] object with the given descriptor [key].
   *
   * See [getConfigurationData].
   */
  void setConfigurationData(ResultDescriptor key, Object data);

  /**
   * Set the contents of the given [source] to the given [contents] and mark the
   * source as having changed. This has the effect of overriding the default
   * contents of the source. If the contents are `null` the override is removed
   * so that the default contents will be returned.
   */
  void setContents(Source source, String contents);

  /**
   * Check the cache for any invalid entries (entries whose modification time
   * does not match the modification time of the source associated with the
   * entry). Invalid entries will be marked as invalid so that the source will
   * be re-analyzed. Return `true` if at least one entry was invalid.
   */
  bool validateCacheConsistency();
}

/**
 * A representation of changes to the types of analysis that should be
 * performed.
 */
class AnalysisDelta {
  /**
   * A mapping from source to what type of analysis should be performed on that
   * source.
   */
  HashMap<Source, AnalysisLevel> _analysisMap =
      new HashMap<Source, AnalysisLevel>();

  /**
   * Return a collection of the sources that have been added. This is equivalent
   * to calling [getAnalysisLevels] and collecting all sources that do not have
   * an analysis level of [AnalysisLevel.NONE].
   */
  List<Source> get addedSources {
    List<Source> result = new List<Source>();
    _analysisMap.forEach((Source source, AnalysisLevel level) {
      if (level != AnalysisLevel.NONE) {
        result.add(source);
      }
    });
    return result;
  }

  /**
   * Return a mapping of sources to the level of analysis that should be
   * performed.
   */
  Map<Source, AnalysisLevel> get analysisLevels => _analysisMap;

  /**
   * Record that the given [source] should be analyzed at the given [level].
   */
  void setAnalysisLevel(Source source, AnalysisLevel level) {
    _analysisMap[source] = level;
  }

  @override
  String toString() {
    StringBuffer buffer = new StringBuffer();
    bool needsSeparator = _appendSources(buffer, false, AnalysisLevel.ALL);
    needsSeparator =
        _appendSources(buffer, needsSeparator, AnalysisLevel.RESOLVED);
    _appendSources(buffer, needsSeparator, AnalysisLevel.NONE);
    return buffer.toString();
  }

  /**
   * Appendto the given [buffer] all sources with the given analysis [level],
   * prefixed with a label and a separator if [needsSeparator] is `true`.
   */
  bool _appendSources(
      StringBuffer buffer, bool needsSeparator, AnalysisLevel level) {
    bool first = true;
    _analysisMap.forEach((Source source, AnalysisLevel sourceLevel) {
      if (sourceLevel == level) {
        if (first) {
          first = false;
          if (needsSeparator) {
            buffer.write("; ");
          }
          buffer.write(level);
          buffer.write(" ");
        } else {
          buffer.write(", ");
        }
        buffer.write(source.fullName);
      }
    });
    return needsSeparator || !first;
  }
}

/**
 * The entry point for the functionality provided by the analysis engine. There
 * is a single instance of this class.
 */
class AnalysisEngine {
  /**
   * The suffix used for Dart source files.
   */
  static const String SUFFIX_DART = "dart";

  /**
   * The short suffix used for HTML files.
   */
  static const String SUFFIX_HTM = "htm";

  /**
   * The long suffix used for HTML files.
   */
  static const String SUFFIX_HTML = "html";

  /**
   * The file name used for analysis options files.
   */
  static const String ANALYSIS_OPTIONS_FILE = '.analysis_options';

  /**
   * The unique instance of this class.
   */
  static final AnalysisEngine instance = new AnalysisEngine._();

  /**
   * The logger that should receive information about errors within the analysis
   * engine.
   */
  Logger _logger = Logger.NULL;

  /**
   * The plugin that defines the extension points and extensions that are defined by
   * command-line applications using the analysis engine.
   */
  final CommandLinePlugin commandLinePlugin = new CommandLinePlugin();

  /**
   * The plugin that defines the extension points and extensions that are
   * inherently defined by the analysis engine.
   */
  final EnginePlugin enginePlugin = new EnginePlugin();

  /***
   * The plugin that defines the extension points and extensions that are defined
   * by applications that want to consume options defined in the analysis
   * options file.
   */
  final OptionsPlugin optionsPlugin = new OptionsPlugin();

  /**
   * The instrumentation service that is to be used by this analysis engine.
   */
  InstrumentationService _instrumentationService =
      InstrumentationService.NULL_SERVICE;

  /**
   * The partition manager being used to manage the shared partitions.
   */
  final PartitionManager partitionManager = new PartitionManager();

  /**
   * A flag indicating whether the task model should attempt to limit
   * invalidation after a change.
   */
  bool limitInvalidationInTaskModel = false;

  /**
   * The task manager used to manage the tasks used to analyze code.
   */
  TaskManager _taskManager;

  AnalysisEngine._();

  /**
   * Return the instrumentation service that is to be used by this analysis
   * engine.
   */
  InstrumentationService get instrumentationService => _instrumentationService;

  /**
   * Set the instrumentation service that is to be used by this analysis engine
   * to the given [service].
   */
  void set instrumentationService(InstrumentationService service) {
    if (service == null) {
      _instrumentationService = InstrumentationService.NULL_SERVICE;
    } else {
      _instrumentationService = service;
    }
  }

  /**
   * Return the logger that should receive information about errors within the
   * analysis engine.
   */
  Logger get logger => _logger;

  /**
   * Set the logger that should receive information about errors within the
   * analysis engine to the given [logger].
   */
  void set logger(Logger logger) {
    this._logger = logger == null ? Logger.NULL : logger;
  }

  /**
   * Return the list of plugins that clients are required to process, either by
   * creating an [ExtensionManager] or by using the method
   * [processRequiredPlugins].
   */
  List<Plugin> get requiredPlugins => <Plugin>[enginePlugin];

  /**
   * Return the task manager used to manage the tasks used to analyze code.
   */
  TaskManager get taskManager {
    if (_taskManager == null) {
      if (enginePlugin.taskExtensionPoint == null) {
        throw new IllegalStateException(
            'The analysis engine plugin has not been registered');
      }
      _taskManager = new TaskManager();
      _taskManager.addTaskDescriptors(enginePlugin.taskDescriptors);
      // TODO(brianwilkerson) Create a way to associate different results with
      // different file suffixes, then make this pluggable.
      _taskManager.addGeneralResult(DART_ERRORS);
    }
    return _taskManager;
  }

  /**
   * Clear any caches holding on to analysis results so that a full re-analysis
   * will be performed the next time an analysis context is created.
   */
  void clearCaches() {
    partitionManager.clearCache();
  }

  /**
   * Create and return a new context in which analysis can be performed.
   */
  AnalysisContext createAnalysisContext() {
    return new AnalysisContextImpl();
  }

  /**
   * A utility method that clients can use to process all of the required
   * plugins. This method can only be used by clients that do not need to
   * process any other plugins.
   */
  void processRequiredPlugins() {
    ExtensionManager manager = new ExtensionManager();
    manager.processPlugins(AnalysisEngine.instance.requiredPlugins);
  }

  /**
   * Return `true` if the given [fileName] is an analysis options file.
   */
  static bool isAnalysisOptionsFileName(String fileName,
      [pathos.Context context]) {
    if (fileName == null) {
      return false;
    }
    return (context ?? pathos.posix).basename(fileName) ==
        ANALYSIS_OPTIONS_FILE;
  }

  /**
   * Return `true` if the given [fileName] is assumed to contain Dart source
   * code.
   */
  static bool isDartFileName(String fileName) {
    if (fileName == null) {
      return false;
    }
    return javaStringEqualsIgnoreCase(
        FileNameUtilities.getExtension(fileName), SUFFIX_DART);
  }

  /**
   * Return `true` if the given [fileName] is assumed to contain HTML.
   */
<<<<<<< HEAD
=======
  CompilationUnit incrementalResolutionValidation_lastUnit;

  /**
   * A factory to override how the [ResolverVisitor] is created.
   */
  ResolverVisitorFactory resolverVisitorFactory;

  /**
   * A factory to override how the [TypeResolverVisitor] is created.
   */
  TypeResolverVisitorFactory typeResolverVisitorFactory;

  /**
   * A factory to override how [LibraryResolver] is created.
   */
  LibraryResolverFactory libraryResolverFactory;

  /**
   * Initialize a newly created analysis context.
   */
  AnalysisContextImpl() {
    _resultRecorder = new AnalysisContextImpl_AnalysisTaskResultRecorder(this);
    _privatePartition = new UniversalCachePartition(
        this,
        AnalysisOptionsImpl.DEFAULT_CACHE_SIZE,
        new AnalysisContextImpl_ContextRetentionPolicy(this));
    _cache = createCacheFromSourceFactory(null);
    _onSourcesChangedController =
        new StreamController<SourcesChangedEvent>.broadcast();
    _implicitAnalysisEventsController =
        new StreamController<ImplicitAnalysisEvent>.broadcast();
  }

  @override
  AnalysisCache get analysisCache => _cache;

  @override
  AnalysisOptions get analysisOptions => _options;

  @override
  void set analysisOptions(AnalysisOptions options) {
    bool needsRecompute = this._options.analyzeFunctionBodiesPredicate !=
            options.analyzeFunctionBodiesPredicate ||
        this._options.generateImplicitErrors !=
            options.generateImplicitErrors ||
        this._options.generateSdkErrors != options.generateSdkErrors ||
        this._options.dart2jsHint != options.dart2jsHint ||
        (this._options.hint && !options.hint) ||
        this._options.preserveComments != options.preserveComments ||
        this._options.strongMode != options.strongMode ||
        ((options is AnalysisOptionsImpl)
            ? this._options.strongModeHints != options.strongModeHints
            : false) ||
        this._options.enableStrictCallChecks !=
            options.enableStrictCallChecks ||
        this._options.enableSuperMixins != options.enableSuperMixins;
    int cacheSize = options.cacheSize;
    if (this._options.cacheSize != cacheSize) {
      this._options.cacheSize = cacheSize;
      //cache.setMaxCacheSize(cacheSize);
      _privatePartition.maxCacheSize = cacheSize;
      //
      // Cap the size of the priority list to being less than the cache size.
      // Failure to do so can result in an infinite loop in
      // performAnalysisTask() because re-caching one AST structure
      // can cause another priority source's AST structure to be flushed.
      //
      // TODO(brianwilkerson) Remove this constraint when the new task model is
      // implemented.
      //
      int maxPriorityOrderSize = cacheSize - _PRIORITY_ORDER_SIZE_DELTA;
      if (_priorityOrder.length > maxPriorityOrderSize) {
        _priorityOrder = _priorityOrder.sublist(0, maxPriorityOrderSize);
      }
    }
    this._options.analyzeFunctionBodiesPredicate =
        options.analyzeFunctionBodiesPredicate;
    this._options.generateImplicitErrors = options.generateImplicitErrors;
    this._options.generateSdkErrors = options.generateSdkErrors;
    this._options.dart2jsHint = options.dart2jsHint;
    this._options.enableStrictCallChecks = options.enableStrictCallChecks;
    this._options.enableSuperMixins = options.enableSuperMixins;
    this._options.hint = options.hint;
    this._options.incremental = options.incremental;
    this._options.incrementalApi = options.incrementalApi;
    this._options.incrementalValidation = options.incrementalValidation;
    this._options.lint = options.lint;
    this._options.preserveComments = options.preserveComments;
    this._options.strongMode = options.strongMode;
    if (options is AnalysisOptionsImpl) {
      this._options.strongModeHints = options.strongModeHints;
    }
    _generateImplicitErrors = options.generateImplicitErrors;
    _generateSdkErrors = options.generateSdkErrors;
    if (needsRecompute) {
      _invalidateAllLocalResolutionInformation(false);
    }
  }

  @override
  void set analysisPriorityOrder(List<Source> sources) {
    if (sources == null || sources.isEmpty) {
      _priorityOrder = Source.EMPTY_LIST;
    } else {
      while (sources.remove(null)) {
        // Nothing else to do.
      }
      if (sources.isEmpty) {
        _priorityOrder = Source.EMPTY_LIST;
      }
      //
      // Cap the size of the priority list to being less than the cache size.
      // Failure to do so can result in an infinite loop in
      // performAnalysisTask() because re-caching one AST structure
      // can cause another priority source's AST structure to be flushed.
      //
      int count = math.min(
          sources.length, _options.cacheSize - _PRIORITY_ORDER_SIZE_DELTA);
      _priorityOrder = new List<Source>(count);
      for (int i = 0; i < count; i++) {
        _priorityOrder[i] = sources[i];
      }
      // Ensure entries for every priority source.
      for (var source in _priorityOrder) {
        SourceEntry entry = _getReadableSourceEntry(source);
        if (entry == null) {
          _createSourceEntry(source, false);
        }
      }
    }
  }

  @override
  set contentCache(ContentCache value) {
    _contentCache = value;
  }

  @override
  DeclaredVariables get declaredVariables => _declaredVariables;

  @override
  EmbedderYamlLocator get embedderYamlLocator => _embedderYamlLocator;

  @override
  List<AnalysisTarget> get explicitTargets {
    List<AnalysisTarget> targets = <AnalysisTarget>[];
    MapIterator<Source, SourceEntry> iterator = _cache.iterator();
    while (iterator.moveNext()) {
      if (iterator.value.explicitlyAdded) {
        targets.add(iterator.key);
      }
    }
    return targets;
  }

  @override
  List<Source> get htmlSources => _getSources(SourceKind.HTML);

  @override
  Stream<ImplicitAnalysisEvent> get implicitAnalysisEvents =>
      _implicitAnalysisEventsController.stream;

  @override
  bool get isDisposed => _disposed;

  @override
  List<Source> get launchableClientLibrarySources {
    // TODO(brianwilkerson) This needs to filter out libraries that do not
    // reference dart:html, either directly or indirectly.
    List<Source> sources = new List<Source>();
    MapIterator<Source, SourceEntry> iterator = _cache.iterator();
    while (iterator.moveNext()) {
      Source source = iterator.key;
      SourceEntry sourceEntry = iterator.value;
      if (sourceEntry.kind == SourceKind.LIBRARY && !source.isInSystemLibrary) {
//          DartEntry dartEntry = (DartEntry) sourceEntry;
//          if (dartEntry.getValue(DartEntry.IS_LAUNCHABLE) && dartEntry.getValue(DartEntry.IS_CLIENT)) {
        sources.add(source);
//          }
      }
    }
    return sources;
  }

  @override
  List<Source> get launchableServerLibrarySources {
    // TODO(brianwilkerson) This needs to filter out libraries that reference
    // dart:html, either directly or indirectly.
    List<Source> sources = new List<Source>();
    MapIterator<Source, SourceEntry> iterator = _cache.iterator();
    while (iterator.moveNext()) {
      Source source = iterator.key;
      SourceEntry sourceEntry = iterator.value;
      if (sourceEntry.kind == SourceKind.LIBRARY && !source.isInSystemLibrary) {
//          DartEntry dartEntry = (DartEntry) sourceEntry;
//          if (dartEntry.getValue(DartEntry.IS_LAUNCHABLE) && !dartEntry.getValue(DartEntry.IS_CLIENT)) {
        sources.add(source);
//          }
      }
    }
    return sources;
  }

  @override
  List<Source> get librarySources => _getSources(SourceKind.LIBRARY);

  /**
   * Look through the cache for a task that needs to be performed. Return the
   * task that was found, or `null` if there is no more work to be done.
   */
  AnalysisTask get nextAnalysisTask {
    bool hintsEnabled = _options.hint;
    bool lintsEnabled = _options.lint;
    bool hasBlockedTask = false;
    //
    // Look for incremental analysis
    //
    if (_incrementalAnalysisCache != null &&
        _incrementalAnalysisCache.hasWork) {
      AnalysisTask task =
          new IncrementalAnalysisTask(this, _incrementalAnalysisCache);
      _incrementalAnalysisCache = null;
      return task;
    }
    //
    // Look for a source that needs to be analyzed because it has futures
    // pending.
    //
    if (_pendingFutureSources.isNotEmpty) {
      List<Source> sourcesToRemove = <Source>[];
      AnalysisTask task;
      for (Source source in _pendingFutureSources.keys) {
        SourceEntry sourceEntry = _cache.get(source);
        List<PendingFuture> pendingFutures = _pendingFutureSources[source];
        for (int i = 0; i < pendingFutures.length;) {
          if (pendingFutures[i].evaluate(sourceEntry)) {
            pendingFutures.removeAt(i);
          } else {
            i++;
          }
        }
        if (pendingFutures.isEmpty) {
          sourcesToRemove.add(source);
          continue;
        }
        AnalysisContextImpl_TaskData taskData = _getNextAnalysisTaskForSource(
            source, sourceEntry, true, hintsEnabled, lintsEnabled);
        task = taskData.task;
        if (task != null) {
          break;
        } else if (taskData.isBlocked) {
          hasBlockedTask = true;
        } else {
          // There is no more work to do for this task, so forcibly complete
          // all its pending futures.
          for (PendingFuture pendingFuture in pendingFutures) {
            pendingFuture.forciblyComplete();
          }
          sourcesToRemove.add(source);
        }
      }
      for (Source source in sourcesToRemove) {
        _pendingFutureSources.remove(source);
      }
      if (task != null) {
        return task;
      }
    }
    //
    // Look for a priority source that needs to be analyzed.
    //
    int priorityCount = _priorityOrder.length;
    for (int i = 0; i < priorityCount; i++) {
      Source source = _priorityOrder[i];
      AnalysisContextImpl_TaskData taskData = _getNextAnalysisTaskForSource(
          source, _cache.get(source), true, hintsEnabled, lintsEnabled);
      AnalysisTask task = taskData.task;
      if (task != null) {
        return task;
      } else if (taskData.isBlocked) {
        hasBlockedTask = true;
      }
    }
    if (_neededForResolution != null) {
      List<Source> sourcesToRemove = new List<Source>();
      for (Source source in _neededForResolution) {
        SourceEntry sourceEntry = _cache.get(source);
        if (sourceEntry is DartEntry) {
          DartEntry dartEntry = sourceEntry;
          if (!dartEntry.hasResolvableCompilationUnit) {
            if (dartEntry.getState(DartEntry.PARSED_UNIT) == CacheState.ERROR) {
              sourcesToRemove.add(source);
            } else {
              AnalysisContextImpl_TaskData taskData =
                  _createParseDartTask(source, dartEntry);
              AnalysisTask task = taskData.task;
              if (task != null) {
                return task;
              } else if (taskData.isBlocked) {
                hasBlockedTask = true;
              }
            }
          }
        }
      }
      int count = sourcesToRemove.length;
      for (int i = 0; i < count; i++) {
        _neededForResolution.remove(sourcesToRemove[i]);
      }
    }
    //
    // Look for a non-priority source that needs to be analyzed.
    //
    List<Source> sourcesToRemove = new List<Source>();
    WorkManager_WorkIterator sources = _workManager.iterator();
    try {
      while (sources.hasNext) {
        Source source = sources.next();
        AnalysisContextImpl_TaskData taskData = _getNextAnalysisTaskForSource(
            source, _cache.get(source), false, hintsEnabled, lintsEnabled);
        AnalysisTask task = taskData.task;
        if (task != null) {
          return task;
        } else if (taskData.isBlocked) {
          hasBlockedTask = true;
        } else {
          sourcesToRemove.add(source);
        }
      }
    } finally {
      int count = sourcesToRemove.length;
      for (int i = 0; i < count; i++) {
        _workManager.remove(sourcesToRemove[i]);
      }
    }
    if (hasBlockedTask) {
      // All of the analysis work is blocked waiting for an asynchronous task
      // to complete.
      return WaitForAsyncTask.instance;
    }
    return null;
  }

  @override
  Stream<SourcesChangedEvent> get onSourcesChanged =>
      _onSourcesChangedController.stream;

  /**
   * Make _pendingFutureSources available to unit tests.
   */
  HashMap<Source, List<PendingFuture>> get pendingFutureSources_forTesting =>
      _pendingFutureSources;

  @override
  List<Source> get prioritySources => _priorityOrder;

  @override
  List<AnalysisTarget> get priorityTargets => prioritySources;

  @override
  CachePartition get privateAnalysisCachePartition => _privatePartition;

  @override
  SourceFactory get sourceFactory => _sourceFactory;

  @override
  void set sourceFactory(SourceFactory factory) {
    if (identical(_sourceFactory, factory)) {
      return;
    } else if (factory.context != null) {
      throw new IllegalStateException(
          "Source factories cannot be shared between contexts");
    }
    if (_sourceFactory != null) {
      _sourceFactory.context = null;
    }
    factory.context = this;
    _sourceFactory = factory;
    _coreLibrarySource = _sourceFactory.forUri(DartSdk.DART_CORE);
    _asyncLibrarySource = _sourceFactory.forUri(DartSdk.DART_ASYNC);
    _cache = createCacheFromSourceFactory(factory);
    _invalidateAllLocalResolutionInformation(true);
  }

  @override
  List<Source> get sources {
    List<Source> sources = new List<Source>();
    MapIterator<Source, SourceEntry> iterator = _cache.iterator();
    while (iterator.moveNext()) {
      sources.add(iterator.key);
    }
    return sources;
  }

  /**
   * Return a list of the sources that would be processed by
   * [performAnalysisTask]. This method duplicates, and must therefore be kept
   * in sync with, [getNextAnalysisTask]. This method is intended to be used for
   * testing purposes only.
   */
  List<Source> get sourcesNeedingProcessing {
    HashSet<Source> sources = new HashSet<Source>();
    bool hintsEnabled = _options.hint;
    bool lintsEnabled = _options.lint;

    //
    // Look for priority sources that need to be analyzed.
    //
    for (Source source in _priorityOrder) {
      _getSourcesNeedingProcessing(source, _cache.get(source), true,
          hintsEnabled, lintsEnabled, sources);
    }
    //
    // Look for non-priority sources that need to be analyzed.
    //
    WorkManager_WorkIterator iterator = _workManager.iterator();
    while (iterator.hasNext) {
      Source source = iterator.next();
      _getSourcesNeedingProcessing(source, _cache.get(source), false,
          hintsEnabled, lintsEnabled, sources);
    }
    return new List<Source>.from(sources);
  }

  @override
  AnalysisContextStatistics get statistics {
    AnalysisContextStatisticsImpl statistics =
        new AnalysisContextStatisticsImpl();
    visitCacheItems(statistics._internalPutCacheItem);
    statistics.partitionData = _cache.partitionData;
    return statistics;
  }

  IncrementalAnalysisCache get test_incrementalAnalysisCache {
    return _incrementalAnalysisCache;
  }

  set test_incrementalAnalysisCache(IncrementalAnalysisCache value) {
    _incrementalAnalysisCache = value;
  }

  List<Source> get test_priorityOrder => _priorityOrder;

  @override
  TypeProvider get typeProvider {
    if (_typeProvider != null) {
      return _typeProvider;
    }
    Source coreSource = sourceFactory.forUri(DartSdk.DART_CORE);
    if (coreSource == null) {
      throw new AnalysisException("Could not create a source for dart:core");
    }
    LibraryElement coreElement = computeLibraryElement(coreSource);
    if (coreElement == null) {
      throw new AnalysisException("Could not create an element for dart:core");
    }
    Source asyncSource = sourceFactory.forUri(DartSdk.DART_ASYNC);
    if (asyncSource == null) {
      throw new AnalysisException("Could not create a source for dart:async");
    }
    LibraryElement asyncElement = computeLibraryElement(asyncSource);
    if (asyncElement == null) {
      throw new AnalysisException("Could not create an element for dart:async");
    }
    _typeProvider = new TypeProviderImpl(coreElement, asyncElement);
    return _typeProvider;
  }

  /**
   * Sets the [TypeProvider] for this context.
   */
  void set typeProvider(TypeProvider typeProvider) {
    _typeProvider = typeProvider;
  }

  @override
  TypeSystem get typeSystem {
    if (_typeSystem == null) {
      _typeSystem = TypeSystem.create(this);
    }
    return _typeSystem;
  }

  @override
  List<newContext.WorkManager> get workManagers {
    throw new NotImplementedException('In not task-based AnalysisContext.');
  }

  @override
  void addListener(AnalysisListener listener) {
    if (!_listeners.contains(listener)) {
      _listeners.add(listener);
    }
  }

  @override
  void applyAnalysisDelta(AnalysisDelta delta) {
    ChangeSet changeSet = new ChangeSet();
    delta.analysisLevels.forEach((Source source, AnalysisLevel level) {
      if (level == AnalysisLevel.NONE) {
        changeSet.removedSource(source);
      } else {
        changeSet.addedSource(source);
      }
    });
    applyChanges(changeSet);
  }

  @override
  ApplyChangesStatus applyChanges(ChangeSet changeSet) {
    if (changeSet.isEmpty) {
      return new ApplyChangesStatus(false);
    }
    //
    // First, compute the list of sources that have been removed.
    //
    List<Source> removedSources =
        new List<Source>.from(changeSet.removedSources);
    for (SourceContainer container in changeSet.removedContainers) {
      _addSourcesInContainer(removedSources, container);
    }
    //
    // Then determine which cached results are no longer valid.
    //
    for (Source source in changeSet.addedSources) {
      _sourceAvailable(source);
    }
    for (Source source in changeSet.changedSources) {
      if (_contentCache.getContents(source) != null) {
        // This source is overridden in the content cache, so the change will
        // have no effect. Just ignore it to avoid wasting time doing
        // re-analysis.
        continue;
      }
      _sourceChanged(source);
    }
    changeSet.changedContents.forEach((Source key, String value) {
      _contentsChanged(key, value, false);
    });
    changeSet.changedRanges
        .forEach((Source source, ChangeSet_ContentChange change) {
      _contentRangeChanged(source, change.contents, change.offset,
          change.oldLength, change.newLength);
    });
    for (Source source in changeSet.deletedSources) {
      _sourceDeleted(source);
    }
    for (Source source in removedSources) {
      _sourceRemoved(source);
    }
    _onSourcesChangedController.add(new SourcesChangedEvent(changeSet));
    return new ApplyChangesStatus(true);
  }

  @override
  String computeDocumentationComment(Element element) {
    if (element == null) {
      return null;
    }
    Source source = element.source;
    if (source == null) {
      return null;
    }
    SourceRange docRange = element.docRange;
    if (docRange == null) {
      return null;
    }
    String code = getContents(source).data;
    String comment = code.substring(docRange.offset, docRange.end);
    return comment.replaceAll('\r\n', '\n');
  }

  @override
  List<AnalysisError> computeErrors(Source source) {
    bool enableHints = _options.hint;
    bool enableLints = _options.lint;

    SourceEntry sourceEntry = _getReadableSourceEntry(source);
    if (sourceEntry is DartEntry) {
      List<AnalysisError> errors = new List<AnalysisError>();
      try {
        DartEntry dartEntry = sourceEntry;
        ListUtilities.addAll(
            errors, _getDartScanData(source, dartEntry, DartEntry.SCAN_ERRORS));
        dartEntry = _getReadableDartEntry(source);
        ListUtilities.addAll(errors,
            _getDartParseData(source, dartEntry, DartEntry.PARSE_ERRORS));
        dartEntry = _getReadableDartEntry(source);
        if (dartEntry.getValue(DartEntry.SOURCE_KIND) == SourceKind.LIBRARY) {
          ListUtilities.addAll(
              errors,
              _getDartResolutionData(
                  source, source, dartEntry, DartEntry.RESOLUTION_ERRORS));
          dartEntry = _getReadableDartEntry(source);
          ListUtilities.addAll(
              errors,
              _getDartVerificationData(
                  source, source, dartEntry, DartEntry.VERIFICATION_ERRORS));
          if (enableHints) {
            dartEntry = _getReadableDartEntry(source);
            ListUtilities.addAll(errors,
                _getDartHintData(source, source, dartEntry, DartEntry.HINTS));
          }
          if (enableLints) {
            dartEntry = _getReadableDartEntry(source);
            ListUtilities.addAll(errors,
                _getDartLintData(source, source, dartEntry, DartEntry.LINTS));
          }
        } else {
          List<Source> libraries = getLibrariesContaining(source);
          for (Source librarySource in libraries) {
            ListUtilities.addAll(
                errors,
                _getDartResolutionData(source, librarySource, dartEntry,
                    DartEntry.RESOLUTION_ERRORS));
            dartEntry = _getReadableDartEntry(source);
            ListUtilities.addAll(
                errors,
                _getDartVerificationData(source, librarySource, dartEntry,
                    DartEntry.VERIFICATION_ERRORS));
            if (enableHints) {
              dartEntry = _getReadableDartEntry(source);
              ListUtilities.addAll(
                  errors,
                  _getDartHintData(
                      source, librarySource, dartEntry, DartEntry.HINTS));
            }
            if (enableLints) {
              dartEntry = _getReadableDartEntry(source);
              ListUtilities.addAll(
                  errors,
                  _getDartLintData(
                      source, librarySource, dartEntry, DartEntry.LINTS));
            }
          }
        }
      } on ObsoleteSourceAnalysisException catch (exception, stackTrace) {
        AnalysisEngine.instance.logger.logInformation(
            "Could not compute errors",
            new CaughtException(exception, stackTrace));
      }
      if (errors.isEmpty) {
        return AnalysisError.NO_ERRORS;
      }
      return errors;
    } else if (sourceEntry is HtmlEntry) {
      HtmlEntry htmlEntry = sourceEntry;
      try {
        return _getHtmlResolutionData2(
            source, htmlEntry, HtmlEntry.RESOLUTION_ERRORS);
      } on ObsoleteSourceAnalysisException catch (exception, stackTrace) {
        AnalysisEngine.instance.logger.logInformation(
            "Could not compute errors",
            new CaughtException(exception, stackTrace));
      }
    }
    return AnalysisError.NO_ERRORS;
  }

  @override
  List<Source> computeExportedLibraries(Source source) => _getDartParseData2(
      source, DartEntry.EXPORTED_LIBRARIES, Source.EMPTY_LIST);

  @override
  @deprecated
  HtmlElement computeHtmlElement(Source source) =>
      _getHtmlResolutionData(source, HtmlEntry.ELEMENT, null);

  @override
  List<Source> computeImportedLibraries(Source source) => _getDartParseData2(
      source, DartEntry.IMPORTED_LIBRARIES, Source.EMPTY_LIST);

  @override
  SourceKind computeKindOf(Source source) {
    SourceEntry sourceEntry = _getReadableSourceEntry(source);
    if (sourceEntry == null) {
      return SourceKind.UNKNOWN;
    } else if (sourceEntry is DartEntry) {
      try {
        return _getDartParseData(source, sourceEntry, DartEntry.SOURCE_KIND);
      } on AnalysisException {
        return SourceKind.UNKNOWN;
      }
    }
    return sourceEntry.kind;
  }

  @override
  LibraryElement computeLibraryElement(Source source) =>
      _getDartResolutionData2(source, source, DartEntry.ELEMENT, null);

  @override
  LineInfo computeLineInfo(Source source) {
    SourceEntry sourceEntry = _getReadableSourceEntry(source);
    try {
      if (sourceEntry is HtmlEntry) {
        return _getHtmlParseData(source, SourceEntry.LINE_INFO, null);
      } else if (sourceEntry is DartEntry) {
        return _getDartScanData2(source, SourceEntry.LINE_INFO, null);
      }
    } on ObsoleteSourceAnalysisException catch (exception, stackTrace) {
      AnalysisEngine.instance.logger.logInformation(
          "Could not compute ${SourceEntry.LINE_INFO}",
          new CaughtException(exception, stackTrace));
    }
    return null;
  }

  @override
  CompilationUnit computeResolvableCompilationUnit(Source source) {
    DartEntry dartEntry = _getReadableDartEntry(source);
    if (dartEntry == null) {
      throw new AnalysisException(
          "computeResolvableCompilationUnit for non-Dart: ${source.fullName}");
    }
    dartEntry = _cacheDartParseData(source, dartEntry, DartEntry.PARSED_UNIT);
    CompilationUnit unit = dartEntry.resolvableCompilationUnit;
    if (unit == null) {
      throw new AnalysisException(
          "Internal error: computeResolvableCompilationUnit could not parse ${source.fullName}",
          new CaughtException(dartEntry.exception, null));
    }
    return unit;
  }

  @override
  CancelableFuture<CompilationUnit> computeResolvedCompilationUnitAsync(
      Source unitSource, Source librarySource) {
    return new _AnalysisFutureHelper<CompilationUnit>(this)
        .computeAsync(unitSource, (SourceEntry sourceEntry) {
      if (sourceEntry is DartEntry) {
        if (sourceEntry.getStateInLibrary(
                DartEntry.RESOLVED_UNIT, librarySource) ==
            CacheState.ERROR) {
          throw sourceEntry.exception;
        }
        return sourceEntry.getValueInLibrary(
            DartEntry.RESOLVED_UNIT, librarySource);
      }
      throw new AnalysisNotScheduledError();
    });
  }

  @override
  Object computeResult(AnalysisTarget target, ResultDescriptor result) {
    return result.defaultValue;
  }

  /**
   * Create an analysis cache based on the given source [factory].
   */
  AnalysisCache createCacheFromSourceFactory(SourceFactory factory) {
    if (factory == null) {
      return new AnalysisCache(<CachePartition>[_privatePartition]);
    }
    DartSdk sdk = factory.dartSdk;
    if (sdk == null) {
      return new AnalysisCache(<CachePartition>[_privatePartition]);
    }
    return new AnalysisCache(<CachePartition>[
      AnalysisEngine.instance.partitionManager.forSdk(sdk),
      _privatePartition
    ]);
  }

  @override
  void dispose() {
    _disposed = true;
    for (List<PendingFuture> pendingFutures in _pendingFutureSources.values) {
      for (PendingFuture pendingFuture in pendingFutures) {
        pendingFuture.forciblyComplete();
      }
    }
    _pendingFutureSources.clear();
  }

  @override
  List<CompilationUnit> ensureResolvedDartUnits(Source unitSource) {
    SourceEntry sourceEntry = _cache.get(unitSource);
    if (sourceEntry is! DartEntry) {
      return null;
    }
    DartEntry dartEntry = sourceEntry;
    // Check every library.
    List<CompilationUnit> units = <CompilationUnit>[];
    List<Source> containingLibraries = dartEntry.containingLibraries;
    for (Source librarySource in containingLibraries) {
      CompilationUnit unit =
          dartEntry.getValueInLibrary(DartEntry.RESOLVED_UNIT, librarySource);
      if (unit == null) {
        units = null;
        break;
      }
      units.add(unit);
    }
    // Invalidate the flushed RESOLVED_UNIT to force it eventually.
    if (units == null) {
      bool shouldBeScheduled = false;
      for (Source librarySource in containingLibraries) {
        if (dartEntry.getStateInLibrary(
                DartEntry.RESOLVED_UNIT, librarySource) ==
            CacheState.FLUSHED) {
          dartEntry.setStateInLibrary(
              DartEntry.RESOLVED_UNIT, librarySource, CacheState.INVALID);
          shouldBeScheduled = true;
        }
      }
      if (shouldBeScheduled) {
        _workManager.add(unitSource, SourcePriority.UNKNOWN);
      }
      // We cannot provide resolved units right now,
      // but the future analysis will.
      return null;
    }
    // done
    return units;
  }

  @override
  bool exists(Source source) {
    if (source == null) {
      return false;
    }
    if (_contentCache.getContents(source) != null) {
      return true;
    }
    return source.exists();
  }

  @override
  cache.CacheEntry getCacheEntry(AnalysisTarget target) {
    return null;
  }

  @override
  CompilationUnitElement getCompilationUnitElement(
      Source unitSource, Source librarySource) {
    LibraryElement libraryElement = getLibraryElement(librarySource);
    if (libraryElement != null) {
      // try defining unit
      CompilationUnitElement definingUnit =
          libraryElement.definingCompilationUnit;
      if (definingUnit.source == unitSource) {
        return definingUnit;
      }
      // try parts
      for (CompilationUnitElement partUnit in libraryElement.parts) {
        if (partUnit.source == unitSource) {
          return partUnit;
        }
      }
    }
    return null;
  }

  @override
  Object getConfigurationData(ResultDescriptor key) => _configurationData[key];

  @override
  TimestampedData<String> getContents(Source source) {
    String contents = _contentCache.getContents(source);
    if (contents != null) {
      return new TimestampedData<String>(
          _contentCache.getModificationStamp(source), contents);
    }
    return source.contents;
  }

  @override
  InternalAnalysisContext getContextFor(Source source) {
    InternalAnalysisContext context = _cache.getContextFor(source);
    return context == null ? this : context;
  }

  @override
  Element getElement(ElementLocation location) {
    // TODO(brianwilkerson) This should not be a "get" method.
    try {
      List<String> components = location.components;
      Source source = _computeSourceFromEncoding(components[0]);
      String sourceName = source.shortName;
      if (AnalysisEngine.isDartFileName(sourceName)) {
        ElementImpl element = computeLibraryElement(source) as ElementImpl;
        for (int i = 1; i < components.length; i++) {
          if (element == null) {
            return null;
          }
          element = element.getChild(components[i]);
        }
        return element;
      }
      if (AnalysisEngine.isHtmlFileName(sourceName)) {
        return computeHtmlElement(source);
      }
    } catch (exception) {
      // If the location cannot be decoded for some reason then the underlying
      // cause should have been logged already and we can fall though to return
      // null.
    }
    return null;
  }

  @override
  AnalysisErrorInfo getErrors(Source source) {
    SourceEntry sourceEntry = getReadableSourceEntryOrNull(source);
    if (sourceEntry is DartEntry) {
      DartEntry dartEntry = sourceEntry;
      return new AnalysisErrorInfoImpl(
          dartEntry.allErrors, dartEntry.getValue(SourceEntry.LINE_INFO));
    } else if (sourceEntry is HtmlEntry) {
      HtmlEntry htmlEntry = sourceEntry;
      return new AnalysisErrorInfoImpl(
          htmlEntry.allErrors, htmlEntry.getValue(SourceEntry.LINE_INFO));
    }
    return new AnalysisErrorInfoImpl(AnalysisError.NO_ERRORS, null);
  }

  @override
  @deprecated
  HtmlElement getHtmlElement(Source source) {
    SourceEntry sourceEntry = getReadableSourceEntryOrNull(source);
    if (sourceEntry is HtmlEntry) {
      return sourceEntry.getValue(HtmlEntry.ELEMENT);
    }
    return null;
  }

  @override
  List<Source> getHtmlFilesReferencing(Source source) {
    SourceKind sourceKind = getKindOf(source);
    if (sourceKind == null) {
      return Source.EMPTY_LIST;
    }
    List<Source> htmlSources = new List<Source>();
    while (true) {
      if (sourceKind == SourceKind.PART) {
        List<Source> librarySources = getLibrariesContaining(source);
        MapIterator<Source, SourceEntry> partIterator = _cache.iterator();
        while (partIterator.moveNext()) {
          SourceEntry sourceEntry = partIterator.value;
          if (sourceEntry.kind == SourceKind.HTML) {
            List<Source> referencedLibraries = (sourceEntry as HtmlEntry)
                .getValue(HtmlEntry.REFERENCED_LIBRARIES);
            if (_containsAny(referencedLibraries, librarySources)) {
              htmlSources.add(partIterator.key);
            }
          }
        }
      } else {
        MapIterator<Source, SourceEntry> iterator = _cache.iterator();
        while (iterator.moveNext()) {
          SourceEntry sourceEntry = iterator.value;
          if (sourceEntry.kind == SourceKind.HTML) {
            List<Source> referencedLibraries = (sourceEntry as HtmlEntry)
                .getValue(HtmlEntry.REFERENCED_LIBRARIES);
            if (_contains(referencedLibraries, source)) {
              htmlSources.add(iterator.key);
            }
          }
        }
      }
      break;
    }
    if (htmlSources.isEmpty) {
      return Source.EMPTY_LIST;
    }
    return htmlSources;
  }

  @override
  SourceKind getKindOf(Source source) {
    SourceEntry sourceEntry = getReadableSourceEntryOrNull(source);
    if (sourceEntry == null) {
      return SourceKind.UNKNOWN;
    }
    return sourceEntry.kind;
  }

  @override
  List<Source> getLibrariesContaining(Source source) {
    SourceEntry sourceEntry = getReadableSourceEntryOrNull(source);
    if (sourceEntry is DartEntry) {
      return sourceEntry.containingLibraries;
    }
    return Source.EMPTY_LIST;
  }

  @override
  List<Source> getLibrariesDependingOn(Source librarySource) {
    List<Source> dependentLibraries = new List<Source>();
    MapIterator<Source, SourceEntry> iterator = _cache.iterator();
    while (iterator.moveNext()) {
      SourceEntry sourceEntry = iterator.value;
      if (sourceEntry.kind == SourceKind.LIBRARY) {
        if (_contains(
            (sourceEntry as DartEntry).getValue(DartEntry.EXPORTED_LIBRARIES),
            librarySource)) {
          dependentLibraries.add(iterator.key);
        }
        if (_contains(
            (sourceEntry as DartEntry).getValue(DartEntry.IMPORTED_LIBRARIES),
            librarySource)) {
          dependentLibraries.add(iterator.key);
        }
      }
    }
    if (dependentLibraries.isEmpty) {
      return Source.EMPTY_LIST;
    }
    return dependentLibraries;
  }

  @override
  List<Source> getLibrariesReferencedFromHtml(Source htmlSource) {
    SourceEntry sourceEntry = getReadableSourceEntryOrNull(htmlSource);
    if (sourceEntry is HtmlEntry) {
      HtmlEntry htmlEntry = sourceEntry;
      return htmlEntry.getValue(HtmlEntry.REFERENCED_LIBRARIES);
    }
    return Source.EMPTY_LIST;
  }

  @override
  LibraryElement getLibraryElement(Source source) {
    SourceEntry sourceEntry = getReadableSourceEntryOrNull(source);
    if (sourceEntry is DartEntry) {
      return sourceEntry.getValue(DartEntry.ELEMENT);
    }
    return null;
  }

  @override
  LineInfo getLineInfo(Source source) {
    SourceEntry sourceEntry = getReadableSourceEntryOrNull(source);
    if (sourceEntry != null) {
      return sourceEntry.getValue(SourceEntry.LINE_INFO);
    }
    return null;
  }

  @override
  int getModificationStamp(Source source) {
    int stamp = _contentCache.getModificationStamp(source);
    if (stamp != null) {
      return stamp;
    }
    return source.modificationStamp;
  }

  @override
  ChangeNoticeImpl getNotice(Source source) {
    ChangeNoticeImpl notice = _pendingNotices[source];
    if (notice == null) {
      notice = new ChangeNoticeImpl(source);
      _pendingNotices[source] = notice;
    }
    return notice;
  }

  @override
  Namespace getPublicNamespace(LibraryElement library) {
    // TODO(brianwilkerson) Rename this to not start with 'get'.
    // Note that this is not part of the API of the interface.
    Source source = library.definingCompilationUnit.source;
    DartEntry dartEntry = _getReadableDartEntry(source);
    if (dartEntry == null) {
      return null;
    }
    Namespace namespace = null;
    if (identical(dartEntry.getValue(DartEntry.ELEMENT), library)) {
      namespace = dartEntry.getValue(DartEntry.PUBLIC_NAMESPACE);
    }
    if (namespace == null) {
      NamespaceBuilder builder = new NamespaceBuilder();
      namespace = builder.createPublicNamespaceForLibrary(library);
      if (dartEntry == null) {
        AnalysisEngine.instance.logger.logError(
            "Could not compute the public namespace for ${library.source.fullName}",
            new CaughtException(
                new AnalysisException(
                    "A Dart file became a non-Dart file: ${source.fullName}"),
                null));
        return null;
      }
      if (identical(dartEntry.getValue(DartEntry.ELEMENT), library)) {
        dartEntry.setValue(DartEntry.PUBLIC_NAMESPACE, namespace);
      }
    }
    return namespace;
  }

  /**
   * Return the cache entry associated with the given [source], or `null` if
   * there is no entry associated with the source.
   */
  SourceEntry getReadableSourceEntryOrNull(Source source) => _cache.get(source);

  @override
  CompilationUnit getResolvedCompilationUnit(
      Source unitSource, LibraryElement library) {
    if (library == null) {
      return null;
    }
    return getResolvedCompilationUnit2(unitSource, library.source);
  }

  @override
  CompilationUnit getResolvedCompilationUnit2(
      Source unitSource, Source librarySource) {
    SourceEntry sourceEntry = getReadableSourceEntryOrNull(unitSource);
    if (sourceEntry is DartEntry) {
      return sourceEntry.getValueInLibrary(
          DartEntry.RESOLVED_UNIT, librarySource);
    }
    return null;
  }

  @override
  @deprecated
  ht.HtmlUnit getResolvedHtmlUnit(Source htmlSource) {
    SourceEntry sourceEntry = getReadableSourceEntryOrNull(htmlSource);
    if (sourceEntry is HtmlEntry) {
      HtmlEntry htmlEntry = sourceEntry;
      return htmlEntry.getValue(HtmlEntry.RESOLVED_UNIT);
    }
    return null;
  }

  @override
  Object getResult(AnalysisTarget target, ResultDescriptor result) {
    return result.defaultValue;
  }

  @override
  List<Source> getSourcesWithFullName(String path) {
    List<Source> sources = <Source>[];
    MapIterator<Source, SourceEntry> iterator = _cache.iterator();
    while (iterator.moveNext()) {
      if (iterator.key.fullName == path) {
        sources.add(iterator.key);
      }
    }
    return sources;
  }

  @override
  bool handleContentsChanged(
      Source source, String originalContents, String newContents, bool notify) {
    SourceEntry sourceEntry = _cache.get(source);
    if (sourceEntry == null) {
      return false;
    }
    bool changed = newContents != originalContents;
    if (newContents != null) {
      if (changed) {
        _incrementalAnalysisCache =
            IncrementalAnalysisCache.clear(_incrementalAnalysisCache, source);
        if (!analysisOptions.incremental ||
            !_tryPoorMansIncrementalResolution(source, newContents)) {
          _sourceChanged(source);
        }
        sourceEntry.modificationTime =
            _contentCache.getModificationStamp(source);
        sourceEntry.setValue(SourceEntry.CONTENT, newContents);
      } else {
        sourceEntry.modificationTime =
            _contentCache.getModificationStamp(source);
      }
    } else if (originalContents != null) {
      _incrementalAnalysisCache =
          IncrementalAnalysisCache.clear(_incrementalAnalysisCache, source);
      // We are removing the overlay for the file, check if the file's
      // contents is the same as it was in the overlay.
      try {
        TimestampedData<String> fileContents = getContents(source);
        newContents = fileContents.data;
        sourceEntry.modificationTime = fileContents.modificationTime;
        if (newContents == originalContents) {
          sourceEntry.setValue(SourceEntry.CONTENT, newContents);
          changed = false;
        }
      } catch (e) {}
      // If not the same content (e.g. the file is being closed without save),
      // then force analysis.
      if (changed) {
        if (!analysisOptions.incremental ||
            !_tryPoorMansIncrementalResolution(source, newContents)) {
          _sourceChanged(source);
        }
      }
    }
    if (notify && changed) {
      _onSourcesChangedController
          .add(new SourcesChangedEvent.changedContent(source, newContents));
    }
    return changed;
  }

  @override
  void invalidateLibraryHints(Source librarySource) {
    SourceEntry sourceEntry = _cache.get(librarySource);
    if (sourceEntry is! DartEntry) {
      return;
    }
    DartEntry dartEntry = sourceEntry;
    // Prepare sources to invalidate hints in.
    List<Source> sources = <Source>[librarySource];
    sources.addAll(dartEntry.getValue(DartEntry.INCLUDED_PARTS));
    // Invalidate hints and lints.
    for (Source source in sources) {
      DartEntry dartEntry = _cache.get(source);
      if (dartEntry.getStateInLibrary(DartEntry.HINTS, librarySource) ==
          CacheState.VALID) {
        dartEntry.setStateInLibrary(
            DartEntry.HINTS, librarySource, CacheState.INVALID);
      }
      if (dartEntry.getStateInLibrary(DartEntry.LINTS, librarySource) ==
          CacheState.VALID) {
        dartEntry.setStateInLibrary(
            DartEntry.LINTS, librarySource, CacheState.INVALID);
      }
    }
  }

  @override
  bool isClientLibrary(Source librarySource) {
    SourceEntry sourceEntry = _getReadableSourceEntry(librarySource);
    if (sourceEntry is DartEntry) {
      DartEntry dartEntry = sourceEntry;
      return dartEntry.getValue(DartEntry.IS_CLIENT) &&
          dartEntry.getValue(DartEntry.IS_LAUNCHABLE);
    }
    return false;
  }

  @override
  bool isServerLibrary(Source librarySource) {
    SourceEntry sourceEntry = _getReadableSourceEntry(librarySource);
    if (sourceEntry is DartEntry) {
      DartEntry dartEntry = sourceEntry;
      return !dartEntry.getValue(DartEntry.IS_CLIENT) &&
          dartEntry.getValue(DartEntry.IS_LAUNCHABLE);
    }
    return false;
  }

  @override
  Stream<ComputedResult> onResultComputed(ResultDescriptor descriptor) {
    throw new NotImplementedException('In not task-based AnalysisContext.');
  }

  @override
  CompilationUnit parseCompilationUnit(Source source) =>
      _getDartParseData2(source, DartEntry.PARSED_UNIT, null);

  @override
  Document parseHtmlDocument(Source source) {
    return null;
  }

  @override
  @deprecated
  ht.HtmlUnit parseHtmlUnit(Source source) =>
      _getHtmlParseData(source, HtmlEntry.PARSED_UNIT, null);

  @override
  AnalysisResult performAnalysisTask() {
    if (_TRACE_PERFORM_TASK) {
      print("----------------------------------------");
    }
    return PerformanceStatistics.performAnaysis.makeCurrentWhile(() {
      int getStart = JavaSystem.currentTimeMillis();
      AnalysisTask task = PerformanceStatistics.nextTask
          .makeCurrentWhile(() => nextAnalysisTask);
      int getEnd = JavaSystem.currentTimeMillis();
      if (task == null) {
        _validateLastIncrementalResolutionResult();
        if (_performAnalysisTaskStopwatch != null) {
          AnalysisEngine.instance.instrumentationService.logPerformance(
              AnalysisPerformanceKind.FULL,
              _performAnalysisTaskStopwatch,
              'context_id=$_id');
          _performAnalysisTaskStopwatch = null;
        }
        return new AnalysisResult(
            _getChangeNotices(true), getEnd - getStart, null, -1);
      }
      if (_performAnalysisTaskStopwatch == null) {
        _performAnalysisTaskStopwatch = new Stopwatch()..start();
      }
      String taskDescription = task.toString();
      _notifyAboutToPerformTask(taskDescription);
      if (_TRACE_PERFORM_TASK) {
        print(taskDescription);
      }
      int performStart = JavaSystem.currentTimeMillis();
      try {
        task.perform(_resultRecorder);
      } on ObsoleteSourceAnalysisException catch (exception, stackTrace) {
        AnalysisEngine.instance.logger.logInformation(
            "Could not perform analysis task: $taskDescription",
            new CaughtException(exception, stackTrace));
      } on AnalysisException catch (exception, stackTrace) {
        if (exception.cause is! JavaIOException) {
          AnalysisEngine.instance.logger.logError(
              "Internal error while performing the task: $task",
              new CaughtException(exception, stackTrace));
        }
      }
      int performEnd = JavaSystem.currentTimeMillis();
      List<ChangeNotice> notices = _getChangeNotices(false);
      int noticeCount = notices.length;
      for (int i = 0; i < noticeCount; i++) {
        ChangeNotice notice = notices[i];
        Source source = notice.source;
        // TODO(brianwilkerson) Figure out whether the compilation unit is
        // always resolved, or whether we need to decide whether to invoke the
        // "parsed" or "resolved" method. This might be better done when
        // recording task results in order to reduce the chance of errors.
//        if (notice.getCompilationUnit() != null) {
//          notifyResolvedDart(source, notice.getCompilationUnit());
//        } else if (notice.getHtmlUnit() != null) {
//          notifyResolvedHtml(source, notice.getHtmlUnit());
//        }
        _notifyErrors(source, notice.errors, notice.lineInfo);
      }
      return new AnalysisResult(notices, getEnd - getStart,
          task.runtimeType.toString(), performEnd - performStart);
    });
  }

  @override
  void recordLibraryElements(Map<Source, LibraryElement> elementMap) {
    Source htmlSource = _sourceFactory.forUri(DartSdk.DART_HTML);
    elementMap.forEach((Source librarySource, LibraryElement library) {
      //
      // Cache the element in the library's info.
      //
      DartEntry dartEntry = _getReadableDartEntry(librarySource);
      if (dartEntry != null) {
        _recordElementData(dartEntry, library, library.source, htmlSource);
        dartEntry.setState(SourceEntry.CONTENT, CacheState.FLUSHED);
        dartEntry.setValue(SourceEntry.LINE_INFO, new LineInfo(<int>[0]));
        // DartEntry.ELEMENT - set in recordElementData
        dartEntry.setValue(DartEntry.EXPORTED_LIBRARIES, Source.EMPTY_LIST);
        dartEntry.setValue(DartEntry.IMPORTED_LIBRARIES, Source.EMPTY_LIST);
        dartEntry.setValue(DartEntry.INCLUDED_PARTS, Source.EMPTY_LIST);
        // DartEntry.IS_CLIENT - set in recordElementData
        // DartEntry.IS_LAUNCHABLE - set in recordElementData
        dartEntry.setValue(DartEntry.PARSE_ERRORS, AnalysisError.NO_ERRORS);
        dartEntry.setState(DartEntry.PARSED_UNIT, CacheState.FLUSHED);
        dartEntry.setState(DartEntry.PUBLIC_NAMESPACE, CacheState.FLUSHED);
        dartEntry.setValue(DartEntry.SCAN_ERRORS, AnalysisError.NO_ERRORS);
        dartEntry.setValue(DartEntry.SOURCE_KIND, SourceKind.LIBRARY);
        dartEntry.setState(DartEntry.TOKEN_STREAM, CacheState.FLUSHED);
        dartEntry.setValueInLibrary(DartEntry.RESOLUTION_ERRORS, librarySource,
            AnalysisError.NO_ERRORS);
        dartEntry.setStateInLibrary(
            DartEntry.RESOLVED_UNIT, librarySource, CacheState.FLUSHED);
        dartEntry.setValueInLibrary(DartEntry.VERIFICATION_ERRORS,
            librarySource, AnalysisError.NO_ERRORS);
        dartEntry.setValueInLibrary(
            DartEntry.HINTS, librarySource, AnalysisError.NO_ERRORS);
        dartEntry.setValueInLibrary(
            DartEntry.LINTS, librarySource, AnalysisError.NO_ERRORS);
      }
    });
  }

  /**
   * Record the results produced by performing a [task] and return the cache
   * entry associated with the results.
   */
  DartEntry recordResolveDartLibraryCycleTaskResults(
      ResolveDartLibraryCycleTask task) {
    LibraryResolver2 resolver = task.libraryResolver;
    CaughtException thrownException = task.exception;
    Source unitSource = task.unitSource;
    DartEntry unitEntry = _getReadableDartEntry(unitSource);
    if (resolver != null) {
      //
      // The resolver should only be null if an exception was thrown before (or
      // while) it was being created.
      //
      List<ResolvableLibrary> resolvedLibraries = resolver.resolvedLibraries;
      if (resolvedLibraries == null) {
        //
        // The resolved libraries should only be null if an exception was thrown
        // during resolution.
        //
        if (thrownException == null) {
          var message = "In recordResolveDartLibraryCycleTaskResults, "
              "resolvedLibraries was null and there was no thrown exception";
          unitEntry.recordResolutionError(
              new CaughtException(new AnalysisException(message), null));
        } else {
          unitEntry.recordResolutionError(thrownException);
        }
        _removeFromCache(unitSource);
        if (thrownException != null) {
          throw new AnalysisException('<rethrow>', thrownException);
        }
        return unitEntry;
      }
      Source htmlSource = sourceFactory.forUri(DartSdk.DART_HTML);
      RecordingErrorListener errorListener = resolver.errorListener;
      for (ResolvableLibrary library in resolvedLibraries) {
        Source librarySource = library.librarySource;
        for (Source source in library.compilationUnitSources) {
          CompilationUnit unit = library.getAST(source);
          List<AnalysisError> errors = errorListener.getErrorsForSource(source);
          LineInfo lineInfo = getLineInfo(source);
          DartEntry dartEntry = _cache.get(source);
          if (thrownException == null) {
            dartEntry.setState(DartEntry.PARSED_UNIT, CacheState.FLUSHED);
            dartEntry.setValueInLibrary(
                DartEntry.RESOLVED_UNIT, librarySource, unit);
            dartEntry.setValueInLibrary(
                DartEntry.RESOLUTION_ERRORS, librarySource, errors);
            if (source == librarySource) {
              _recordElementData(
                  dartEntry, library.libraryElement, librarySource, htmlSource);
            }
            _cache.storedAst(source);
          } else {
            dartEntry.recordResolutionErrorInLibrary(
                librarySource, thrownException);
          }
          if (source != librarySource) {
            _workManager.add(source, SourcePriority.PRIORITY_PART);
          }
          ChangeNoticeImpl notice = getNotice(source);
          notice.resolvedDartUnit = unit;
          notice.setErrors(dartEntry.allErrors, lineInfo);
        }
      }
    }
    if (thrownException != null) {
      throw new AnalysisException('<rethrow>', thrownException);
    }
    return unitEntry;
  }

  /**
   * Record the results produced by performing a [task] and return the cache
   * entry associated with the results.
   */
  DartEntry recordResolveDartLibraryTaskResults(ResolveDartLibraryTask task) {
    LibraryResolver resolver = task.libraryResolver;
    CaughtException thrownException = task.exception;
    Source unitSource = task.unitSource;
    DartEntry unitEntry = _getReadableDartEntry(unitSource);
    if (resolver != null) {
      //
      // The resolver should only be null if an exception was thrown before (or
      // while) it was being created.
      //
      Set<Library> resolvedLibraries = resolver.resolvedLibraries;
      if (resolvedLibraries == null) {
        //
        // The resolved libraries should only be null if an exception was thrown
        // during resolution.
        //
        if (thrownException == null) {
          String message = "In recordResolveDartLibraryTaskResults, "
              "resolvedLibraries was null and there was no thrown exception";
          unitEntry.recordResolutionError(
              new CaughtException(new AnalysisException(message), null));
        } else {
          unitEntry.recordResolutionError(thrownException);
        }
        _removeFromCache(unitSource);
        if (thrownException != null) {
          throw new AnalysisException('<rethrow>', thrownException);
        }
        return unitEntry;
      }
      Source htmlSource = sourceFactory.forUri(DartSdk.DART_HTML);
      RecordingErrorListener errorListener = resolver.errorListener;
      for (Library library in resolvedLibraries) {
        Source librarySource = library.librarySource;
        for (Source source in library.compilationUnitSources) {
          CompilationUnit unit = library.getAST(source);
          List<AnalysisError> errors = errorListener.getErrorsForSource(source);
          LineInfo lineInfo = getLineInfo(source);
          DartEntry dartEntry = _cache.get(source);
          if (thrownException == null) {
            dartEntry.setValue(SourceEntry.LINE_INFO, lineInfo);
            dartEntry.setState(DartEntry.PARSED_UNIT, CacheState.FLUSHED);
            dartEntry.setValueInLibrary(
                DartEntry.RESOLVED_UNIT, librarySource, unit);
            dartEntry.setValueInLibrary(
                DartEntry.RESOLUTION_ERRORS, librarySource, errors);
            if (source == librarySource) {
              _recordElementData(
                  dartEntry, library.libraryElement, librarySource, htmlSource);
            }
            _cache.storedAst(source);
          } else {
            dartEntry.recordResolutionErrorInLibrary(
                librarySource, thrownException);
            _removeFromCache(source);
          }
          if (source != librarySource) {
            _workManager.add(source, SourcePriority.PRIORITY_PART);
          }
          ChangeNoticeImpl notice = getNotice(source);
          notice.resolvedDartUnit = unit;
          notice.setErrors(dartEntry.allErrors, lineInfo);
        }
      }
    }
    if (thrownException != null) {
      throw new AnalysisException('<rethrow>', thrownException);
    }
    return unitEntry;
  }

  @override
  void removeListener(AnalysisListener listener) {
    _listeners.remove(listener);
  }

  @override
  CompilationUnit resolveCompilationUnit(
      Source unitSource, LibraryElement library) {
    if (library == null) {
      return null;
    }
    return resolveCompilationUnit2(unitSource, library.source);
  }

  @override
  CompilationUnit resolveCompilationUnit2(
          Source unitSource, Source librarySource) =>
      _getDartResolutionData2(
          unitSource, librarySource, DartEntry.RESOLVED_UNIT, null);

  @override
  @deprecated
  ht.HtmlUnit resolveHtmlUnit(Source htmlSource) {
    computeHtmlElement(htmlSource);
    return parseHtmlUnit(htmlSource);
  }

  @override
  void setChangedContents(Source source, String contents, int offset,
      int oldLength, int newLength) {
    if (_contentRangeChanged(source, contents, offset, oldLength, newLength)) {
      _onSourcesChangedController.add(new SourcesChangedEvent.changedRange(
          source, contents, offset, oldLength, newLength));
    }
  }

  @override
  void setConfigurationData(ResultDescriptor key, Object data) {
    _configurationData[key] = data;
  }

  @override
  void setContents(Source source, String contents) {
    _contentsChanged(source, contents, true);
  }

  @override
  bool shouldErrorsBeAnalyzed(Source source, Object entry) {
    DartEntry dartEntry = entry;
    if (source.isInSystemLibrary) {
      return _generateSdkErrors;
    } else if (!dartEntry.explicitlyAdded) {
      return _generateImplicitErrors;
    } else {
      return true;
    }
  }

  @override
  void test_flushAstStructures(Source source) {
    DartEntry dartEntry = getReadableSourceEntryOrNull(source);
    dartEntry.flushAstStructures();
  }

  @override
  bool validateCacheConsistency() {
    int consistencyCheckStart = JavaSystem.nanoTime();
    List<Source> changedSources = new List<Source>();
    List<Source> missingSources = new List<Source>();
    MapIterator<Source, SourceEntry> iterator = _cache.iterator();
    while (iterator.moveNext()) {
      Source source = iterator.key;
      SourceEntry sourceEntry = iterator.value;
      int sourceTime = getModificationStamp(source);
      if (sourceTime != sourceEntry.modificationTime) {
        changedSources.add(source);
      }
      if (sourceEntry.exception != null) {
        if (!exists(source)) {
          missingSources.add(source);
        }
      }
    }
    int count = changedSources.length;
    for (int i = 0; i < count; i++) {
      _sourceChanged(changedSources[i]);
    }
    int removalCount = 0;
    for (Source source in missingSources) {
      if (getLibrariesContaining(source).isEmpty &&
          getLibrariesDependingOn(source).isEmpty) {
        _removeFromCache(source);
        removalCount++;
      }
    }
    int consistencyCheckEnd = JavaSystem.nanoTime();
    if (changedSources.length > 0 || missingSources.length > 0) {
      StringBuffer buffer = new StringBuffer();
      buffer.write("Consistency check took ");
      buffer.write((consistencyCheckEnd - consistencyCheckStart) / 1000000.0);
      buffer.writeln(" ms and found");
      buffer.write("  ");
      buffer.write(changedSources.length);
      buffer.writeln(" inconsistent entries");
      buffer.write("  ");
      buffer.write(missingSources.length);
      buffer.write(" missing sources (");
      buffer.write(removalCount);
      buffer.writeln(" removed");
      for (Source source in missingSources) {
        buffer.write("    ");
        buffer.writeln(source.fullName);
      }
      _logInformation(buffer.toString());
    }
    return changedSources.length > 0;
  }

  @deprecated
  @override
  void visitCacheItems(void callback(Source source, SourceEntry dartEntry,
      DataDescriptor rowDesc, CacheState state)) {
    bool hintsEnabled = _options.hint;
    bool lintsEnabled = _options.lint;
    MapIterator<Source, SourceEntry> iterator = _cache.iterator();
    while (iterator.moveNext()) {
      Source source = iterator.key;
      SourceEntry sourceEntry = iterator.value;
      for (DataDescriptor descriptor in sourceEntry.descriptors) {
        if (descriptor == DartEntry.SOURCE_KIND) {
          // The source kind is always valid, so the state isn't interesting.
          continue;
        } else if (descriptor == DartEntry.CONTAINING_LIBRARIES) {
          // The list of containing libraries is always valid, so the state
          // isn't interesting.
          continue;
        } else if (descriptor == DartEntry.PUBLIC_NAMESPACE) {
          // The public namespace isn't computed by performAnalysisTask()
          // and therefore isn't interesting.
          continue;
        } else if (descriptor == HtmlEntry.HINTS) {
          // We are not currently recording any hints related to HTML.
          continue;
        }
        callback(
            source, sourceEntry, descriptor, sourceEntry.getState(descriptor));
      }
      if (sourceEntry is DartEntry) {
        // get library-specific values
        List<Source> librarySources = getLibrariesContaining(source);
        for (Source librarySource in librarySources) {
          for (DataDescriptor descriptor in sourceEntry.libraryDescriptors) {
            if (descriptor == DartEntry.BUILT_ELEMENT ||
                descriptor == DartEntry.BUILT_UNIT) {
              // These values are not currently being computed, so their state
              // is not interesting.
              continue;
            } else if (!sourceEntry.explicitlyAdded &&
                !_generateImplicitErrors &&
                (descriptor == DartEntry.VERIFICATION_ERRORS ||
                    descriptor == DartEntry.HINTS ||
                    descriptor == DartEntry.LINTS)) {
              continue;
            } else if (source.isInSystemLibrary &&
                !_generateSdkErrors &&
                (descriptor == DartEntry.VERIFICATION_ERRORS ||
                    descriptor == DartEntry.HINTS ||
                    descriptor == DartEntry.LINTS)) {
              continue;
            } else if (!hintsEnabled && descriptor == DartEntry.HINTS) {
              continue;
            } else if (!lintsEnabled && descriptor == DartEntry.LINTS) {
              continue;
            }
            callback(librarySource, sourceEntry, descriptor,
                sourceEntry.getStateInLibrary(descriptor, librarySource));
          }
        }
      }
    }
  }

  @override
  void visitContentCache(ContentCacheVisitor visitor) {
    _contentCache.accept(visitor);
  }

  /**
   * Record that we have accessed the AST structure associated with the given
   * [source]. At the moment, there is no differentiation between the parsed and
   * resolved forms of the AST.
   */
  void _accessedAst(Source source) {
    _cache.accessedAst(source);
  }

  /**
   * Add all of the sources contained in the given source [container] to the
   * given list of [sources].
   */
  void _addSourcesInContainer(List<Source> sources, SourceContainer container) {
    MapIterator<Source, SourceEntry> iterator = _cache.iterator();
    while (iterator.moveNext()) {
      Source source = iterator.key;
      if (container.contains(source)) {
        sources.add(source);
      }
    }
  }

  /**
   * Given the [unitSource] of a Dart file and the [librarySource] of the
   * library that contains it, return a cache entry in which the state of the
   * data represented by the given [descriptor] is either [CacheState.VALID] or
   * [CacheState.ERROR]. This method assumes that the data can be produced by
   * generating hints for the library if the data is not already cached. The
   * [dartEntry] is the cache entry associated with the Dart file.
   *
   * Throws an [AnalysisException] if data could not be returned because the
   * source could not be parsed.
   */
  DartEntry _cacheDartHintData(Source unitSource, Source librarySource,
      DartEntry dartEntry, DataDescriptor descriptor) {
    //
    // Check to see whether we already have the information being requested.
    //
    CacheState state = dartEntry.getStateInLibrary(descriptor, librarySource);
    while (state != CacheState.ERROR && state != CacheState.VALID) {
      //
      // If not, compute the information.
      // Unless the modification date of the source continues to change,
      // this loop will eventually terminate.
      //
      DartEntry libraryEntry = _getReadableDartEntry(librarySource);
      libraryEntry = _cacheDartResolutionData(
          librarySource, librarySource, libraryEntry, DartEntry.ELEMENT);
      LibraryElement libraryElement = libraryEntry.getValue(DartEntry.ELEMENT);
      CompilationUnitElement definingUnit =
          libraryElement.definingCompilationUnit;
      List<CompilationUnitElement> parts = libraryElement.parts;
      List<TimestampedData<CompilationUnit>> units =
          new List<TimestampedData<CompilationUnit>>(parts.length + 1);
      units[0] = _getResolvedUnit(definingUnit, librarySource);
      if (units[0] == null) {
        Source source = definingUnit.source;
        units[0] = new TimestampedData<CompilationUnit>(
            getModificationStamp(source),
            resolveCompilationUnit(source, libraryElement));
      }
      for (int i = 0; i < parts.length; i++) {
        units[i + 1] = _getResolvedUnit(parts[i], librarySource);
        if (units[i + 1] == null) {
          Source source = parts[i].source;
          units[i + 1] = new TimestampedData<CompilationUnit>(
              getModificationStamp(source),
              resolveCompilationUnit(source, libraryElement));
        }
      }
      dartEntry = new GenerateDartHintsTask(
              this, units, getLibraryElement(librarySource))
          .perform(_resultRecorder) as DartEntry;
      state = dartEntry.getStateInLibrary(descriptor, librarySource);
    }
    return dartEntry;
  }

  /**
   * Given a source for a Dart file and the library that contains it, return a
   * cache entry in which the state of the data represented by the given
   * descriptor is either [CacheState.VALID] or [CacheState.ERROR]. This method
   * assumes that the data can be produced by generating lints for the library
   * if the data is not already cached.
   *
   * <b>Note:</b> This method cannot be used in an async environment.
   */
  DartEntry _cacheDartLintData(Source unitSource, Source librarySource,
      DartEntry dartEntry, DataDescriptor descriptor) {
    //
    // Check to see whether we already have the information being requested.
    //
    CacheState state = dartEntry.getStateInLibrary(descriptor, librarySource);
    while (state != CacheState.ERROR && state != CacheState.VALID) {
      //
      // If not, compute the information.
      // Unless the modification date of the source continues to change,
      // this loop will eventually terminate.
      //
      DartEntry libraryEntry = _getReadableDartEntry(librarySource);
      libraryEntry = _cacheDartResolutionData(
          librarySource, librarySource, libraryEntry, DartEntry.ELEMENT);
      LibraryElement libraryElement = libraryEntry.getValue(DartEntry.ELEMENT);
      CompilationUnitElement definingUnit =
          libraryElement.definingCompilationUnit;
      List<CompilationUnitElement> parts = libraryElement.parts;
      List<TimestampedData<CompilationUnit>> units =
          new List<TimestampedData<CompilationUnit>>(parts.length + 1);
      units[0] = _getResolvedUnit(definingUnit, librarySource);
      if (units[0] == null) {
        Source source = definingUnit.source;
        units[0] = new TimestampedData<CompilationUnit>(
            getModificationStamp(source),
            resolveCompilationUnit(source, libraryElement));
      }
      for (int i = 0; i < parts.length; i++) {
        units[i + 1] = _getResolvedUnit(parts[i], librarySource);
        if (units[i + 1] == null) {
          Source source = parts[i].source;
          units[i + 1] = new TimestampedData<CompilationUnit>(
              getModificationStamp(source),
              resolveCompilationUnit(source, libraryElement));
        }
      }
      //TODO(pquitslund): revisit if we need all units or whether one will do
      dartEntry = new GenerateDartLintsTask(
              this, units, getLibraryElement(librarySource))
          .perform(_resultRecorder) as DartEntry;
      state = dartEntry.getStateInLibrary(descriptor, librarySource);
    }
    return dartEntry;
  }

  /**
   * Given a source for a Dart file, return a cache entry in which the state of
   * the data represented by the given descriptor is either [CacheState.VALID]
   * or [CacheState.ERROR]. This method assumes that the data can be produced by
   * parsing the source if it is not already cached.
   *
   * <b>Note:</b> This method cannot be used in an async environment.
   */
  DartEntry _cacheDartParseData(
      Source source, DartEntry dartEntry, DataDescriptor descriptor) {
    if (identical(descriptor, DartEntry.PARSED_UNIT)) {
      if (dartEntry.hasResolvableCompilationUnit) {
        return dartEntry;
      }
    }
    //
    // Check to see whether we already have the information being requested.
    //
    CacheState state = dartEntry.getState(descriptor);
    while (state != CacheState.ERROR && state != CacheState.VALID) {
      //
      // If not, compute the information. Unless the modification date of the
      // source continues to change, this loop will eventually terminate.
      //
      dartEntry = _cacheDartScanData(source, dartEntry, DartEntry.TOKEN_STREAM);
      dartEntry = new ParseDartTask(
              this,
              source,
              dartEntry.getValue(DartEntry.TOKEN_STREAM),
              dartEntry.getValue(SourceEntry.LINE_INFO))
          .perform(_resultRecorder) as DartEntry;
      state = dartEntry.getState(descriptor);
    }
    return dartEntry;
  }

  /**
   * Given a source for a Dart file and the library that contains it, return a
   * cache entry in which the state of the data represented by the given
   * descriptor is either [CacheState.VALID] or [CacheState.ERROR]. This method
   * assumes that the data can be produced by resolving the source in the
   * context of the library if it is not already cached.
   *
   * <b>Note:</b> This method cannot be used in an async environment.
   */
  DartEntry _cacheDartResolutionData(Source unitSource, Source librarySource,
      DartEntry dartEntry, DataDescriptor descriptor) {
    //
    // Check to see whether we already have the information being requested.
    //
    CacheState state = (identical(descriptor, DartEntry.ELEMENT))
        ? dartEntry.getState(descriptor)
        : dartEntry.getStateInLibrary(descriptor, librarySource);
    while (state != CacheState.ERROR && state != CacheState.VALID) {
      //
      // If not, compute the information. Unless the modification date of the
      // source continues to change, this loop will eventually terminate.
      //
      // TODO(brianwilkerson) As an optimization, if we already have the
      // element model for the library we can use ResolveDartUnitTask to produce
      // the resolved AST structure much faster.
      dartEntry = new ResolveDartLibraryTask(this, unitSource, librarySource)
          .perform(_resultRecorder) as DartEntry;
      state = (identical(descriptor, DartEntry.ELEMENT))
          ? dartEntry.getState(descriptor)
          : dartEntry.getStateInLibrary(descriptor, librarySource);
    }
    return dartEntry;
  }

  /**
   * Given a source for a Dart file, return a cache entry in which the state of
   * the data represented by the given descriptor is either [CacheState.VALID]
   * or [CacheState.ERROR]. This method assumes that the data can be produced by
   * scanning the source if it is not already cached.
   *
   * <b>Note:</b> This method cannot be used in an async environment.
   */
  DartEntry _cacheDartScanData(
      Source source, DartEntry dartEntry, DataDescriptor descriptor) {
    //
    // Check to see whether we already have the information being requested.
    //
    CacheState state = dartEntry.getState(descriptor);
    while (state != CacheState.ERROR && state != CacheState.VALID) {
      //
      // If not, compute the information. Unless the modification date of the
      // source continues to change, this loop will eventually terminate.
      //
      try {
        if (dartEntry.getState(SourceEntry.CONTENT) != CacheState.VALID) {
          dartEntry = new GetContentTask(this, source).perform(_resultRecorder)
              as DartEntry;
        }
        dartEntry = new ScanDartTask(
                this, source, dartEntry.getValue(SourceEntry.CONTENT))
            .perform(_resultRecorder) as DartEntry;
      } on AnalysisException catch (exception) {
        throw exception;
      } catch (exception, stackTrace) {
        throw new AnalysisException(
            "Exception", new CaughtException(exception, stackTrace));
      }
      state = dartEntry.getState(descriptor);
    }
    return dartEntry;
  }

  /**
   * Given a source for a Dart file and the library that contains it, return a
   * cache entry in which the state of the data represented by the given
   * descriptor is either [CacheState.VALID] or [CacheState.ERROR]. This method
   * assumes that the data can be produced by verifying the source in the given
   * library if the data is not already cached.
   *
   * <b>Note:</b> This method cannot be used in an async environment.
   */
  DartEntry _cacheDartVerificationData(Source unitSource, Source librarySource,
      DartEntry dartEntry, DataDescriptor descriptor) {
    //
    // Check to see whether we already have the information being requested.
    //
    CacheState state = dartEntry.getStateInLibrary(descriptor, librarySource);
    while (state != CacheState.ERROR && state != CacheState.VALID) {
      //
      // If not, compute the information. Unless the modification date of the
      // source continues to change, this loop will eventually terminate.
      //
      LibraryElement library = computeLibraryElement(librarySource);
      CompilationUnit unit = resolveCompilationUnit(unitSource, library);
      if (unit == null) {
        throw new AnalysisException(
            "Could not resolve compilation unit ${unitSource.fullName} in ${librarySource.fullName}");
      }
      dartEntry = new GenerateDartErrorsTask(this, unitSource, unit, library)
          .perform(_resultRecorder) as DartEntry;
      state = dartEntry.getStateInLibrary(descriptor, librarySource);
    }
    return dartEntry;
  }

  /**
   * Given a source for an HTML file, return a cache entry in which all of the
   * data represented by the state of the given descriptors is either
   * [CacheState.VALID] or [CacheState.ERROR]. This method assumes that the data
   * can be produced by parsing the source if it is not already cached.
   *
   * <b>Note:</b> This method cannot be used in an async environment.
   */
  HtmlEntry _cacheHtmlParseData(
      Source source, HtmlEntry htmlEntry, DataDescriptor descriptor) {
    if (identical(descriptor, HtmlEntry.PARSED_UNIT)) {
      ht.HtmlUnit unit = htmlEntry.anyParsedUnit;
      if (unit != null) {
        return htmlEntry;
      }
    }
    //
    // Check to see whether we already have the information being requested.
    //
    CacheState state = htmlEntry.getState(descriptor);
    while (state != CacheState.ERROR && state != CacheState.VALID) {
      //
      // If not, compute the information. Unless the modification date of the
      // source continues to change, this loop will eventually terminate.
      //
      try {
        if (htmlEntry.getState(SourceEntry.CONTENT) != CacheState.VALID) {
          htmlEntry = new GetContentTask(this, source).perform(_resultRecorder)
              as HtmlEntry;
        }
        htmlEntry = new ParseHtmlTask(
                this, source, htmlEntry.getValue(SourceEntry.CONTENT))
            .perform(_resultRecorder) as HtmlEntry;
      } on AnalysisException catch (exception) {
        throw exception;
      } catch (exception, stackTrace) {
        throw new AnalysisException(
            "Exception", new CaughtException(exception, stackTrace));
      }
      state = htmlEntry.getState(descriptor);
    }
    return htmlEntry;
  }

  /**
   * Given a source for an HTML file, return a cache entry in which the state of
   * the data represented by the given descriptor is either [CacheState.VALID]
   * or [CacheState.ERROR]. This method assumes that the data can be produced by
   * resolving the source if it is not already cached.
   *
   * <b>Note:</b> This method cannot be used in an async environment.
   */
  HtmlEntry _cacheHtmlResolutionData(
      Source source, HtmlEntry htmlEntry, DataDescriptor descriptor) {
    //
    // Check to see whether we already have the information being requested.
    //
    CacheState state = htmlEntry.getState(descriptor);
    while (state != CacheState.ERROR && state != CacheState.VALID) {
      //
      // If not, compute the information. Unless the modification date of the
      // source continues to change, this loop will eventually terminate.
      //
      htmlEntry = _cacheHtmlParseData(source, htmlEntry, HtmlEntry.PARSED_UNIT);
      htmlEntry = new ResolveHtmlTask(this, source, htmlEntry.modificationTime,
              htmlEntry.getValue(HtmlEntry.PARSED_UNIT))
          .perform(_resultRecorder) as HtmlEntry;
      state = htmlEntry.getState(descriptor);
    }
    return htmlEntry;
  }

  /**
   * Remove the given [pendingFuture] from [_pendingFutureSources], since the
   * client has indicated its computation is not needed anymore.
   */
  void _cancelFuture(PendingFuture pendingFuture) {
    List<PendingFuture> pendingFutures =
        _pendingFutureSources[pendingFuture.source];
    if (pendingFutures != null) {
      pendingFutures.remove(pendingFuture);
      if (pendingFutures.isEmpty) {
        _pendingFutureSources.remove(pendingFuture.source);
      }
    }
  }

  /**
   * Compute the transitive closure of all libraries that depend on the given
   * [library] by adding such libraries to the given collection of
   * [librariesToInvalidate].
   */
  void _computeAllLibrariesDependingOn(
      Source library, HashSet<Source> librariesToInvalidate) {
    if (librariesToInvalidate.add(library)) {
      for (Source dependentLibrary in getLibrariesDependingOn(library)) {
        _computeAllLibrariesDependingOn(
            dependentLibrary, librariesToInvalidate);
      }
    }
  }

  /**
   * Return the priority that should be used when the source associated with
   * the given [dartEntry] is added to the work manager.
   */
  SourcePriority _computePriority(DartEntry dartEntry) {
    SourceKind kind = dartEntry.kind;
    if (kind == SourceKind.LIBRARY) {
      return SourcePriority.LIBRARY;
    } else if (kind == SourceKind.PART) {
      return SourcePriority.NORMAL_PART;
    }
    return SourcePriority.UNKNOWN;
  }

  /**
   * Given the encoded form of a source ([encoding]), use the source factory to
   * reconstitute the original source.
   */
  Source _computeSourceFromEncoding(String encoding) =>
      _sourceFactory.fromEncoding(encoding);

  /**
   * Return `true` if the given list of [sources] contains the given
   * [targetSource].
   */
  bool _contains(List<Source> sources, Source targetSource) {
    for (Source source in sources) {
      if (source == targetSource) {
        return true;
      }
    }
    return false;
  }

  /**
   * Return `true` if the given list of [sources] contains any of the given
   * [targetSources].
   */
  bool _containsAny(List<Source> sources, List<Source> targetSources) {
    for (Source targetSource in targetSources) {
      if (_contains(sources, targetSource)) {
        return true;
      }
    }
    return false;
  }

  /**
   * Set the contents of the given [source] to the given [contents] and mark the
   * source as having changed. The additional [offset], [oldLength] and
   * [newLength] information is used by the context to determine what reanalysis
   * is necessary. The method [setChangedContents] triggers a source changed
   * event where as this method does not.
   */
  bool _contentRangeChanged(Source source, String contents, int offset,
      int oldLength, int newLength) {
    bool changed = false;
    String originalContents = _contentCache.setContents(source, contents);
    if (contents != null) {
      if (contents != originalContents) {
        if (_options.incremental) {
          _incrementalAnalysisCache = IncrementalAnalysisCache.update(
              _incrementalAnalysisCache,
              source,
              originalContents,
              contents,
              offset,
              oldLength,
              newLength,
              _getReadableSourceEntry(source));
        }
        _sourceChanged(source);
        changed = true;
        SourceEntry sourceEntry = _cache.get(source);
        if (sourceEntry != null) {
          sourceEntry.modificationTime =
              _contentCache.getModificationStamp(source);
          sourceEntry.setValue(SourceEntry.CONTENT, contents);
        }
      }
    } else if (originalContents != null) {
      _incrementalAnalysisCache =
          IncrementalAnalysisCache.clear(_incrementalAnalysisCache, source);
      _sourceChanged(source);
      changed = true;
    }
    return changed;
  }

  /**
   * Set the contents of the given [source] to the given [contents] and mark the
   * source as having changed. This has the effect of overriding the default
   * contents of the source. If the contents are `null` the override is removed
   * so that the default contents will be returned. If [notify] is true, a
   * source changed event is triggered.
   */
  void _contentsChanged(Source source, String contents, bool notify) {
    String originalContents = _contentCache.setContents(source, contents);
    handleContentsChanged(source, originalContents, contents, notify);
  }

  /**
   * Create a [GenerateDartErrorsTask] for the given [unitSource], marking the
   * verification errors as being in-process. The compilation unit and the
   * library can be the same if the compilation unit is the defining compilation
   * unit of the library.
   */
  AnalysisContextImpl_TaskData _createGenerateDartErrorsTask(Source unitSource,
      DartEntry unitEntry, Source librarySource, DartEntry libraryEntry) {
    if (unitEntry.getStateInLibrary(DartEntry.RESOLVED_UNIT, librarySource) !=
            CacheState.VALID ||
        libraryEntry.getState(DartEntry.ELEMENT) != CacheState.VALID) {
      return _createResolveDartLibraryTask(librarySource, libraryEntry);
    }
    CompilationUnit unit =
        unitEntry.getValueInLibrary(DartEntry.RESOLVED_UNIT, librarySource);
    if (unit == null) {
      CaughtException exception = new CaughtException(
          new AnalysisException(
              "Entry has VALID state for RESOLVED_UNIT but null value for ${unitSource.fullName} in ${librarySource.fullName}"),
          null);
      AnalysisEngine.instance.logger
          .logInformation(exception.toString(), exception);
      unitEntry.recordResolutionError(exception);
      return new AnalysisContextImpl_TaskData(null, false);
    }
    LibraryElement libraryElement = libraryEntry.getValue(DartEntry.ELEMENT);
    return new AnalysisContextImpl_TaskData(
        new GenerateDartErrorsTask(this, unitSource, unit, libraryElement),
        false);
  }

  /**
   * Create a [GenerateDartHintsTask] for the given [source], marking the hints
   * as being in-process.
   */
  AnalysisContextImpl_TaskData _createGenerateDartHintsTask(Source source,
      DartEntry dartEntry, Source librarySource, DartEntry libraryEntry) {
    if (libraryEntry.getState(DartEntry.ELEMENT) != CacheState.VALID) {
      return _createResolveDartLibraryTask(librarySource, libraryEntry);
    }
    LibraryElement libraryElement = libraryEntry.getValue(DartEntry.ELEMENT);
    CompilationUnitElement definingUnit =
        libraryElement.definingCompilationUnit;
    List<CompilationUnitElement> parts = libraryElement.parts;
    List<TimestampedData<CompilationUnit>> units =
        new List<TimestampedData<CompilationUnit>>(parts.length + 1);
    units[0] = _getResolvedUnit(definingUnit, librarySource);
    if (units[0] == null) {
      // TODO(brianwilkerson) We should return a ResolveDartUnitTask
      // (unless there are multiple ASTs that need to be resolved).
      return _createResolveDartLibraryTask(librarySource, libraryEntry);
    }
    for (int i = 0; i < parts.length; i++) {
      units[i + 1] = _getResolvedUnit(parts[i], librarySource);
      if (units[i + 1] == null) {
        // TODO(brianwilkerson) We should return a ResolveDartUnitTask
        // (unless there are multiple ASTs that need to be resolved).
        return _createResolveDartLibraryTask(librarySource, libraryEntry);
      }
    }
    return new AnalysisContextImpl_TaskData(
        new GenerateDartHintsTask(this, units, libraryElement), false);
  }

  /**
   * Create a [GenerateDartLintsTask] for the given [source], marking the lints
   * as being in-process.
   */
  AnalysisContextImpl_TaskData _createGenerateDartLintsTask(Source source,
      DartEntry dartEntry, Source librarySource, DartEntry libraryEntry) {
    if (libraryEntry.getState(DartEntry.ELEMENT) != CacheState.VALID) {
      return _createResolveDartLibraryTask(librarySource, libraryEntry);
    }
    LibraryElement libraryElement = libraryEntry.getValue(DartEntry.ELEMENT);
    CompilationUnitElement definingUnit =
        libraryElement.definingCompilationUnit;
    List<CompilationUnitElement> parts = libraryElement.parts;
    List<TimestampedData<CompilationUnit>> units =
        new List<TimestampedData<CompilationUnit>>(parts.length + 1);
    units[0] = _getResolvedUnit(definingUnit, librarySource);
    if (units[0] == null) {
      // TODO(brianwilkerson) We should return a ResolveDartUnitTask
      // (unless there are multiple ASTs that need to be resolved).
      return _createResolveDartLibraryTask(librarySource, libraryEntry);
    }
    for (int i = 0; i < parts.length; i++) {
      units[i + 1] = _getResolvedUnit(parts[i], librarySource);
      if (units[i + 1] == null) {
        // TODO(brianwilkerson) We should return a ResolveDartUnitTask
        // (unless there are multiple ASTs that need to be resolved).
        return _createResolveDartLibraryTask(librarySource, libraryEntry);
      }
    }
    //TODO(pquitslund): revisit if we need all units or whether one will do
    return new AnalysisContextImpl_TaskData(
        new GenerateDartLintsTask(this, units, libraryElement), false);
  }

  /**
   * Create a [GetContentTask] for the given [source], marking the content as
   * being in-process.
   */
  AnalysisContextImpl_TaskData _createGetContentTask(
      Source source, SourceEntry sourceEntry) {
    return new AnalysisContextImpl_TaskData(
        new GetContentTask(this, source), false);
  }

  /**
   * Create a [ParseDartTask] for the given [source].
   */
  AnalysisContextImpl_TaskData _createParseDartTask(
      Source source, DartEntry dartEntry) {
    if (dartEntry.getState(DartEntry.TOKEN_STREAM) != CacheState.VALID ||
        dartEntry.getState(SourceEntry.LINE_INFO) != CacheState.VALID) {
      return _createScanDartTask(source, dartEntry);
    }
    Token tokenStream = dartEntry.getValue(DartEntry.TOKEN_STREAM);
    dartEntry.setState(DartEntry.TOKEN_STREAM, CacheState.FLUSHED);
    return new AnalysisContextImpl_TaskData(
        new ParseDartTask(this, source, tokenStream,
            dartEntry.getValue(SourceEntry.LINE_INFO)),
        false);
  }

  /**
   * Create a [ParseHtmlTask] for the given [source].
   */
  AnalysisContextImpl_TaskData _createParseHtmlTask(
      Source source, HtmlEntry htmlEntry) {
    if (htmlEntry.getState(SourceEntry.CONTENT) != CacheState.VALID) {
      return _createGetContentTask(source, htmlEntry);
    }
    String content = htmlEntry.getValue(SourceEntry.CONTENT);
    htmlEntry.setState(SourceEntry.CONTENT, CacheState.FLUSHED);
    return new AnalysisContextImpl_TaskData(
        new ParseHtmlTask(this, source, content), false);
  }

  /**
   * Create a [ResolveDartLibraryTask] for the given [source], marking ? as
   * being in-process.
   */
  AnalysisContextImpl_TaskData _createResolveDartLibraryTask(
      Source source, DartEntry dartEntry) {
    try {
      AnalysisContextImpl_CycleBuilder builder =
          new AnalysisContextImpl_CycleBuilder(this);
      PerformanceStatistics.cycles.makeCurrentWhile(() {
        builder.computeCycleContaining(source);
      });
      AnalysisContextImpl_TaskData taskData = builder.taskData;
      if (taskData != null) {
        return taskData;
      }
      return new AnalysisContextImpl_TaskData(
          new ResolveDartLibraryCycleTask(
              this, source, source, builder.librariesInCycle),
          false);
    } on AnalysisException catch (exception, stackTrace) {
      dartEntry
          .recordResolutionError(new CaughtException(exception, stackTrace));
      AnalysisEngine.instance.logger.logError(
          "Internal error trying to create a ResolveDartLibraryTask",
          new CaughtException(exception, stackTrace));
    }
    return new AnalysisContextImpl_TaskData(null, false);
  }

  /**
   * Create a [ResolveHtmlTask] for the given [source], marking the resolved
   * unit as being in-process.
   */
  AnalysisContextImpl_TaskData _createResolveHtmlTask(
      Source source, HtmlEntry htmlEntry) {
    if (htmlEntry.getState(HtmlEntry.PARSED_UNIT) != CacheState.VALID) {
      return _createParseHtmlTask(source, htmlEntry);
    }
    return new AnalysisContextImpl_TaskData(
        new ResolveHtmlTask(this, source, htmlEntry.modificationTime,
            htmlEntry.getValue(HtmlEntry.PARSED_UNIT)),
        false);
  }

  /**
   * Create a [ScanDartTask] for the given [source], marking the scan errors as
   * being in-process.
   */
  AnalysisContextImpl_TaskData _createScanDartTask(
      Source source, DartEntry dartEntry) {
    if (dartEntry.getState(SourceEntry.CONTENT) != CacheState.VALID) {
      return _createGetContentTask(source, dartEntry);
    }
    String content = dartEntry.getValue(SourceEntry.CONTENT);
    dartEntry.setState(SourceEntry.CONTENT, CacheState.FLUSHED);
    return new AnalysisContextImpl_TaskData(
        new ScanDartTask(this, source, content), false);
  }

  /**
   * Create a source entry for the given [source]. Return the source entry that
   * was created, or `null` if the source should not be tracked by this context.
   */
  SourceEntry _createSourceEntry(Source source, bool explicitlyAdded) {
    String name = source.shortName;
    if (AnalysisEngine.isHtmlFileName(name)) {
      HtmlEntry htmlEntry = new HtmlEntry();
      htmlEntry.modificationTime = getModificationStamp(source);
      htmlEntry.explicitlyAdded = explicitlyAdded;
      _cache.put(source, htmlEntry);
      if (!explicitlyAdded) {
        _implicitAnalysisEventsController
            .add(new ImplicitAnalysisEvent(source, true));
      }
      return htmlEntry;
    } else {
      DartEntry dartEntry = new DartEntry();
      dartEntry.modificationTime = getModificationStamp(source);
      dartEntry.explicitlyAdded = explicitlyAdded;
      _cache.put(source, dartEntry);
      if (!explicitlyAdded) {
        _implicitAnalysisEventsController
            .add(new ImplicitAnalysisEvent(source, true));
      }
      return dartEntry;
    }
  }

  /**
   * Return a list containing all of the change notices that are waiting to be
   * returned. If there are no notices, then return either `null` or an empty
   * list, depending on the value of [nullIfEmpty].
   */
  List<ChangeNotice> _getChangeNotices(bool nullIfEmpty) {
    if (_pendingNotices.isEmpty) {
      if (nullIfEmpty) {
        return null;
      }
      return ChangeNoticeImpl.EMPTY_LIST;
    }
    List<ChangeNotice> notices = new List.from(_pendingNotices.values);
    _pendingNotices.clear();
    return notices;
  }

  /**
   * Given a source for a Dart file and the library that contains it, return the
   * data represented by the given descriptor that is associated with that
   * source. This method assumes that the data can be produced by generating
   * hints for the library if it is not already cached.
   *
   * Throws an [AnalysisException] if data could not be returned because the
   * source could not be resolved.
   *
   * <b>Note:</b> This method cannot be used in an async environment.
   */
  Object _getDartHintData(Source unitSource, Source librarySource,
      DartEntry dartEntry, DataDescriptor descriptor) {
    dartEntry =
        _cacheDartHintData(unitSource, librarySource, dartEntry, descriptor);
    if (identical(descriptor, DartEntry.ELEMENT)) {
      return dartEntry.getValue(descriptor);
    }
    return dartEntry.getValueInLibrary(descriptor, librarySource);
  }

  /**
   * Given a source for a Dart file and the library that contains it, return the
   * data represented by the given descriptor that is associated with that
   * source. This method assumes that the data can be produced by generating
   * lints for the library if it is not already cached.
   *
   * Throws an [AnalysisException] if data could not be returned because the
   * source could not be resolved.
   *
   * <b>Note:</b> This method cannot be used in an async environment.
   */
  Object _getDartLintData(Source unitSource, Source librarySource,
      DartEntry dartEntry, DataDescriptor descriptor) {
    dartEntry =
        _cacheDartLintData(unitSource, librarySource, dartEntry, descriptor);
    if (identical(descriptor, DartEntry.ELEMENT)) {
      return dartEntry.getValue(descriptor);
    }
    return dartEntry.getValueInLibrary(descriptor, librarySource);
  }

  /**
   * Given a source for a Dart file, return the data represented by the given
   * descriptor that is associated with that source. This method assumes that
   * the data can be produced by parsing the source if it is not already cached.
   *
   * Throws an [AnalysisException] if data could not be returned because the
   * source could not be parsed.
   *
   * <b>Note:</b> This method cannot be used in an async environment.
   */
  Object _getDartParseData(
      Source source, DartEntry dartEntry, DataDescriptor descriptor) {
    dartEntry = _cacheDartParseData(source, dartEntry, descriptor);
    if (identical(descriptor, DartEntry.PARSED_UNIT)) {
      _accessedAst(source);
      return dartEntry.anyParsedCompilationUnit;
    }
    return dartEntry.getValue(descriptor);
  }

  /**
   * Given a source for a Dart file, return the data represented by the given
   * descriptor that is associated with that source, or the given default value
   * if the source is not a Dart file. This method assumes that the data can be
   * produced by parsing the source if it is not already cached.
   *
   * Throws an [AnalysisException] if data could not be returned because the
   * source could not be parsed.
   *
   * <b>Note:</b> This method cannot be used in an async environment.
   */
  Object _getDartParseData2(
      Source source, DataDescriptor descriptor, Object defaultValue) {
    DartEntry dartEntry = _getReadableDartEntry(source);
    if (dartEntry == null) {
      return defaultValue;
    }
    try {
      return _getDartParseData(source, dartEntry, descriptor);
    } on ObsoleteSourceAnalysisException catch (exception, stackTrace) {
      AnalysisEngine.instance.logger.logInformation(
          "Could not compute $descriptor",
          new CaughtException(exception, stackTrace));
      return defaultValue;
    }
  }

  /**
   * Given a source for a Dart file and the library that contains it, return the
   * data represented by the given descriptor that is associated with that
   * source. This method assumes that the data can be produced by resolving the
   * source in the context of the library if it is not already cached.
   *
   * Throws an [AnalysisException] if data could not be returned because the
   * source could not be resolved.
   *
   * <b>Note:</b> This method cannot be used in an async environment.
   */
  Object _getDartResolutionData(Source unitSource, Source librarySource,
      DartEntry dartEntry, DataDescriptor descriptor) {
    dartEntry = _cacheDartResolutionData(
        unitSource, librarySource, dartEntry, descriptor);
    if (identical(descriptor, DartEntry.ELEMENT)) {
      return dartEntry.getValue(descriptor);
    } else if (identical(descriptor, DartEntry.RESOLVED_UNIT)) {
      _accessedAst(unitSource);
    }
    return dartEntry.getValueInLibrary(descriptor, librarySource);
  }

  /**
   * Given a source for a Dart file and the library that contains it, return the
   * data represented by the given descriptor that is associated with that
   * source, or the given default value if the source is not a Dart file. This
   * method assumes that the data can be produced by resolving the source in the
   * context of the library if it is not already cached.
   *
   * Throws an [AnalysisException] if data could not be returned because the
   * source could not be resolved.
   *
   * <b>Note:</b> This method cannot be used in an async environment.
   */
  Object _getDartResolutionData2(Source unitSource, Source librarySource,
      DataDescriptor descriptor, Object defaultValue) {
    DartEntry dartEntry = _getReadableDartEntry(unitSource);
    if (dartEntry == null) {
      return defaultValue;
    }
    try {
      return _getDartResolutionData(
          unitSource, librarySource, dartEntry, descriptor);
    } on ObsoleteSourceAnalysisException catch (exception, stackTrace) {
      AnalysisEngine.instance.logger.logInformation(
          "Could not compute $descriptor",
          new CaughtException(exception, stackTrace));
      return defaultValue;
    }
  }

  /**
   * Given a source for a Dart file, return the data represented by the given
   * descriptor that is associated with that source. This method assumes that
   * the data can be produced by scanning the source if it is not already
   * cached.
   *
   * Throws an [AnalysisException] if data could not be returned because the
   * source could not be scanned.
   *
   * <b>Note:</b> This method cannot be used in an async environment.
   */
  Object _getDartScanData(
      Source source, DartEntry dartEntry, DataDescriptor descriptor) {
    dartEntry = _cacheDartScanData(source, dartEntry, descriptor);
    return dartEntry.getValue(descriptor);
  }

  /**
   * Given a source for a Dart file, return the data represented by the given
   * descriptor that is associated with that source, or the given default value
   * if the source is not a Dart file. This method assumes that the data can be
   * produced by scanning the source if it is not already cached.
   *
   * Throws an [AnalysisException] if data could not be returned because the
   * source could not be scanned.
   *
   * <b>Note:</b> This method cannot be used in an async environment.
   */
  Object _getDartScanData2(
      Source source, DataDescriptor descriptor, Object defaultValue) {
    DartEntry dartEntry = _getReadableDartEntry(source);
    if (dartEntry == null) {
      return defaultValue;
    }
    try {
      return _getDartScanData(source, dartEntry, descriptor);
    } on ObsoleteSourceAnalysisException catch (exception, stackTrace) {
      AnalysisEngine.instance.logger.logInformation(
          "Could not compute $descriptor",
          new CaughtException(exception, stackTrace));
      return defaultValue;
    }
  }

  /**
   * Given a source for a Dart file and the library that contains it, return the
   * data represented by the given descriptor that is associated with that
   * source. This method assumes that the data can be produced by verifying the
   * source within the given library if it is not already cached.
   *
   * Throws an [AnalysisException] if data could not be returned because the
   * source could not be resolved.
   *
   * <b>Note:</b> This method cannot be used in an async environment.
   */
  Object _getDartVerificationData(Source unitSource, Source librarySource,
      DartEntry dartEntry, DataDescriptor descriptor) {
    dartEntry = _cacheDartVerificationData(
        unitSource, librarySource, dartEntry, descriptor);
    return dartEntry.getValueInLibrary(descriptor, librarySource);
  }

  /**
   * Given a source for an HTML file, return the data represented by the given
   * descriptor that is associated with that source, or the given default value
   * if the source is not an HTML file. This method assumes that the data can be
   * produced by parsing the source if it is not already cached.
   *
   * Throws an [AnalysisException] if data could not be returned because the
   * source could not be parsed.
   *
   * <b>Note:</b> This method cannot be used in an async environment.
   */
  Object _getHtmlParseData(
      Source source, DataDescriptor descriptor, Object defaultValue) {
    HtmlEntry htmlEntry = _getReadableHtmlEntry(source);
    if (htmlEntry == null) {
      return defaultValue;
    }
    htmlEntry = _cacheHtmlParseData(source, htmlEntry, descriptor);
    if (identical(descriptor, HtmlEntry.PARSED_UNIT)) {
      _accessedAst(source);
      return htmlEntry.anyParsedUnit;
    }
    return htmlEntry.getValue(descriptor);
  }

  /**
   * Given a source for an HTML file, return the data represented by the given
   * descriptor that is associated with that source, or the given default value
   * if the source is not an HTML file. This method assumes that the data can be
   * produced by resolving the source if it is not already cached.
   *
   * Throws an [AnalysisException] if data could not be returned because the
   * source could not be resolved.
   *
   * <b>Note:</b> This method cannot be used in an async environment.
   */
  Object _getHtmlResolutionData(
      Source source, DataDescriptor descriptor, Object defaultValue) {
    HtmlEntry htmlEntry = _getReadableHtmlEntry(source);
    if (htmlEntry == null) {
      return defaultValue;
    }
    try {
      return _getHtmlResolutionData2(source, htmlEntry, descriptor);
    } on ObsoleteSourceAnalysisException catch (exception, stackTrace) {
      AnalysisEngine.instance.logger.logInformation(
          "Could not compute $descriptor",
          new CaughtException(exception, stackTrace));
      return defaultValue;
    }
  }

  /**
   * Given a source for an HTML file, return the data represented by the given
   * descriptor that is associated with that source. This method assumes that
   * the data can be produced by resolving the source if it is not already
   * cached.
   *
   * Throws an [AnalysisException] if data could not be returned because the
   * source could not be resolved.
   *
   * <b>Note:</b> This method cannot be used in an async environment.
   */
  Object _getHtmlResolutionData2(
      Source source, HtmlEntry htmlEntry, DataDescriptor descriptor) {
    htmlEntry = _cacheHtmlResolutionData(source, htmlEntry, descriptor);
    if (identical(descriptor, HtmlEntry.RESOLVED_UNIT)) {
      _accessedAst(source);
    }
    return htmlEntry.getValue(descriptor);
  }

  /**
   * Look at the given [source] to see whether a task needs to be performed
   * related to it. Return the task that should be performed, or `null` if there
   * is no more work to be done for the source.
   */
  AnalysisContextImpl_TaskData _getNextAnalysisTaskForSource(
      Source source,
      SourceEntry sourceEntry,
      bool isPriority,
      bool hintsEnabled,
      bool lintsEnabled) {
    // Refuse to generate tasks for html based files that are above 1500 KB
    if (_isTooBigHtmlSourceEntry(source, sourceEntry)) {
      // TODO (jwren) we still need to report an error of some kind back to the
      // client.
      return new AnalysisContextImpl_TaskData(null, false);
    }
    if (sourceEntry == null) {
      return new AnalysisContextImpl_TaskData(null, false);
    }
    CacheState contentState = sourceEntry.getState(SourceEntry.CONTENT);
    if (contentState == CacheState.INVALID) {
      return _createGetContentTask(source, sourceEntry);
    } else if (contentState == CacheState.IN_PROCESS) {
      // We are already in the process of getting the content.
      // There's nothing else we can do with this source until that's complete.
      return new AnalysisContextImpl_TaskData(null, true);
    } else if (contentState == CacheState.ERROR) {
      // We have done all of the analysis we can for this source because we
      // cannot get its content.
      return new AnalysisContextImpl_TaskData(null, false);
    }
    if (sourceEntry is DartEntry) {
      DartEntry dartEntry = sourceEntry;
      CacheState scanErrorsState = dartEntry.getState(DartEntry.SCAN_ERRORS);
      if (scanErrorsState == CacheState.INVALID ||
          (isPriority && scanErrorsState == CacheState.FLUSHED)) {
        return _createScanDartTask(source, dartEntry);
      }
      CacheState parseErrorsState = dartEntry.getState(DartEntry.PARSE_ERRORS);
      if (parseErrorsState == CacheState.INVALID ||
          (isPriority && parseErrorsState == CacheState.FLUSHED)) {
        return _createParseDartTask(source, dartEntry);
      }
      if (isPriority && parseErrorsState != CacheState.ERROR) {
        if (!dartEntry.hasResolvableCompilationUnit) {
          return _createParseDartTask(source, dartEntry);
        }
      }
      SourceKind kind = dartEntry.getValue(DartEntry.SOURCE_KIND);
      if (kind == SourceKind.UNKNOWN) {
        return _createParseDartTask(source, dartEntry);
      } else if (kind == SourceKind.LIBRARY) {
        CacheState elementState = dartEntry.getState(DartEntry.ELEMENT);
        if (elementState == CacheState.INVALID) {
          return _createResolveDartLibraryTask(source, dartEntry);
        }
      }
      List<Source> librariesContaining = dartEntry.containingLibraries;
      for (Source librarySource in librariesContaining) {
        SourceEntry librarySourceEntry = _cache.get(librarySource);
        if (librarySourceEntry is DartEntry) {
          DartEntry libraryEntry = librarySourceEntry;
          CacheState elementState = libraryEntry.getState(DartEntry.ELEMENT);
          if (elementState == CacheState.INVALID ||
              (isPriority && elementState == CacheState.FLUSHED)) {
//            return createResolveDartLibraryTask(librarySource, (DartEntry) libraryEntry);
            return new AnalysisContextImpl_TaskData(
                new ResolveDartLibraryTask(this, source, librarySource), false);
          }
          CacheState resolvedUnitState = dartEntry.getStateInLibrary(
              DartEntry.RESOLVED_UNIT, librarySource);
          if (resolvedUnitState == CacheState.INVALID ||
              (isPriority && resolvedUnitState == CacheState.FLUSHED)) {
            //
            // The commented out lines below are an optimization that doesn't
            // quite work yet. The problem is that if the source was not
            // resolved because it wasn't part of any library, then there won't
            // be any elements in the element model that we can use to resolve
            // it.
            //
//            LibraryElement libraryElement = libraryEntry.getValue(DartEntry.ELEMENT);
//            if (libraryElement != null) {
//              return new ResolveDartUnitTask(this, source, libraryElement);
//            }
            // Possibly replace with:
//             return createResolveDartLibraryTask(librarySource, (DartEntry) libraryEntry);
            return new AnalysisContextImpl_TaskData(
                new ResolveDartLibraryTask(this, source, librarySource), false);
          }
          if (shouldErrorsBeAnalyzed(source, dartEntry)) {
            CacheState verificationErrorsState = dartEntry.getStateInLibrary(
                DartEntry.VERIFICATION_ERRORS, librarySource);
            if (verificationErrorsState == CacheState.INVALID ||
                (isPriority && verificationErrorsState == CacheState.FLUSHED)) {
              return _createGenerateDartErrorsTask(
                  source, dartEntry, librarySource, libraryEntry);
            }
            if (hintsEnabled) {
              CacheState hintsState =
                  dartEntry.getStateInLibrary(DartEntry.HINTS, librarySource);
              if (hintsState == CacheState.INVALID ||
                  (isPriority && hintsState == CacheState.FLUSHED)) {
                return _createGenerateDartHintsTask(
                    source, dartEntry, librarySource, libraryEntry);
              }
            }
            if (lintsEnabled) {
              CacheState lintsState =
                  dartEntry.getStateInLibrary(DartEntry.LINTS, librarySource);
              if (lintsState == CacheState.INVALID ||
                  (isPriority && lintsState == CacheState.FLUSHED)) {
                return _createGenerateDartLintsTask(
                    source, dartEntry, librarySource, libraryEntry);
              }
            }
          }
        }
      }
    } else if (sourceEntry is HtmlEntry) {
      HtmlEntry htmlEntry = sourceEntry;
      CacheState parseErrorsState = htmlEntry.getState(HtmlEntry.PARSE_ERRORS);
      if (parseErrorsState == CacheState.INVALID ||
          (isPriority && parseErrorsState == CacheState.FLUSHED)) {
        return _createParseHtmlTask(source, htmlEntry);
      }
      if (isPriority && parseErrorsState != CacheState.ERROR) {
        ht.HtmlUnit parsedUnit = htmlEntry.anyParsedUnit;
        if (parsedUnit == null) {
          return _createParseHtmlTask(source, htmlEntry);
        }
      }
      CacheState resolvedUnitState =
          htmlEntry.getState(HtmlEntry.RESOLVED_UNIT);
      if (resolvedUnitState == CacheState.INVALID ||
          (isPriority && resolvedUnitState == CacheState.FLUSHED)) {
        return _createResolveHtmlTask(source, htmlEntry);
      }
    }
    return new AnalysisContextImpl_TaskData(null, false);
  }

  /**
   * Return the cache entry associated with the given [source], or `null` if the
   * source is not a Dart file.
   *
   * @param source the source for which a cache entry is being sought
   * @return the source cache entry associated with the given source
   */
  DartEntry _getReadableDartEntry(Source source) {
    SourceEntry sourceEntry = _cache.get(source);
    if (sourceEntry == null) {
      sourceEntry = _createSourceEntry(source, false);
    }
    if (sourceEntry is DartEntry) {
      return sourceEntry;
    }
    return null;
  }

  /**
   * Return the cache entry associated with the given [source], or `null` if the
   * source is not an HTML file.
   */
  HtmlEntry _getReadableHtmlEntry(Source source) {
    SourceEntry sourceEntry = _cache.get(source);
    if (sourceEntry == null) {
      sourceEntry = _createSourceEntry(source, false);
    }
    if (sourceEntry is HtmlEntry) {
      return sourceEntry;
    }
    return null;
  }

  /**
   * Return the cache entry associated with the given [source], creating it if
   * necessary.
   */
  SourceEntry _getReadableSourceEntry(Source source) {
    SourceEntry sourceEntry = _cache.get(source);
    if (sourceEntry == null) {
      sourceEntry = _createSourceEntry(source, false);
    }
    return sourceEntry;
  }

  /**
   * Return a resolved compilation unit corresponding to the given [element] in
   * the library defined by the given [librarySource], or `null` if the
   * information is not cached.
   */
  TimestampedData<CompilationUnit> _getResolvedUnit(
      CompilationUnitElement element, Source librarySource) {
    SourceEntry sourceEntry = _cache.get(element.source);
    if (sourceEntry is DartEntry) {
      DartEntry dartEntry = sourceEntry;
      if (dartEntry.getStateInLibrary(DartEntry.RESOLVED_UNIT, librarySource) ==
          CacheState.VALID) {
        return new TimestampedData<CompilationUnit>(
            dartEntry.modificationTime,
            dartEntry.getValueInLibrary(
                DartEntry.RESOLVED_UNIT, librarySource));
      }
    }
    return null;
  }

  /**
   * Return a list containing all of the sources known to this context that have
   * the given [kind].
   */
  List<Source> _getSources(SourceKind kind) {
    List<Source> sources = new List<Source>();
    MapIterator<Source, SourceEntry> iterator = _cache.iterator();
    while (iterator.moveNext()) {
      if (iterator.value.kind == kind) {
        sources.add(iterator.key);
      }
    }
    return sources;
  }

  /**
   * Look at the given [source] to see whether a task needs to be performed
   * related to it. If so, add the source to the set of sources that need to be
   * processed. This method duplicates, and must therefore be kept in sync with,
   * [_getNextAnalysisTaskForSource]. This method is intended to be used for
   * testing purposes only.
   */
  void _getSourcesNeedingProcessing(
      Source source,
      SourceEntry sourceEntry,
      bool isPriority,
      bool hintsEnabled,
      bool lintsEnabled,
      HashSet<Source> sources) {
    if (sourceEntry is DartEntry) {
      DartEntry dartEntry = sourceEntry;
      CacheState scanErrorsState = dartEntry.getState(DartEntry.SCAN_ERRORS);
      if (scanErrorsState == CacheState.INVALID ||
          (isPriority && scanErrorsState == CacheState.FLUSHED)) {
        sources.add(source);
        return;
      }
      CacheState parseErrorsState = dartEntry.getState(DartEntry.PARSE_ERRORS);
      if (parseErrorsState == CacheState.INVALID ||
          (isPriority && parseErrorsState == CacheState.FLUSHED)) {
        sources.add(source);
        return;
      }
      if (isPriority) {
        if (!dartEntry.hasResolvableCompilationUnit) {
          sources.add(source);
          return;
        }
      }
      for (Source librarySource in getLibrariesContaining(source)) {
        SourceEntry libraryEntry = _cache.get(librarySource);
        if (libraryEntry is DartEntry) {
          CacheState elementState = libraryEntry.getState(DartEntry.ELEMENT);
          if (elementState == CacheState.INVALID ||
              (isPriority && elementState == CacheState.FLUSHED)) {
            sources.add(source);
            return;
          }
          CacheState resolvedUnitState = dartEntry.getStateInLibrary(
              DartEntry.RESOLVED_UNIT, librarySource);
          if (resolvedUnitState == CacheState.INVALID ||
              (isPriority && resolvedUnitState == CacheState.FLUSHED)) {
            LibraryElement libraryElement =
                libraryEntry.getValue(DartEntry.ELEMENT);
            if (libraryElement != null) {
              sources.add(source);
              return;
            }
          }
          if (shouldErrorsBeAnalyzed(source, dartEntry)) {
            CacheState verificationErrorsState = dartEntry.getStateInLibrary(
                DartEntry.VERIFICATION_ERRORS, librarySource);
            if (verificationErrorsState == CacheState.INVALID ||
                (isPriority && verificationErrorsState == CacheState.FLUSHED)) {
              LibraryElement libraryElement =
                  libraryEntry.getValue(DartEntry.ELEMENT);
              if (libraryElement != null) {
                sources.add(source);
                return;
              }
            }
            if (hintsEnabled) {
              CacheState hintsState =
                  dartEntry.getStateInLibrary(DartEntry.HINTS, librarySource);
              if (hintsState == CacheState.INVALID ||
                  (isPriority && hintsState == CacheState.FLUSHED)) {
                LibraryElement libraryElement =
                    libraryEntry.getValue(DartEntry.ELEMENT);
                if (libraryElement != null) {
                  sources.add(source);
                  return;
                }
              }
            }
            if (lintsEnabled) {
              CacheState lintsState =
                  dartEntry.getStateInLibrary(DartEntry.LINTS, librarySource);
              if (lintsState == CacheState.INVALID ||
                  (isPriority && lintsState == CacheState.FLUSHED)) {
                LibraryElement libraryElement =
                    libraryEntry.getValue(DartEntry.ELEMENT);
                if (libraryElement != null) {
                  sources.add(source);
                  return;
                }
              }
            }
          }
        }
      }
    } else if (sourceEntry is HtmlEntry) {
      HtmlEntry htmlEntry = sourceEntry;
      CacheState parsedUnitState = htmlEntry.getState(HtmlEntry.PARSED_UNIT);
      if (parsedUnitState == CacheState.INVALID ||
          (isPriority && parsedUnitState == CacheState.FLUSHED)) {
        sources.add(source);
        return;
      }
      CacheState resolvedUnitState =
          htmlEntry.getState(HtmlEntry.RESOLVED_UNIT);
      if (resolvedUnitState == CacheState.INVALID ||
          (isPriority && resolvedUnitState == CacheState.FLUSHED)) {
        sources.add(source);
        return;
      }
    }
  }

  /**
   * Invalidate all of the resolution results computed by this context. The flag
   * [invalidateUris] should be `true` if the cached results of converting URIs
   * to source files should also be invalidated.
   */
  void _invalidateAllLocalResolutionInformation(bool invalidateUris) {
    HashMap<Source, List<Source>> oldPartMap =
        new HashMap<Source, List<Source>>();
    MapIterator<Source, SourceEntry> iterator = _privatePartition.iterator();
    while (iterator.moveNext()) {
      Source source = iterator.key;
      SourceEntry sourceEntry = iterator.value;
      if (sourceEntry is HtmlEntry) {
        HtmlEntry htmlEntry = sourceEntry;
        htmlEntry.invalidateAllResolutionInformation(invalidateUris);
        iterator.value = htmlEntry;
        _workManager.add(source, SourcePriority.HTML);
      } else if (sourceEntry is DartEntry) {
        DartEntry dartEntry = sourceEntry;
        oldPartMap[source] = dartEntry.getValue(DartEntry.INCLUDED_PARTS);
        dartEntry.invalidateAllResolutionInformation(invalidateUris);
        iterator.value = dartEntry;
        _workManager.add(source, _computePriority(dartEntry));
      }
    }
    _removeFromPartsUsingMap(oldPartMap);
  }

  /**
   * In response to a change to at least one of the compilation units in the
   * library defined by the given [librarySource], invalidate any results that
   * are dependent on the result of resolving that library.
   *
   * <b>Note:</b> Any cache entries that were accessed before this method was
   * invoked must be re-accessed after this method returns.
   */
  void _invalidateLibraryResolution(Source librarySource) {
    // TODO(brianwilkerson) This could be optimized. There's no need to flush
    // all of these entries if the public namespace hasn't changed, which will
    // be a fairly common case. The question is whether we can afford the time
    // to compute the namespace to look for differences.
    DartEntry libraryEntry = _getReadableDartEntry(librarySource);
    if (libraryEntry != null) {
      List<Source> includedParts =
          libraryEntry.getValue(DartEntry.INCLUDED_PARTS);
      libraryEntry.invalidateAllResolutionInformation(false);
      _workManager.add(librarySource, SourcePriority.LIBRARY);
      for (Source partSource in includedParts) {
        SourceEntry partEntry = _cache.get(partSource);
        if (partEntry is DartEntry) {
          partEntry.invalidateAllResolutionInformation(false);
        }
      }
    }
  }

  /**
   * Return `true` if the given [library] is, or depends on, 'dart:html'. The
   * [visitedLibraries] is a collection of the libraries that have been visited,
   * used to prevent infinite recursion.
   */
  bool _isClient(LibraryElement library, Source htmlSource,
      HashSet<LibraryElement> visitedLibraries) {
    if (visitedLibraries.contains(library)) {
      return false;
    }
    if (library.source == htmlSource) {
      return true;
    }
    visitedLibraries.add(library);
    for (LibraryElement imported in library.importedLibraries) {
      if (_isClient(imported, htmlSource, visitedLibraries)) {
        return true;
      }
    }
    for (LibraryElement exported in library.exportedLibraries) {
      if (_isClient(exported, htmlSource, visitedLibraries)) {
        return true;
      }
    }
    return false;
  }

  bool _isTooBigHtmlSourceEntry(Source source, SourceEntry sourceEntry) =>
      false;

//  /**
//   * Notify all of the analysis listeners that the given source is no longer included in the set of
//   * sources that are being analyzed.
//   *
//   * @param source the source that is no longer being analyzed
//   */
//  void _notifyExcludedSource(Source source) {
//    int count = _listeners.length;
//    for (int i = 0; i < count; i++) {
//      _listeners[i].excludedSource(this, source);
//    }
//  }

//  /**
//   * Notify all of the analysis listeners that the given source is now included in the set of
//   * sources that are being analyzed.
//   *
//   * @param source the source that is now being analyzed
//   */
//  void _notifyIncludedSource(Source source) {
//    int count = _listeners.length;
//    for (int i = 0; i < count; i++) {
//      _listeners[i].includedSource(this, source);
//    }
//  }

//  /**
//   * Notify all of the analysis listeners that the given Dart source was parsed.
//   *
//   * @param source the source that was parsed
//   * @param unit the result of parsing the source
//   */
//  void _notifyParsedDart(Source source, CompilationUnit unit) {
//    int count = _listeners.length;
//    for (int i = 0; i < count; i++) {
//      _listeners[i].parsedDart(this, source, unit);
//    }
//  }

//  /**
//   * Notify all of the analysis listeners that the given HTML source was parsed.
//   *
//   * @param source the source that was parsed
//   * @param unit the result of parsing the source
//   */
//  void _notifyParsedHtml(Source source, ht.HtmlUnit unit) {
//    int count = _listeners.length;
//    for (int i = 0; i < count; i++) {
//      _listeners[i].parsedHtml(this, source, unit);
//    }
//  }

//  /**
//   * Notify all of the analysis listeners that the given Dart source was resolved.
//   *
//   * @param source the source that was resolved
//   * @param unit the result of resolving the source
//   */
//  void _notifyResolvedDart(Source source, CompilationUnit unit) {
//    int count = _listeners.length;
//    for (int i = 0; i < count; i++) {
//      _listeners[i].resolvedDart(this, source, unit);
//    }
//  }

//  /**
//   * Notify all of the analysis listeners that the given HTML source was resolved.
//   *
//   * @param source the source that was resolved
//   * @param unit the result of resolving the source
//   */
//  void _notifyResolvedHtml(Source source, ht.HtmlUnit unit) {
//    int count = _listeners.length;
//    for (int i = 0; i < count; i++) {
//      _listeners[i].resolvedHtml(this, source, unit);
//    }
//  }

  /**
   * Log the given debugging [message].
   */
  void _logInformation(String message) {
    AnalysisEngine.instance.logger.logInformation(message);
  }

  /**
   * Notify all of the analysis listeners that a task is about to be performed.
   */
  void _notifyAboutToPerformTask(String taskDescription) {
    int count = _listeners.length;
    for (int i = 0; i < count; i++) {
      _listeners[i].aboutToPerformTask(this, taskDescription);
    }
  }

  /**
   * Notify all of the analysis listeners that the errors associated with the
   * given [source] has been updated to the given [errors].
   */
  void _notifyErrors(
      Source source, List<AnalysisError> errors, LineInfo lineInfo) {
    int count = _listeners.length;
    for (int i = 0; i < count; i++) {
      _listeners[i].computedErrors(this, source, errors, lineInfo);
    }
  }

  /**
   * Given that the given [source] (with the corresponding [sourceEntry]) has
   * been invalidated, invalidate all of the libraries that depend on it.
   */
  void _propagateInvalidation(Source source, SourceEntry sourceEntry) {
    if (sourceEntry is HtmlEntry) {
      HtmlEntry htmlEntry = sourceEntry;
      htmlEntry.modificationTime = getModificationStamp(source);
      htmlEntry.invalidateAllInformation();
      _cache.removedAst(source);
      _workManager.add(source, SourcePriority.HTML);
    } else if (sourceEntry is DartEntry) {
      List<Source> containingLibraries = getLibrariesContaining(source);
      List<Source> dependentLibraries = getLibrariesDependingOn(source);
      HashSet<Source> librariesToInvalidate = new HashSet<Source>();
      for (Source containingLibrary in containingLibraries) {
        _computeAllLibrariesDependingOn(
            containingLibrary, librariesToInvalidate);
      }
      for (Source dependentLibrary in dependentLibraries) {
        _computeAllLibrariesDependingOn(
            dependentLibrary, librariesToInvalidate);
      }
      for (Source library in librariesToInvalidate) {
        _invalidateLibraryResolution(library);
      }
      DartEntry dartEntry = _cache.get(source);
      _removeFromParts(source, dartEntry);
      dartEntry.modificationTime = getModificationStamp(source);
      dartEntry.invalidateAllInformation();
      _cache.removedAst(source);
      _workManager.add(source, SourcePriority.UNKNOWN);
    }
    // reset unit in the notification, it is out of date now
    ChangeNoticeImpl notice = _pendingNotices[source];
    if (notice != null) {
      notice.resolvedDartUnit = null;
      notice.resolvedHtmlUnit = null;
    }
  }

  /**
   * Given a [dartEntry] and a [library] element, record the library element and
   * other information gleaned from the element in the cache entry.
   */
  void _recordElementData(DartEntry dartEntry, LibraryElement library,
      Source librarySource, Source htmlSource) {
    dartEntry.setValue(DartEntry.ELEMENT, library);
    dartEntry.setValue(DartEntry.IS_LAUNCHABLE, library.entryPoint != null);
    dartEntry.setValue(DartEntry.IS_CLIENT,
        _isClient(library, htmlSource, new HashSet<LibraryElement>()));
  }

  /**
   * Record the results produced by performing a [task] and return the cache
   * entry associated with the results.
   */
  DartEntry _recordGenerateDartErrorsTask(GenerateDartErrorsTask task) {
    Source source = task.source;
    DartEntry dartEntry = _cache.get(source);
    Source librarySource = task.libraryElement.source;
    CaughtException thrownException = task.exception;
    if (thrownException != null) {
      dartEntry.recordVerificationErrorInLibrary(
          librarySource, thrownException);
      throw new AnalysisException('<rethrow>', thrownException);
    }
    dartEntry.setValueInLibrary(
        DartEntry.VERIFICATION_ERRORS, librarySource, task.errors);
    ChangeNoticeImpl notice = getNotice(source);
    LineInfo lineInfo = dartEntry.getValue(SourceEntry.LINE_INFO);
    notice.setErrors(dartEntry.allErrors, lineInfo);
    return dartEntry;
  }

  /**
   * Record the results produced by performing a [task] and return the cache
   * entry associated with the results.
   */
  DartEntry _recordGenerateDartHintsTask(GenerateDartHintsTask task) {
    Source librarySource = task.libraryElement.source;
    CaughtException thrownException = task.exception;
    DartEntry libraryEntry = null;
    HashMap<Source, List<AnalysisError>> hintMap = task.hintMap;
    if (hintMap == null) {
      // We don't have any information about which sources to mark as invalid
      // other than the library source.
      DartEntry libraryEntry = _cache.get(librarySource);
      if (thrownException == null) {
        String message = "GenerateDartHintsTask returned a null hint map "
            "without throwing an exception: ${librarySource.fullName}";
        thrownException =
            new CaughtException(new AnalysisException(message), null);
      }
      libraryEntry.recordHintErrorInLibrary(librarySource, thrownException);
      throw new AnalysisException('<rethrow>', thrownException);
    }
    hintMap.forEach((Source unitSource, List<AnalysisError> hints) {
      DartEntry dartEntry = _cache.get(unitSource);
      if (unitSource == librarySource) {
        libraryEntry = dartEntry;
      }
      if (thrownException == null) {
        dartEntry.setValueInLibrary(DartEntry.HINTS, librarySource, hints);
        ChangeNoticeImpl notice = getNotice(unitSource);
        LineInfo lineInfo = dartEntry.getValue(SourceEntry.LINE_INFO);
        notice.setErrors(dartEntry.allErrors, lineInfo);
      } else {
        dartEntry.recordHintErrorInLibrary(librarySource, thrownException);
      }
    });
    if (thrownException != null) {
      throw new AnalysisException('<rethrow>', thrownException);
    }
    return libraryEntry;
  }

  /**
   * Record the results produced by performing a [task] and return the cache
   * entry associated with the results.
   */
  DartEntry _recordGenerateDartLintsTask(GenerateDartLintsTask task) {
    Source librarySource = task.libraryElement.source;
    CaughtException thrownException = task.exception;
    DartEntry libraryEntry = null;
    HashMap<Source, List<AnalysisError>> lintMap = task.lintMap;
    if (lintMap == null) {
      // We don't have any information about which sources to mark as invalid
      // other than the library source.
      DartEntry libraryEntry = _cache.get(librarySource);
      if (thrownException == null) {
        String message = "GenerateDartLintsTask returned a null lint map "
            "without throwing an exception: ${librarySource.fullName}";
        thrownException =
            new CaughtException(new AnalysisException(message), null);
      }
      libraryEntry.recordLintErrorInLibrary(librarySource, thrownException);
      throw new AnalysisException('<rethrow>', thrownException);
    }
    lintMap.forEach((Source unitSource, List<AnalysisError> lints) {
      DartEntry dartEntry = _cache.get(unitSource);
      if (unitSource == librarySource) {
        libraryEntry = dartEntry;
      }
      if (thrownException == null) {
        dartEntry.setValueInLibrary(DartEntry.LINTS, librarySource, lints);
        ChangeNoticeImpl notice = getNotice(unitSource);
        LineInfo lineInfo = dartEntry.getValue(SourceEntry.LINE_INFO);
        notice.setErrors(dartEntry.allErrors, lineInfo);
      } else {
        dartEntry.recordLintErrorInLibrary(librarySource, thrownException);
      }
    });
    if (thrownException != null) {
      throw new AnalysisException('<rethrow>', thrownException);
    }
    return libraryEntry;
  }

  /**
   * Record the results produced by performing a [task] and return the cache
   * entry associated with the results.
   */
  SourceEntry _recordGetContentsTask(GetContentTask task) {
    if (!task.isComplete) {
      return null;
    }
    Source source = task.source;
    SourceEntry sourceEntry = _cache.get(source);
    CaughtException thrownException = task.exception;
    if (thrownException != null) {
      sourceEntry.recordContentError(thrownException);
      {
        sourceEntry.setValue(SourceEntry.CONTENT_ERRORS, task.errors);
        ChangeNoticeImpl notice = getNotice(source);
        notice.setErrors(sourceEntry.allErrors, null);
      }
      _workManager.remove(source);
      throw new AnalysisException('<rethrow>', thrownException);
    }
    sourceEntry.modificationTime = task.modificationTime;
    sourceEntry.setValue(SourceEntry.CONTENT, task.content);
    return sourceEntry;
  }

  /**
   * Record the results produced by performing a [task] and return the cache
   * entry associated with the results.
   */
  DartEntry _recordIncrementalAnalysisTaskResults(
      IncrementalAnalysisTask task) {
    CompilationUnit unit = task.compilationUnit;
    if (unit != null) {
      ChangeNoticeImpl notice = getNotice(task.source);
      notice.resolvedDartUnit = unit;
      _incrementalAnalysisCache =
          IncrementalAnalysisCache.cacheResult(task.cache, unit);
    }
    return null;
  }

  /**
   * Record the results produced by performing a [task] and return the cache
   * entry associated with the results.
   */
  DartEntry _recordParseDartTaskResults(ParseDartTask task) {
    Source source = task.source;
    DartEntry dartEntry = _cache.get(source);
    _removeFromParts(source, dartEntry);
    CaughtException thrownException = task.exception;
    if (thrownException != null) {
      _removeFromParts(source, dartEntry);
      dartEntry.recordParseError(thrownException);
      _cache.removedAst(source);
      throw new AnalysisException('<rethrow>', thrownException);
    }
    if (task.hasNonPartOfDirective) {
      dartEntry.setValue(DartEntry.SOURCE_KIND, SourceKind.LIBRARY);
      dartEntry.containingLibrary = source;
      _workManager.add(source, SourcePriority.LIBRARY);
    } else if (task.hasPartOfDirective) {
      dartEntry.setValue(DartEntry.SOURCE_KIND, SourceKind.PART);
      dartEntry.removeContainingLibrary(source);
      _workManager.add(source, SourcePriority.NORMAL_PART);
    } else {
      // The file contains no directives.
      List<Source> containingLibraries = dartEntry.containingLibraries;
      if (containingLibraries.length > 1 ||
          (containingLibraries.length == 1 &&
              containingLibraries[0] != source)) {
        dartEntry.setValue(DartEntry.SOURCE_KIND, SourceKind.PART);
        dartEntry.removeContainingLibrary(source);
        _workManager.add(source, SourcePriority.NORMAL_PART);
      } else {
        dartEntry.setValue(DartEntry.SOURCE_KIND, SourceKind.LIBRARY);
        dartEntry.containingLibrary = source;
        _workManager.add(source, SourcePriority.LIBRARY);
      }
    }
    List<Source> newParts = task.includedSources;
    for (int i = 0; i < newParts.length; i++) {
      Source partSource = newParts[i];
      DartEntry partEntry = _getReadableDartEntry(partSource);
      if (partEntry != null && !identical(partEntry, dartEntry)) {
        // TODO(brianwilkerson) Change the kind of the "part" if it was marked
        // as a library and it has no directives.
        partEntry.addContainingLibrary(source);
      }
    }
    dartEntry.setValue(DartEntry.PARSED_UNIT, task.compilationUnit);
    dartEntry.setValue(DartEntry.PARSE_ERRORS, task.errors);
    dartEntry.setValue(DartEntry.EXPORTED_LIBRARIES, task.exportedSources);
    dartEntry.setValue(DartEntry.IMPORTED_LIBRARIES, task.importedSources);
    dartEntry.setValue(DartEntry.INCLUDED_PARTS, newParts);
    _cache.storedAst(source);
    ChangeNoticeImpl notice = getNotice(source);
    if (notice.resolvedDartUnit == null) {
      notice.parsedDartUnit = task.compilationUnit;
    }
    notice.setErrors(dartEntry.allErrors, task.lineInfo);
    // Verify that the incrementally parsed and resolved unit in the incremental
    // cache is structurally equivalent to the fully parsed unit
    _incrementalAnalysisCache = IncrementalAnalysisCache.verifyStructure(
        _incrementalAnalysisCache, source, task.compilationUnit);
    return dartEntry;
  }

  /**
   * Record the results produced by performing a [task] and return the cache
   * entry associated with the results.
   */
  HtmlEntry _recordParseHtmlTaskResults(ParseHtmlTask task) {
    Source source = task.source;
    HtmlEntry htmlEntry = _cache.get(source);
    CaughtException thrownException = task.exception;
    if (thrownException != null) {
      htmlEntry.recordParseError(thrownException);
      _cache.removedAst(source);
      throw new AnalysisException('<rethrow>', thrownException);
    }
    LineInfo lineInfo = task.lineInfo;
    htmlEntry.setValue(SourceEntry.LINE_INFO, lineInfo);
    htmlEntry.setValue(HtmlEntry.PARSED_UNIT, task.htmlUnit);
    htmlEntry.setValue(HtmlEntry.PARSE_ERRORS, task.errors);
    htmlEntry.setValue(
        HtmlEntry.REFERENCED_LIBRARIES, task.referencedLibraries);
    _cache.storedAst(source);
    ChangeNoticeImpl notice = getNotice(source);
    notice.setErrors(htmlEntry.allErrors, lineInfo);
    return htmlEntry;
  }

  /**
   * Record the results produced by performing a [task] and return the cache
   * entry associated with the results.
   */
  DartEntry _recordResolveDartUnitTaskResults(ResolveDartUnitTask task) {
    Source unitSource = task.source;
    DartEntry dartEntry = _cache.get(unitSource);
    Source librarySource = task.librarySource;
    CaughtException thrownException = task.exception;
    if (thrownException != null) {
      dartEntry.recordResolutionErrorInLibrary(librarySource, thrownException);
      _cache.removedAst(unitSource);
      throw new AnalysisException('<rethrow>', thrownException);
    }
    dartEntry.setValueInLibrary(
        DartEntry.RESOLVED_UNIT, librarySource, task.resolvedUnit);
    _cache.storedAst(unitSource);
    return dartEntry;
  }

  /**
   * Record the results produced by performing a [task] and return the cache
   * entry associated with the results.
   */
  HtmlEntry _recordResolveHtmlTaskResults(ResolveHtmlTask task) {
    Source source = task.source;
    HtmlEntry htmlEntry = _cache.get(source);
    CaughtException thrownException = task.exception;
    if (thrownException != null) {
      htmlEntry.recordResolutionError(thrownException);
      _cache.removedAst(source);
      throw new AnalysisException('<rethrow>', thrownException);
    }
    htmlEntry.setState(HtmlEntry.PARSED_UNIT, CacheState.FLUSHED);
    htmlEntry.setValue(HtmlEntry.RESOLVED_UNIT, task.resolvedUnit);
    htmlEntry.setValue(HtmlEntry.ELEMENT, task.element);
    htmlEntry.setValue(HtmlEntry.RESOLUTION_ERRORS, task.resolutionErrors);
    _cache.storedAst(source);
    ChangeNoticeImpl notice = getNotice(source);
    notice.resolvedHtmlUnit = task.resolvedUnit;
    LineInfo lineInfo = htmlEntry.getValue(SourceEntry.LINE_INFO);
    notice.setErrors(htmlEntry.allErrors, lineInfo);
    return htmlEntry;
  }

  /**
   * Record the results produced by performing a [task] and return the cache
   * entry associated with the results.
   */
  DartEntry _recordScanDartTaskResults(ScanDartTask task) {
    Source source = task.source;
    DartEntry dartEntry = _cache.get(source);
    CaughtException thrownException = task.exception;
    if (thrownException != null) {
      _removeFromParts(source, dartEntry);
      dartEntry.recordScanError(thrownException);
      _cache.removedAst(source);
      throw new AnalysisException('<rethrow>', thrownException);
    }
    LineInfo lineInfo = task.lineInfo;
    dartEntry.setValue(SourceEntry.LINE_INFO, lineInfo);
    dartEntry.setValue(DartEntry.TOKEN_STREAM, task.tokenStream);
    dartEntry.setValue(DartEntry.SCAN_ERRORS, task.errors);
    _cache.storedAst(source);
    ChangeNoticeImpl notice = getNotice(source);
    notice.setErrors(dartEntry.allErrors, lineInfo);
    return dartEntry;
  }

  void _removeFromCache(Source source) {
    SourceEntry entry = _cache.remove(source);
    if (entry != null && !entry.explicitlyAdded) {
      _implicitAnalysisEventsController
          .add(new ImplicitAnalysisEvent(source, false));
    }
  }

  /**
   * Remove the given [librarySource] from the list of containing libraries for
   * all of the parts referenced by the given [dartEntry].
   */
  void _removeFromParts(Source librarySource, DartEntry dartEntry) {
    List<Source> oldParts = dartEntry.getValue(DartEntry.INCLUDED_PARTS);
    for (int i = 0; i < oldParts.length; i++) {
      Source partSource = oldParts[i];
      DartEntry partEntry = _getReadableDartEntry(partSource);
      if (partEntry != null && !identical(partEntry, dartEntry)) {
        partEntry.removeContainingLibrary(librarySource);
        if (partEntry.containingLibraries.length == 0 && !exists(partSource)) {
          _removeFromCache(partSource);
        }
      }
    }
  }

  /**
   * Remove the given libraries that are keys in the given map from the list of
   * containing libraries for each of the parts in the corresponding value.
   */
  void _removeFromPartsUsingMap(HashMap<Source, List<Source>> oldPartMap) {
    oldPartMap.forEach((Source librarySource, List<Source> oldParts) {
      for (int i = 0; i < oldParts.length; i++) {
        Source partSource = oldParts[i];
        if (partSource != librarySource) {
          DartEntry partEntry = _getReadableDartEntry(partSource);
          if (partEntry != null) {
            partEntry.removeContainingLibrary(librarySource);
            if (partEntry.containingLibraries.length == 0 &&
                !exists(partSource)) {
              _removeFromCache(partSource);
            }
          }
        }
      }
    });
  }

  /**
   * Remove the given [source] from the priority order if it is in the list.
   */
  void _removeFromPriorityOrder(Source source) {
    int count = _priorityOrder.length;
    List<Source> newOrder = new List<Source>();
    for (int i = 0; i < count; i++) {
      if (_priorityOrder[i] != source) {
        newOrder.add(_priorityOrder[i]);
      }
    }
    if (newOrder.length < count) {
      analysisPriorityOrder = newOrder;
    }
  }

  /**
   * Create an entry for the newly added [source] and invalidate any sources
   * that referenced the source before it existed.
   */
  void _sourceAvailable(Source source) {
    // TODO(brianwilkerson) This method needs to check whether the source was
    // previously being implicitly analyzed. If so, the cache entry needs to be
    // update to reflect the new status and an event needs to be generated to
    // inform clients that it is no longer being implicitly analyzed.
    SourceEntry sourceEntry = _cache.get(source);
    if (sourceEntry == null) {
      sourceEntry = _createSourceEntry(source, true);
    } else {
      _propagateInvalidation(source, sourceEntry);
      sourceEntry = _cache.get(source);
    }
    if (sourceEntry is HtmlEntry) {
      _workManager.add(source, SourcePriority.HTML);
    } else if (sourceEntry is DartEntry) {
      _workManager.add(source, _computePriority(sourceEntry));
    }
  }

  /**
   * Invalidate the [source] that was changed and any sources that referenced
   * the source before it existed.
   */
  void _sourceChanged(Source source) {
    SourceEntry sourceEntry = _cache.get(source);
    // If the source is removed, we don't care about it.
    if (sourceEntry == null) {
      return;
    }
    // Check if the content of the source is the same as it was the last time.
    String sourceContent = sourceEntry.getValue(SourceEntry.CONTENT);
    if (sourceContent != null) {
      sourceEntry.setState(SourceEntry.CONTENT, CacheState.FLUSHED);
      try {
        TimestampedData<String> fileContents = getContents(source);
        if (fileContents.data == sourceContent) {
          return;
        }
      } catch (e) {}
    }
    // We have to invalidate the cache.
    _propagateInvalidation(source, sourceEntry);
  }

  /**
   * Record that the give [source] has been deleted.
   */
  void _sourceDeleted(Source source) {
    SourceEntry sourceEntry = _cache.get(source);
    if (sourceEntry is HtmlEntry) {
      HtmlEntry htmlEntry = sourceEntry;
      htmlEntry.recordContentError(new CaughtException(
          new AnalysisException("This source was marked as being deleted"),
          null));
    } else if (sourceEntry is DartEntry) {
      DartEntry dartEntry = sourceEntry;
      HashSet<Source> libraries = new HashSet<Source>();
      for (Source librarySource in getLibrariesContaining(source)) {
        libraries.add(librarySource);
        for (Source dependentLibrary
            in getLibrariesDependingOn(librarySource)) {
          libraries.add(dependentLibrary);
        }
      }
      for (Source librarySource in libraries) {
        _invalidateLibraryResolution(librarySource);
      }
      dartEntry.recordContentError(new CaughtException(
          new AnalysisException("This source was marked as being deleted"),
          null));
    }
    _workManager.remove(source);
    _removeFromPriorityOrder(source);
  }

  /**
   * Record that the given [source] has been removed.
   */
  void _sourceRemoved(Source source) {
    SourceEntry sourceEntry = _cache.get(source);
    if (sourceEntry is HtmlEntry) {} else if (sourceEntry is DartEntry) {
      HashSet<Source> libraries = new HashSet<Source>();
      for (Source librarySource in getLibrariesContaining(source)) {
        libraries.add(librarySource);
        for (Source dependentLibrary
            in getLibrariesDependingOn(librarySource)) {
          libraries.add(dependentLibrary);
        }
      }
      for (Source librarySource in libraries) {
        _invalidateLibraryResolution(librarySource);
      }
    }
    _removeFromCache(source);
    _workManager.remove(source);
    _removeFromPriorityOrder(source);
  }

  /**
   * TODO(scheglov) A hackish, limited incremental resolution implementation.
   */
  bool _tryPoorMansIncrementalResolution(Source unitSource, String newCode) {
    return PerformanceStatistics.incrementalAnalysis.makeCurrentWhile(() {
      incrementalResolutionValidation_lastUnitSource = null;
      incrementalResolutionValidation_lastLibrarySource = null;
      incrementalResolutionValidation_lastUnit = null;
      // prepare the entry
      DartEntry dartEntry = _cache.get(unitSource);
      if (dartEntry == null) {
        return false;
      }
      // prepare the (only) library source
      List<Source> librarySources = getLibrariesContaining(unitSource);
      if (librarySources.length != 1) {
        return false;
      }
      Source librarySource = librarySources[0];
      // prepare the library element
      LibraryElement libraryElement = getLibraryElement(librarySource);
      if (libraryElement == null) {
        return false;
      }
      // prepare the existing unit
      CompilationUnit oldUnit =
          getResolvedCompilationUnit2(unitSource, librarySource);
      if (oldUnit == null) {
        return false;
      }
      // do resolution
      Stopwatch perfCounter = new Stopwatch()..start();
      PoorMansIncrementalResolver resolver = new PoorMansIncrementalResolver(
          typeProvider,
          unitSource,
          getReadableSourceEntryOrNull(unitSource),
          null,
          null,
          oldUnit,
          analysisOptions.incrementalApi);
      bool success = resolver.resolve(newCode);
      AnalysisEngine.instance.instrumentationService.logPerformance(
          AnalysisPerformanceKind.INCREMENTAL,
          perfCounter,
          'success=$success,context_id=$_id,code_length=${newCode.length}');
      if (!success) {
        return false;
      }
      // if validation, remember the result, but throw it away
      if (analysisOptions.incrementalValidation) {
        incrementalResolutionValidation_lastUnitSource = oldUnit.element.source;
        incrementalResolutionValidation_lastLibrarySource =
            oldUnit.element.library.source;
        incrementalResolutionValidation_lastUnit = oldUnit;
        return false;
      }
      // prepare notice
      {
        LineInfo lineInfo = getLineInfo(unitSource);
        ChangeNoticeImpl notice = getNotice(unitSource);
        notice.resolvedDartUnit = oldUnit;
        notice.setErrors(dartEntry.allErrors, lineInfo);
      }
      // OK
      return true;
    });
  }

  void _validateLastIncrementalResolutionResult() {
    if (incrementalResolutionValidation_lastUnitSource == null ||
        incrementalResolutionValidation_lastLibrarySource == null ||
        incrementalResolutionValidation_lastUnit == null) {
      return;
    }
    CompilationUnit fullUnit = getResolvedCompilationUnit2(
        incrementalResolutionValidation_lastUnitSource,
        incrementalResolutionValidation_lastLibrarySource);
    if (fullUnit != null) {
      try {
        assertSameResolution(
            incrementalResolutionValidation_lastUnit, fullUnit);
      } on IncrementalResolutionMismatch catch (mismatch, stack) {
        String failure = mismatch.message;
        String message =
            'Incremental resolution mismatch:\n$failure\nat\n$stack';
        AnalysisEngine.instance.logger.logError(message);
      }
    }
    incrementalResolutionValidation_lastUnitSource = null;
    incrementalResolutionValidation_lastLibrarySource = null;
    incrementalResolutionValidation_lastUnit = null;
  }
}

/**
 * An object used by an analysis context to record the results of a task.
 */
class AnalysisContextImpl_AnalysisTaskResultRecorder
    implements AnalysisTaskVisitor<SourceEntry> {
  final AnalysisContextImpl AnalysisContextImpl_this;

  AnalysisContextImpl_AnalysisTaskResultRecorder(this.AnalysisContextImpl_this);

  @override
  DartEntry visitGenerateDartErrorsTask(GenerateDartErrorsTask task) =>
      AnalysisContextImpl_this._recordGenerateDartErrorsTask(task);

  @override
  DartEntry visitGenerateDartHintsTask(GenerateDartHintsTask task) =>
      AnalysisContextImpl_this._recordGenerateDartHintsTask(task);

  @override
  DartEntry visitGenerateDartLintsTask(GenerateDartLintsTask task) =>
      AnalysisContextImpl_this._recordGenerateDartLintsTask(task);

  @override
  SourceEntry visitGetContentTask(GetContentTask task) =>
      AnalysisContextImpl_this._recordGetContentsTask(task);

  @override
  DartEntry visitIncrementalAnalysisTask(IncrementalAnalysisTask task) =>
      AnalysisContextImpl_this._recordIncrementalAnalysisTaskResults(task);

  @override
  DartEntry visitParseDartTask(ParseDartTask task) =>
      AnalysisContextImpl_this._recordParseDartTaskResults(task);

  @override
  HtmlEntry visitParseHtmlTask(ParseHtmlTask task) =>
      AnalysisContextImpl_this._recordParseHtmlTaskResults(task);

  @override
  DartEntry visitResolveDartLibraryCycleTask(
          ResolveDartLibraryCycleTask task) =>
      AnalysisContextImpl_this.recordResolveDartLibraryCycleTaskResults(task);

  @override
  DartEntry visitResolveDartLibraryTask(ResolveDartLibraryTask task) =>
      AnalysisContextImpl_this.recordResolveDartLibraryTaskResults(task);

  @override
  DartEntry visitResolveDartUnitTask(ResolveDartUnitTask task) =>
      AnalysisContextImpl_this._recordResolveDartUnitTaskResults(task);

  @override
  HtmlEntry visitResolveHtmlTask(ResolveHtmlTask task) =>
      AnalysisContextImpl_this._recordResolveHtmlTaskResults(task);

  @override
  DartEntry visitScanDartTask(ScanDartTask task) =>
      AnalysisContextImpl_this._recordScanDartTaskResults(task);
}

class AnalysisContextImpl_ContextRetentionPolicy
    implements CacheRetentionPolicy {
  final AnalysisContextImpl AnalysisContextImpl_this;

  AnalysisContextImpl_ContextRetentionPolicy(this.AnalysisContextImpl_this);

  @override
  RetentionPriority getAstPriority(Source source, SourceEntry sourceEntry) {
    int priorityCount = AnalysisContextImpl_this._priorityOrder.length;
    for (int i = 0; i < priorityCount; i++) {
      if (source == AnalysisContextImpl_this._priorityOrder[i]) {
        return RetentionPriority.HIGH;
      }
    }
    if (AnalysisContextImpl_this._neededForResolution != null &&
        AnalysisContextImpl_this._neededForResolution.contains(source)) {
      return RetentionPriority.HIGH;
    }
    if (sourceEntry is DartEntry) {
      DartEntry dartEntry = sourceEntry;
      if (_astIsNeeded(dartEntry)) {
        return RetentionPriority.MEDIUM;
      }
    }
    return RetentionPriority.LOW;
  }

  bool _astIsNeeded(DartEntry dartEntry) =>
      dartEntry.hasInvalidData(DartEntry.HINTS) ||
          dartEntry.hasInvalidData(DartEntry.LINTS) ||
          dartEntry.hasInvalidData(DartEntry.VERIFICATION_ERRORS) ||
          dartEntry.hasInvalidData(DartEntry.RESOLUTION_ERRORS);
}

/**
 * An object used to construct a list of the libraries that must be resolved
 * together in order to resolve any one of the libraries.
 */
class AnalysisContextImpl_CycleBuilder {
  final AnalysisContextImpl AnalysisContextImpl_this;

  /**
   * A table mapping the sources of the defining compilation units of libraries
   * to the representation of the library that has the information needed to
   * resolve the library.
   */
  HashMap<Source, ResolvableLibrary> _libraryMap =
      new HashMap<Source, ResolvableLibrary>();

  /**
   * The dependency graph used to compute the libraries in the cycle.
   */
  DirectedGraph<ResolvableLibrary> _dependencyGraph;

  /**
   * A list containing the libraries that are ready to be resolved.
   */
  List<ResolvableLibrary> _librariesInCycle;

  /**
   * The analysis task that needs to be performed before the cycle of libraries
   * can be resolved, or `null` if the libraries are ready to be resolved.
   */
  AnalysisContextImpl_TaskData _taskData;

  /**
   * Initialize a newly created cycle builder.
   */
  AnalysisContextImpl_CycleBuilder(this.AnalysisContextImpl_this) : super();

  /**
   * Return a list containing the libraries that are ready to be resolved
   * (assuming that [getTaskData] returns `null`).
   */
  List<ResolvableLibrary> get librariesInCycle => _librariesInCycle;

  /**
   * Return a representation of an analysis task that needs to be performed
   * before the cycle of libraries can be resolved, or `null` if the libraries
   * are ready to be resolved.
   */
  AnalysisContextImpl_TaskData get taskData => _taskData;

  /**
   * Compute a list of the libraries that need to be resolved together in orde
   *  to resolve the given [librarySource].
   */
  void computeCycleContaining(Source librarySource) {
    //
    // Create the object representing the library being resolved.
    //
    ResolvableLibrary targetLibrary = _createLibrary(librarySource);
    //
    // Compute the set of libraries that need to be resolved together.
    //
    _dependencyGraph = new DirectedGraph<ResolvableLibrary>();
    _computeLibraryDependencies(targetLibrary);
    if (_taskData != null) {
      return;
    }
    _librariesInCycle = _dependencyGraph.findCycleContaining(targetLibrary);
    //
    // Ensure that all of the data needed to resolve them has been computed.
    //
    _ensureImportsAndExports();
    if (_taskData != null) {
      // At least one imported library needs to be resolved before the target
      // library.
      AnalysisTask task = _taskData.task;
      if (task is ResolveDartLibraryTask) {
        AnalysisContextImpl_this._workManager
            .addFirst(task.librarySource, SourcePriority.LIBRARY);
      }
      return;
    }
    _computePartsInCycle(librarySource);
    if (_taskData != null) {
      // At least one part needs to be parsed.
      return;
    }
    // All of the AST's necessary to perform a resolution of the library cycle
    // have been gathered, so it is no longer necessary to retain them in the
    // cache.
    AnalysisContextImpl_this._neededForResolution = null;
  }

  bool _addDependency(ResolvableLibrary dependant, Source dependency,
      List<ResolvableLibrary> dependencyList) {
    if (dependant.librarySource == dependency) {
      // Don't add a dependency of a library on itself; there's no point.
      return true;
    }
    ResolvableLibrary importedLibrary = _libraryMap[dependency];
    if (importedLibrary == null) {
      importedLibrary = _createLibraryOrNull(dependency);
      if (importedLibrary != null) {
        _computeLibraryDependencies(importedLibrary);
        if (_taskData != null) {
          return false;
        }
      }
    }
    if (importedLibrary != null) {
      if (dependencyList != null) {
        dependencyList.add(importedLibrary);
      }
      _dependencyGraph.addEdge(dependant, importedLibrary);
    }
    return true;
  }

  /**
   * Recursively traverse the libraries reachable from the given [library],
   * creating instances of the class [Library] to represent them, and record the
   * references in the library objects.
   *
   * Throws an [AnalysisException] if some portion of the library graph could
   * not be traversed.
   */
  void _computeLibraryDependencies(ResolvableLibrary library) {
    Source librarySource = library.librarySource;
    DartEntry dartEntry =
        AnalysisContextImpl_this._getReadableDartEntry(librarySource);
    List<Source> importedSources =
        _getSources(librarySource, dartEntry, DartEntry.IMPORTED_LIBRARIES);
    if (_taskData != null) {
      return;
    }
    List<Source> exportedSources =
        _getSources(librarySource, dartEntry, DartEntry.EXPORTED_LIBRARIES);
    if (_taskData != null) {
      return;
    }
    _computeLibraryDependenciesFromDirectives(
        library, importedSources, exportedSources);
  }

  /**
   * Recursively traverse the libraries reachable from the given [library],
   * creating instances of the class [Library] to represent them, and record the
   * references in the library objects. The [importedSources] is a list
   * containing the sources that are imported into the given library. The
   * [exportedSources] is a list containing the sources that are exported from
   * the given library.
   */
  void _computeLibraryDependenciesFromDirectives(ResolvableLibrary library,
      List<Source> importedSources, List<Source> exportedSources) {
    int importCount = importedSources.length;
    List<ResolvableLibrary> importedLibraries = new List<ResolvableLibrary>();
    bool explicitlyImportsCore = false;
    bool importsAsync = false;
    for (int i = 0; i < importCount; i++) {
      Source importedSource = importedSources[i];
      if (importedSource == AnalysisContextImpl_this._coreLibrarySource) {
        explicitlyImportsCore = true;
      } else if (importedSource ==
          AnalysisContextImpl_this._asyncLibrarySource) {
        importsAsync = true;
      }
      if (!_addDependency(library, importedSource, importedLibraries)) {
        return;
      }
    }
    library.explicitlyImportsCore = explicitlyImportsCore;
    if (!explicitlyImportsCore) {
      if (!_addDependency(library, AnalysisContextImpl_this._coreLibrarySource,
          importedLibraries)) {
        return;
      }
    }
    if (!importsAsync) {
      // Add a dependency on async to ensure that the Future element will be
      // built before we generate errors and warnings for async methods.  Also
      // include it in importedLibraries, so that it will be picked up by
      // LibraryResolver2._buildLibraryMap().
      // TODO(paulberry): this is a bit of a hack, since the async library
      // isn't actually being imported.  Also, it's not clear whether it should
      // be necessary: in theory, dart:core already (indirectly) imports
      // dart:async, so if core has been built, async should have been built
      // too.  However, removing this code causes unit test failures.
      if (!_addDependency(library, AnalysisContextImpl_this._asyncLibrarySource,
          importedLibraries)) {
        return;
      }
    }
    library.importedLibraries = importedLibraries;
    int exportCount = exportedSources.length;
    if (exportCount > 0) {
      List<ResolvableLibrary> exportedLibraries = new List<ResolvableLibrary>();
      for (int i = 0; i < exportCount; i++) {
        Source exportedSource = exportedSources[i];
        if (!_addDependency(library, exportedSource, exportedLibraries)) {
          return;
        }
      }
      library.exportedLibraries = exportedLibraries;
    }
  }

  /**
   * Gather the resolvable AST structures for each of the compilation units in
   * each of the libraries in the cycle. This is done in two phases: first we
   * ensure that we have cached an AST structure for each compilation unit, then
   * we gather them. We split the work this way because getting the AST
   * structures can change the state of the cache in such a way that we would
   * have more work to do if any compilation unit didn't have a resolvable AST
   * structure.
   */
  void _computePartsInCycle(Source librarySource) {
    int count = _librariesInCycle.length;
    List<CycleBuilder_LibraryPair> libraryData =
        new List<CycleBuilder_LibraryPair>();
    for (int i = 0; i < count; i++) {
      ResolvableLibrary library = _librariesInCycle[i];
      libraryData.add(new CycleBuilder_LibraryPair(
          library, _ensurePartsInLibrary(library)));
    }
    AnalysisContextImpl_this._neededForResolution = _gatherSources(libraryData);
    if (AnalysisContextImpl._TRACE_PERFORM_TASK) {
      print(
          "  preserve resolution data for ${AnalysisContextImpl_this._neededForResolution.length} sources while resolving ${librarySource.fullName}");
    }
    if (_taskData != null) {
      return;
    }
    for (int i = 0; i < count; i++) {
      _computePartsInLibrary(libraryData[i]);
    }
  }

  /**
   * Gather the resolvable compilation units for each of the compilation units
   * in the library represented by the [libraryPair].
   */
  void _computePartsInLibrary(CycleBuilder_LibraryPair libraryPair) {
    ResolvableLibrary library = libraryPair.library;
    List<CycleBuilder_SourceEntryPair> entryPairs = libraryPair.entryPairs;
    int count = entryPairs.length;
    List<ResolvableCompilationUnit> units =
        new List<ResolvableCompilationUnit>(count);
    for (int i = 0; i < count; i++) {
      CycleBuilder_SourceEntryPair entryPair = entryPairs[i];
      Source source = entryPair.source;
      DartEntry dartEntry = entryPair.entry;
      units[i] = new ResolvableCompilationUnit(
          source, dartEntry.resolvableCompilationUnit);
    }
    library.resolvableCompilationUnits = units;
  }

  /**
   * Create an object to represent the information about the library defined by
   * the compilation unit with the given [librarySource].
   */
  ResolvableLibrary _createLibrary(Source librarySource) {
    ResolvableLibrary library = new ResolvableLibrary(librarySource);
    SourceEntry sourceEntry =
        AnalysisContextImpl_this._cache.get(librarySource);
    if (sourceEntry is DartEntry) {
      LibraryElementImpl libraryElement =
          sourceEntry.getValue(DartEntry.ELEMENT) as LibraryElementImpl;
      if (libraryElement != null) {
        library.libraryElement = libraryElement;
      }
    }
    _libraryMap[librarySource] = library;
    return library;
  }

  /**
   * Create an object to represent the information about the library defined by
   * the compilation unit with the given [librarySource].
   */
  ResolvableLibrary _createLibraryOrNull(Source librarySource) {
    ResolvableLibrary library = new ResolvableLibrary(librarySource);
    SourceEntry sourceEntry =
        AnalysisContextImpl_this._cache.get(librarySource);
    if (sourceEntry is DartEntry) {
      LibraryElementImpl libraryElement =
          sourceEntry.getValue(DartEntry.ELEMENT) as LibraryElementImpl;
      if (libraryElement != null) {
        library.libraryElement = libraryElement;
      }
    }
    _libraryMap[librarySource] = library;
    return library;
  }

  /**
   * Ensure that the given [library] has an element model built for it. If
   * another task needs to be executed first in order to build the element
   * model, that task is placed in [taskData].
   */
  void _ensureElementModel(ResolvableLibrary library) {
    Source librarySource = library.librarySource;
    DartEntry libraryEntry =
        AnalysisContextImpl_this._getReadableDartEntry(librarySource);
    if (libraryEntry != null &&
        libraryEntry.getState(DartEntry.PARSED_UNIT) != CacheState.ERROR) {
      AnalysisContextImpl_this._workManager
          .addFirst(librarySource, SourcePriority.LIBRARY);
      if (_taskData == null) {
        _taskData = AnalysisContextImpl_this._createResolveDartLibraryTask(
            librarySource, libraryEntry);
      }
    }
  }

  /**
   * Ensure that all of the libraries that are exported by the given [library]
   * (but are not themselves in the cycle) have element models built for them.
   * If another task needs to be executed first in order to build the element
   * model, that task is placed in [taskData].
   */
  void _ensureExports(
      ResolvableLibrary library, HashSet<Source> visitedLibraries) {
    List<ResolvableLibrary> dependencies = library.exports;
    int dependencyCount = dependencies.length;
    for (int i = 0; i < dependencyCount; i++) {
      ResolvableLibrary dependency = dependencies[i];
      if (!_librariesInCycle.contains(dependency) &&
          visitedLibraries.add(dependency.librarySource)) {
        if (dependency.libraryElement == null) {
          _ensureElementModel(dependency);
        } else {
          _ensureExports(dependency, visitedLibraries);
        }
        if (_taskData != null) {
          return;
        }
      }
    }
  }

  /**
   * Ensure that all of the libraries that are exported by the given [library]
   * (but are not themselves in the cycle) have element models built for them.
   * If another task needs to be executed first in order to build the element
   * model, that task is placed in [taskData].
   */
  void _ensureImports(ResolvableLibrary library) {
    List<ResolvableLibrary> dependencies = library.imports;
    int dependencyCount = dependencies.length;
    for (int i = 0; i < dependencyCount; i++) {
      ResolvableLibrary dependency = dependencies[i];
      if (!_librariesInCycle.contains(dependency) &&
          dependency.libraryElement == null) {
        _ensureElementModel(dependency);
        if (_taskData != null) {
          return;
        }
      }
    }
  }

  /**
   * Ensure that all of the libraries that are either imported or exported by
   * libraries in the cycle (but are not themselves in the cycle) have element
   * models built for them.
   */
  void _ensureImportsAndExports() {
    HashSet<Source> visitedLibraries = new HashSet<Source>();
    int libraryCount = _librariesInCycle.length;
    for (int i = 0; i < libraryCount; i++) {
      ResolvableLibrary library = _librariesInCycle[i];
      _ensureImports(library);
      if (_taskData != null) {
        return;
      }
      _ensureExports(library, visitedLibraries);
      if (_taskData != null) {
        return;
      }
    }
  }

  /**
   * Ensure that there is a resolvable compilation unit available for all of the
   * compilation units in the given [library].
   */
  List<CycleBuilder_SourceEntryPair> _ensurePartsInLibrary(
      ResolvableLibrary library) {
    List<CycleBuilder_SourceEntryPair> pairs =
        new List<CycleBuilder_SourceEntryPair>();
    Source librarySource = library.librarySource;
    DartEntry libraryEntry =
        AnalysisContextImpl_this._getReadableDartEntry(librarySource);
    if (libraryEntry == null) {
      throw new AnalysisException(
          "Cannot find entry for ${librarySource.fullName}");
    } else if (libraryEntry.getState(DartEntry.PARSED_UNIT) ==
        CacheState.ERROR) {
      String message =
          "Cannot compute parsed unit for ${librarySource.fullName}";
      CaughtException exception = libraryEntry.exception;
      if (exception == null) {
        throw new AnalysisException(message);
      }
      throw new AnalysisException(
          message, new CaughtException(exception, null));
    }
    _ensureResolvableCompilationUnit(librarySource, libraryEntry);
    pairs.add(new CycleBuilder_SourceEntryPair(librarySource, libraryEntry));
    List<Source> partSources =
        _getSources(librarySource, libraryEntry, DartEntry.INCLUDED_PARTS);
    int count = partSources.length;
    for (int i = 0; i < count; i++) {
      Source partSource = partSources[i];
      DartEntry partEntry =
          AnalysisContextImpl_this._getReadableDartEntry(partSource);
      if (partEntry != null &&
          partEntry.getState(DartEntry.PARSED_UNIT) != CacheState.ERROR) {
        _ensureResolvableCompilationUnit(partSource, partEntry);
        pairs.add(new CycleBuilder_SourceEntryPair(partSource, partEntry));
      }
    }
    return pairs;
  }

  /**
   * Ensure that there is a resolvable compilation unit available for the given
   * [source].
   */
  void _ensureResolvableCompilationUnit(Source source, DartEntry dartEntry) {
    // The entry will be null if the source represents a non-Dart file.
    if (dartEntry != null && !dartEntry.hasResolvableCompilationUnit) {
      if (_taskData == null) {
        _taskData =
            AnalysisContextImpl_this._createParseDartTask(source, dartEntry);
      }
    }
  }

  HashSet<Source> _gatherSources(List<CycleBuilder_LibraryPair> libraryData) {
    int libraryCount = libraryData.length;
    HashSet<Source> sources = new HashSet<Source>();
    for (int i = 0; i < libraryCount; i++) {
      List<CycleBuilder_SourceEntryPair> entryPairs = libraryData[i].entryPairs;
      int entryCount = entryPairs.length;
      for (int j = 0; j < entryCount; j++) {
        sources.add(entryPairs[j].source);
      }
    }
    return sources;
  }

  /**
   * Return the sources described by the given [descriptor].
   */
  List<Source> _getSources(Source source, DartEntry dartEntry,
      DataDescriptor<List<Source>> descriptor) {
    if (dartEntry == null) {
      return Source.EMPTY_LIST;
    }
    CacheState exportState = dartEntry.getState(descriptor);
    if (exportState == CacheState.ERROR) {
      return Source.EMPTY_LIST;
    } else if (exportState != CacheState.VALID) {
      if (_taskData == null) {
        _taskData =
            AnalysisContextImpl_this._createParseDartTask(source, dartEntry);
      }
      return Source.EMPTY_LIST;
    }
    return dartEntry.getValue(descriptor);
  }
}

/**
 * Information about the next task to be performed. Each data has an implicit
 * associated source: the source that might need to be analyzed. There are
 * essentially three states that can be represented:
 *
 * * If [getTask] returns a non-`null` value, then that is the task that should
 *   be executed to further analyze the associated source.
 * * Otherwise, if [isBlocked] returns `true`, then there is no work that can be
 *   done, but analysis for the associated source is not complete.
 * * Otherwise, [getDependentSource] should return a source that needs to be
 *   analyzed before the analysis of the associated source can be completed.
 */
class AnalysisContextImpl_TaskData {
  /**
   * The task that is to be performed.
   */
  final AnalysisTask task;

  /**
   * A flag indicating whether the associated source is blocked waiting for its
   * contents to be loaded.
   */
  final bool _blocked;

  /**
   * Initialize a newly created data holder.
   */
  AnalysisContextImpl_TaskData(this.task, this._blocked);

  /**
   * Return `true` if the associated source is blocked waiting for its contents
   * to be loaded.
   */
  bool get isBlocked => _blocked;

  @override
  String toString() {
    if (task == null) {
      return "blocked: $_blocked";
    }
    return task.toString();
  }
}

/**
 * Statistics and information about a single [AnalysisContext].
 */
abstract class AnalysisContextStatistics {
  /**
   * Return the statistics for each kind of cached data.
   */
  List<AnalysisContextStatistics_CacheRow> get cacheRows;

  /**
   * Return the exceptions that caused some entries to have a state of
   * [CacheState.ERROR].
   */
  List<CaughtException> get exceptions;

  /**
   * Return information about each of the partitions in the cache.
   */
  List<AnalysisContextStatistics_PartitionData> get partitionData;

  /**
   * Return a list containing all of the sources in the cache.
   */
  List<Source> get sources;
}

/**
 * Information about single piece of data in the cache.
 */
abstract class AnalysisContextStatistics_CacheRow {
  /**
   * List of possible states which can be queried.
   */
  static const List<CacheState> STATES = const <CacheState>[
    CacheState.ERROR,
    CacheState.FLUSHED,
    CacheState.IN_PROCESS,
    CacheState.INVALID,
    CacheState.VALID
  ];

  /**
   * Return the number of entries whose state is [CacheState.ERROR].
   */
  int get errorCount;

  /**
   * Return the number of entries whose state is [CacheState.FLUSHED].
   */
  int get flushedCount;

  /**
   * Return the number of entries whose state is [CacheState.IN_PROCESS].
   */
  int get inProcessCount;

  /**
   * Return the number of entries whose state is [CacheState.INVALID].
   */
  int get invalidCount;

  /**
   * Return the name of the data represented by this object.
   */
  String get name;

  /**
   * Return the number of entries whose state is [CacheState.VALID].
   */
  int get validCount;

  /**
   * Return the number of entries whose state is [state].
   */
  int getCount(CacheState state);
}

/**
 * Information about a single partition in the cache.
 */
abstract class AnalysisContextStatistics_PartitionData {
  /**
   * Return the number of entries in the partition that have an AST structure in
   * one state or another.
   */
  int get astCount;

  /**
   * Return the total number of entries in the partition.
   */
  int get totalCount;
}

/**
 * Implementation of the [AnalysisContextStatistics].
 */
class AnalysisContextStatisticsImpl implements AnalysisContextStatistics {
  Map<String, AnalysisContextStatistics_CacheRow> _dataMap =
      new HashMap<String, AnalysisContextStatistics_CacheRow>();

  List<Source> _sources = new List<Source>();

  HashSet<CaughtException> _exceptions = new HashSet<CaughtException>();

  List<AnalysisContextStatistics_PartitionData> _partitionData;

  @override
  List<AnalysisContextStatistics_CacheRow> get cacheRows =>
      _dataMap.values.toList();

  @override
  List<CaughtException> get exceptions => new List.from(_exceptions);

  @override
  List<AnalysisContextStatistics_PartitionData> get partitionData =>
      _partitionData;

  /**
   * Set the partition data returned by this object to the given data.
   */
  void set partitionData(List<AnalysisContextStatistics_PartitionData> data) {
    _partitionData = data;
  }

  @override
  List<Source> get sources => _sources;

  void addSource(Source source) {
    _sources.add(source);
  }

  void _internalPutCacheItem(Source source, SourceEntry dartEntry,
      DataDescriptor rowDesc, CacheState state) {
    String rowName = rowDesc.toString();
    AnalysisContextStatisticsImpl_CacheRowImpl row =
        _dataMap[rowName] as AnalysisContextStatisticsImpl_CacheRowImpl;
    if (row == null) {
      row = new AnalysisContextStatisticsImpl_CacheRowImpl(rowName);
      _dataMap[rowName] = row;
    }
    row._incState(state);
    if (state == CacheState.ERROR) {
      CaughtException exception = dartEntry.exception;
      if (exception != null) {
        _exceptions.add(exception);
      }
    }
  }
}

class AnalysisContextStatisticsImpl_CacheRowImpl
    implements AnalysisContextStatistics_CacheRow {
  final String name;

  Map<CacheState, int> _counts = <CacheState, int>{};

  AnalysisContextStatisticsImpl_CacheRowImpl(this.name);

  @override
  int get errorCount => getCount(CacheState.ERROR);

  @override
  int get flushedCount => getCount(CacheState.FLUSHED);

  @override
  int get hashCode => name.hashCode;

  @override
  int get inProcessCount => getCount(CacheState.IN_PROCESS);

  @override
  int get invalidCount => getCount(CacheState.INVALID);

  @override
  int get validCount => getCount(CacheState.VALID);

  @override
  bool operator ==(Object obj) =>
      obj is AnalysisContextStatisticsImpl_CacheRowImpl && obj.name == name;

  @override
  int getCount(CacheState state) {
    int count = _counts[state];
    if (count != null) {
      return count;
    } else {
      return 0;
    }
  }

  void _incState(CacheState state) {
    if (_counts[state] == null) {
      _counts[state] = 1;
    } else {
      _counts[state]++;
    }
  }
}

class AnalysisContextStatisticsImpl_PartitionDataImpl
    implements AnalysisContextStatistics_PartitionData {
  final int astCount;

  final int totalCount;

  AnalysisContextStatisticsImpl_PartitionDataImpl(
      this.astCount, this.totalCount);
}

/**
 * A representation of changes to the types of analysis that should be
 * performed.
 */
class AnalysisDelta {
  /**
   * A mapping from source to what type of analysis should be performed on that
   * source.
   */
  HashMap<Source, AnalysisLevel> _analysisMap =
      new HashMap<Source, AnalysisLevel>();

  /**
   * Return a collection of the sources that have been added. This is equivalent
   * to calling [getAnalysisLevels] and collecting all sources that do not have
   * an analysis level of [AnalysisLevel.NONE].
   */
  List<Source> get addedSources {
    List<Source> result = new List<Source>();
    _analysisMap.forEach((Source source, AnalysisLevel level) {
      if (level != AnalysisLevel.NONE) {
        result.add(source);
      }
    });
    return result;
  }

  /**
   * Return a mapping of sources to the level of analysis that should be
   * performed.
   */
  Map<Source, AnalysisLevel> get analysisLevels => _analysisMap;

  /**
   * Record that the given [source] should be analyzed at the given [level].
   */
  void setAnalysisLevel(Source source, AnalysisLevel level) {
    _analysisMap[source] = level;
  }

  @override
  String toString() {
    StringBuffer buffer = new StringBuffer();
    bool needsSeparator = _appendSources(buffer, false, AnalysisLevel.ALL);
    needsSeparator =
        _appendSources(buffer, needsSeparator, AnalysisLevel.RESOLVED);
    _appendSources(buffer, needsSeparator, AnalysisLevel.NONE);
    return buffer.toString();
  }

  /**
   * Appendto the given [buffer] all sources with the given analysis [level],
   * prefixed with a label and a separator if [needsSeparator] is `true`.
   */
  bool _appendSources(
      StringBuffer buffer, bool needsSeparator, AnalysisLevel level) {
    bool first = true;
    _analysisMap.forEach((Source source, AnalysisLevel sourceLevel) {
      if (sourceLevel == level) {
        if (first) {
          first = false;
          if (needsSeparator) {
            buffer.write("; ");
          }
          buffer.write(level);
          buffer.write(" ");
        } else {
          buffer.write(", ");
        }
        buffer.write(source.fullName);
      }
    });
    return needsSeparator || !first;
  }
}

/**
 * The entry point for the functionality provided by the analysis engine. There
 * is a single instance of this class.
 */
class AnalysisEngine {
  /**
   * The suffix used for Dart source files.
   */
  static const String SUFFIX_DART = "dart";

  /**
   * The short suffix used for HTML files.
   */
  static const String SUFFIX_HTM = "htm";

  /**
   * The long suffix used for HTML files.
   */
  static const String SUFFIX_HTML = "html";

  /**
   * The file name used for analysis options files.
   */
  static const String ANALYSIS_OPTIONS_FILE = '.analysis_options';

  /**
   * The unique instance of this class.
   */
  static final AnalysisEngine instance = new AnalysisEngine._();

  /**
   * The logger that should receive information about errors within the analysis
   * engine.
   */
  Logger _logger = Logger.NULL;

  /**
   * The plugin that defines the extension points and extensions that are defined by
   * command-line applications using the analysis engine.
   */
  final CommandLinePlugin commandLinePlugin = new CommandLinePlugin();

  /**
   * The plugin that defines the extension points and extensions that are
   * inherently defined by the analysis engine.
   */
  final EnginePlugin enginePlugin = new EnginePlugin();

  /***
   * The plugin that defines the extension points and extensions that are defined
   * by applications that want to consume options defined in the analysis
   * options file.
   */
  final OptionsPlugin optionsPlugin = new OptionsPlugin();

  /**
   * The instrumentation service that is to be used by this analysis engine.
   */
  InstrumentationService _instrumentationService =
      InstrumentationService.NULL_SERVICE;

  /**
   * The list of supported plugins for processing by clients.
   */
  List<Plugin> _supportedPlugins;

  /**
   * The partition manager being used to manage the shared partitions.
   */
  final PartitionManager partitionManager = new PartitionManager();

  /**
   * The partition manager being used to manage the shared partitions.
   */
  final newContext.PartitionManager partitionManager_new =
      new newContext.PartitionManager();

  /**
   * A flag indicating whether the (new) task model should be used to perform
   * analysis.
   */
  bool useTaskModel = true;

  /**
   * A flag indicating whether the task model should attempt to limit
   * invalidation after a change.
   */
  bool limitInvalidationInTaskModel = false;

  /**
   * The plugins that are defined outside the `analyzer` package.
   */
  List<Plugin> _userDefinedPlugins = <Plugin>[];

  /**
   * The task manager used to manage the tasks used to analyze code.
   */
  TaskManager _taskManager;

  AnalysisEngine._();

  /**
   * Return the instrumentation service that is to be used by this analysis
   * engine.
   */
  InstrumentationService get instrumentationService => _instrumentationService;

  /**
   * Set the instrumentation service that is to be used by this analysis engine
   * to the given [service].
   */
  void set instrumentationService(InstrumentationService service) {
    if (service == null) {
      _instrumentationService = InstrumentationService.NULL_SERVICE;
    } else {
      _instrumentationService = service;
    }
  }

  /**
   * Return the logger that should receive information about errors within the
   * analysis engine.
   */
  Logger get logger => _logger;

  /**
   * Set the logger that should receive information about errors within the
   * analysis engine to the given [logger].
   */
  void set logger(Logger logger) {
    this._logger = logger == null ? Logger.NULL : logger;
  }

  /**
   * Return the list of supported plugins for processing by clients.
   */
  List<Plugin> get supportedPlugins {
    if (_supportedPlugins == null) {
      _supportedPlugins = <Plugin>[
        enginePlugin,
        commandLinePlugin,
        optionsPlugin
      ];
      _supportedPlugins.addAll(_userDefinedPlugins);
    }
    return _supportedPlugins;
  }

  /**
   * Return the task manager used to manage the tasks used to analyze code.
   */
  TaskManager get taskManager {
    if (_taskManager == null) {
      new ExtensionManager().processPlugins(supportedPlugins);
      _taskManager = new TaskManager();
      _taskManager.addTaskDescriptors(enginePlugin.taskDescriptors);
      // TODO(brianwilkerson) Create a way to associate different results with
      // different file suffixes, then make this pluggable.
      _taskManager.addGeneralResult(DART_ERRORS);
    }
    return _taskManager;
  }

  /**
   * Set plugins that are defined outside the `analyzer` package.
   */
  void set userDefinedPlugins(List<Plugin> plugins) {
    if (plugins == null) {
      plugins = <Plugin>[];
    }
    _userDefinedPlugins = plugins;
    _supportedPlugins = null;
    _taskManager = null;
  }

  /**
   * Clear any caches holding on to analysis results so that a full re-analysis
   * will be performed the next time an analysis context is created.
   */
  void clearCaches() {
    partitionManager.clearCache();
  }

  /**
   * Create and return a new context in which analysis can be performed.
   */
  AnalysisContext createAnalysisContext() {
    if (useTaskModel) {
      return new newContext.AnalysisContextImpl();
    }
    return new AnalysisContextImpl();
  }

  /**
   * Return `true` if the given [fileName] is an analysis options file.
   */
  static bool isAnalysisOptionsFileName(String fileName,
      [pathos.Context context]) {
    if (fileName == null) {
      return false;
    }
    return (context ?? pathos.posix).basename(fileName) ==
        ANALYSIS_OPTIONS_FILE;
  }

  /**
   * Return `true` if the given [fileName] is assumed to contain Dart source
   * code.
   */
  static bool isDartFileName(String fileName) {
    if (fileName == null) {
      return false;
    }
    return javaStringEqualsIgnoreCase(
        FileNameUtilities.getExtension(fileName), SUFFIX_DART);
  }

  /**
   * Return `true` if the given [fileName] is assumed to contain HTML.
   */
>>>>>>> 090459ca
  static bool isHtmlFileName(String fileName) {
    if (fileName == null) {
      return false;
    }
    String extension = FileNameUtilities.getExtension(fileName);
    return javaStringEqualsIgnoreCase(extension, SUFFIX_HTML) ||
        javaStringEqualsIgnoreCase(extension, SUFFIX_HTM);
  }
}
<<<<<<< HEAD
=======

/**
 * The analysis errors and line information for the errors.
 */
abstract class AnalysisErrorInfo {
  /**
   * Return the errors that as a result of the analysis, or `null` if there were
   * no errors.
   */
  List<AnalysisError> get errors;

  /**
   * Return the line information associated with the errors, or `null` if there
   * were no errors.
   */
  LineInfo get lineInfo;
}

/**
 * The analysis errors and line info associated with a source.
 */
class AnalysisErrorInfoImpl implements AnalysisErrorInfo {
  /**
   * The analysis errors associated with a source, or `null` if there are no
   * errors.
   */
  final List<AnalysisError> errors;

  /**
   * The line information associated with the errors, or `null` if there are no
   * errors.
   */
  final LineInfo lineInfo;

  /**
   * Initialize an newly created error info with the given [errors] and
   * [lineInfo].
   */
  AnalysisErrorInfoImpl(this.errors, this.lineInfo);
}

/**
 * The levels at which a source can be analyzed.
 */
class AnalysisLevel extends Enum<AnalysisLevel> {
  /**
   * Indicates a source should be fully analyzed.
   */
  static const AnalysisLevel ALL = const AnalysisLevel('ALL', 0);

  /**
   * Indicates a source should be resolved and that errors, warnings and hints are needed.
   */
  static const AnalysisLevel ERRORS = const AnalysisLevel('ERRORS', 1);

  /**
   * Indicates a source should be resolved, but that errors, warnings and hints are not needed.
   */
  static const AnalysisLevel RESOLVED = const AnalysisLevel('RESOLVED', 2);

  /**
   * Indicates a source is not of interest to the client.
   */
  static const AnalysisLevel NONE = const AnalysisLevel('NONE', 3);

  static const List<AnalysisLevel> values = const [ALL, ERRORS, RESOLVED, NONE];

  const AnalysisLevel(String name, int ordinal) : super(name, ordinal);
}

/**
 * An object that is listening for results being produced by an analysis
 * context.
 */
abstract class AnalysisListener {
  /**
   * Reports that a task, described by the given [taskDescription] is about to
   * be performed by the given [context].
   */
  void aboutToPerformTask(AnalysisContext context, String taskDescription);

  /**
   * Reports that the [errors] associated with the given [source] in the given
   * [context] has been updated to the given errors. The [lineInfo] is the line
   * information associated with the source.
   */
  void computedErrors(AnalysisContext context, Source source,
      List<AnalysisError> errors, LineInfo lineInfo);

  /**
   * Reports that the given [source] is no longer included in the set of sources
   * that are being analyzed by the given analysis [context].
   */
  void excludedSource(AnalysisContext context, Source source);

  /**
   * Reports that the given [source] is now included in the set of sources that
   * are being analyzed by the given analysis [context].
   */
  void includedSource(AnalysisContext context, Source source);

  /**
   * Reports that the given Dart [source] was parsed in the given [context],
   * producing the given [unit].
   */
  void parsedDart(AnalysisContext context, Source source, CompilationUnit unit);

  /**
   * Reports that the given HTML [source] was parsed in the given [context].
   */
  @deprecated
  void parsedHtml(AnalysisContext context, Source source, ht.HtmlUnit unit);

  /**
   * Reports that the given Dart [source] was resolved in the given [context].
   */
  void resolvedDart(
      AnalysisContext context, Source source, CompilationUnit unit);

  /**
   * Reports that the given HTML [source] was resolved in the given [context].
   */
  @deprecated
  void resolvedHtml(AnalysisContext context, Source source, ht.HtmlUnit unit);
}

/**
 * Futures returned by [AnalysisContext] for pending analysis results will
 * complete with this error if it is determined that analysis results will
 * never become available (e.g. because the requested source is not subject to
 * analysis, or because the requested source is a part file which is not a part
 * of any known library).
 */
class AnalysisNotScheduledError implements Exception {}

/**
 * A set of analysis options used to control the behavior of an analysis
 * context.
 */
abstract class AnalysisOptions {
  /**
   * If analysis is to parse and analyze all function bodies, return `true`.
   * If analysis is to skip all function bodies, return `false`.  If analysis
   * is to parse and analyze function bodies in some sources and not in others,
   * throw an exception.
   *
   * This getter is deprecated; consider using [analyzeFunctionBodiesPredicate]
   * instead.
   */
  @deprecated // Use this.analyzeFunctionBodiesPredicate
  bool get analyzeFunctionBodies;

  /**
   * Function that returns `true` if analysis is to parse and analyze function
   * bodies for a given source.
   */
  AnalyzeFunctionBodiesPredicate get analyzeFunctionBodiesPredicate;

  /**
   * Return the maximum number of sources for which AST structures should be
   * kept in the cache.
   */
  int get cacheSize;

  /**
   * Return `true` if analysis is to generate dart2js related hint results.
   */
  bool get dart2jsHint;

  /**
   * Return `true` if analysis is to include the new async support.
   */
  @deprecated // Always true
  bool get enableAsync;

  /**
   * Return `true` if analysis is to include the new deferred loading support.
   */
  @deprecated // Always true
  bool get enableDeferredLoading;

  /**
   * Return `true` if analysis is to include the new enum support.
   */
  @deprecated // Always true
  bool get enableEnum;

  /**
   * Return `true` to enable generic methods (DEP 22).
   */
  bool get enableGenericMethods => null;

  /**
   * Return `true` to enable null-aware operators (DEP 9).
   */
  @deprecated // Always true
  bool get enableNullAwareOperators;

  /**
   * Return `true` to strictly follow the specification when generating
   * warnings on "call" methods (fixes dartbug.com/21938).
   */
  bool get enableStrictCallChecks;

  /**
   * Return `true` if mixins are allowed to inherit from types other than
   * Object, and are allowed to reference `super`.
   */
  bool get enableSuperMixins;

  /**
   * Return `true` if errors, warnings and hints should be generated for sources
   * that are implicitly being analyzed. The default value is `true`.
   */
  bool get generateImplicitErrors;

  /**
   * Return `true` if errors, warnings and hints should be generated for sources
   * in the SDK. The default value is `false`.
   */
  bool get generateSdkErrors;

  /**
   * Return `true` if analysis is to generate hint results (e.g. type inference
   * based information and pub best practices).
   */
  bool get hint;

  /**
   * Return `true` if incremental analysis should be used.
   */
  bool get incremental;

  /**
   * A flag indicating whether incremental analysis should be used for API
   * changes.
   */
  bool get incrementalApi;

  /**
   * A flag indicating whether validation should be performed after incremental
   * analysis.
   */
  bool get incrementalValidation;

  /**
   * Return `true` if analysis is to generate lint warnings.
   */
  bool get lint;

  /**
   * Return `true` if analysis is to parse comments.
   */
  bool get preserveComments;

  /**
   * Return `true` if strong mode analysis should be used.
   */
  bool get strongMode;
}

/**
 * A set of analysis options used to control the behavior of an analysis
 * context.
 */
class AnalysisOptionsImpl implements AnalysisOptions {
  /**
   * The maximum number of sources for which data should be kept in the cache.
   */
  static const int DEFAULT_CACHE_SIZE = 64;

  /**
   * The default value for enabling deferred loading.
   */
  @deprecated
  static bool DEFAULT_ENABLE_DEFERRED_LOADING = true;

  /**
   * The default value for enabling enum support.
   */
  @deprecated
  static bool DEFAULT_ENABLE_ENUM = true;

  /**
   * A predicate indicating whether analysis is to parse and analyze function
   * bodies.
   */
  AnalyzeFunctionBodiesPredicate _analyzeFunctionBodiesPredicate =
      _analyzeAllFunctionBodies;

  /**
   * The maximum number of sources for which AST structures should be kept in
   * the cache.
   */
  int cacheSize = DEFAULT_CACHE_SIZE;

  /**
   * A flag indicating whether analysis is to generate dart2js related hint
   * results.
   */
  bool dart2jsHint = false;

  /**
   * A flag indicating whether generic methods are to be supported (DEP 22).
   */
  bool enableGenericMethods = false;

  /**
   * A flag indicating whether analysis is to strictly follow the specification
   * when generating warnings on "call" methods (fixes dartbug.com/21938).
   */
  bool enableStrictCallChecks = false;

  /**
   * A flag indicating whether mixins are allowed to inherit from types other
   * than Object, and are allowed to reference `super`.
   */
  bool enableSuperMixins = false;

  /**
   * A flag indicating whether errors, warnings and hints should be generated
   * for sources that are implicitly being analyzed.
   */
  bool generateImplicitErrors = true;

  /**
   * A flag indicating whether errors, warnings and hints should be generated
   * for sources in the SDK.
   */
  bool generateSdkErrors = false;

  /**
   * A flag indicating whether analysis is to generate hint results (e.g. type
   * inference based information and pub best practices).
   */
  bool hint = true;

  /**
   * A flag indicating whether incremental analysis should be used.
   */
  bool incremental = false;

  /**
   * A flag indicating whether incremental analysis should be used for API
   * changes.
   */
  bool incrementalApi = false;

  /**
   * A flag indicating whether validation should be performed after incremental
   * analysis.
   */
  bool incrementalValidation = false;

  /**
   * A flag indicating whether analysis is to generate lint warnings.
   */
  bool lint = false;

  /**
   * A flag indicating whether analysis is to parse comments.
   */
  bool preserveComments = true;

  /**
   * A flag indicating whether strong-mode analysis should be used.
   */
  bool strongMode = false;

  /**
   * A flag indicating whether strong-mode inference hints should be
   * used.  This flag is not exposed in the interface, and should be
   * replaced by something more general.
   */
  // TODO(leafp): replace this with something more general
  bool strongModeHints = false;

  /**
   * Initialize a newly created set of analysis options to have their default
   * values.
   */
  AnalysisOptionsImpl();

  /**
   * Initialize a newly created set of analysis options to have the same values
   * as those in the given set of analysis [options].
   */
  @deprecated // Use new AnalysisOptionsImpl.from(options)
  AnalysisOptionsImpl.con1(AnalysisOptions options) {
    analyzeFunctionBodiesPredicate = options.analyzeFunctionBodiesPredicate;
    cacheSize = options.cacheSize;
    dart2jsHint = options.dart2jsHint;
    enableStrictCallChecks = options.enableStrictCallChecks;
    enableGenericMethods = options.enableGenericMethods;
    enableSuperMixins = options.enableSuperMixins;
    generateImplicitErrors = options.generateImplicitErrors;
    generateSdkErrors = options.generateSdkErrors;
    hint = options.hint;
    incremental = options.incremental;
    incrementalApi = options.incrementalApi;
    incrementalValidation = options.incrementalValidation;
    lint = options.lint;
    preserveComments = options.preserveComments;
    strongMode = options.strongMode;
    if (options is AnalysisOptionsImpl) {
      strongModeHints = options.strongModeHints;
    }
  }

  /**
   * Initialize a newly created set of analysis options to have the same values
   * as those in the given set of analysis [options].
   */
  AnalysisOptionsImpl.from(AnalysisOptions options) {
    analyzeFunctionBodiesPredicate = options.analyzeFunctionBodiesPredicate;
    cacheSize = options.cacheSize;
    dart2jsHint = options.dart2jsHint;
    enableStrictCallChecks = options.enableStrictCallChecks;
    enableGenericMethods = options.enableGenericMethods;
    enableSuperMixins = options.enableSuperMixins;
    generateImplicitErrors = options.generateImplicitErrors;
    generateSdkErrors = options.generateSdkErrors;
    hint = options.hint;
    incremental = options.incremental;
    incrementalApi = options.incrementalApi;
    incrementalValidation = options.incrementalValidation;
    lint = options.lint;
    preserveComments = options.preserveComments;
    strongMode = options.strongMode;
    if (options is AnalysisOptionsImpl) {
      strongModeHints = options.strongModeHints;
    }
  }

  bool get analyzeFunctionBodies {
    if (identical(analyzeFunctionBodiesPredicate, _analyzeAllFunctionBodies)) {
      return true;
    } else if (identical(
        analyzeFunctionBodiesPredicate, _analyzeNoFunctionBodies)) {
      return false;
    } else {
      throw new StateError('analyzeFunctionBodiesPredicate in use');
    }
  }

  set analyzeFunctionBodies(bool value) {
    if (value) {
      analyzeFunctionBodiesPredicate = _analyzeAllFunctionBodies;
    } else {
      analyzeFunctionBodiesPredicate = _analyzeNoFunctionBodies;
    }
  }

  @override
  AnalyzeFunctionBodiesPredicate get analyzeFunctionBodiesPredicate =>
      _analyzeFunctionBodiesPredicate;

  set analyzeFunctionBodiesPredicate(AnalyzeFunctionBodiesPredicate value) {
    if (value == null) {
      throw new ArgumentError.notNull('analyzeFunctionBodiesPredicate');
    }
    _analyzeFunctionBodiesPredicate = value;
  }

  @deprecated
  @override
  bool get enableAsync => true;

  @deprecated
  void set enableAsync(bool enable) {
    // Async support cannot be disabled
  }

  @deprecated
  @override
  bool get enableDeferredLoading => true;

  @deprecated
  void set enableDeferredLoading(bool enable) {
    // Deferred loading support cannot be disabled
  }

  @deprecated
  @override
  bool get enableEnum => true;

  @deprecated
  void set enableEnum(bool enable) {
    // Enum support cannot be disabled
  }

  @deprecated
  @override
  bool get enableNullAwareOperators => true;

  @deprecated
  void set enableNullAwareOperators(bool enable) {
    // Null-aware operator support cannot be disabled
  }

  /**
   * Predicate used for [analyzeFunctionBodiesPredicate] when
   * [analyzeFunctionBodies] is set to `true`.
   */
  static bool _analyzeAllFunctionBodies(Source _) => true;

  /**
   * Predicate used for [analyzeFunctionBodiesPredicate] when
   * [analyzeFunctionBodies] is set to `false`.
   */
  static bool _analyzeNoFunctionBodies(Source _) => false;
}

/**
 *
 */
class AnalysisResult {
  /**
   * The change notices associated with this result, or `null` if there were no
   * changes and there is no more work to be done.
   */
  final List<ChangeNotice> _notices;

  /**
   * The number of milliseconds required to determine which task was to be
   * performed.
   */
  final int getTime;

  /**
   * The name of the class of the task that was performed.
   */
  final String taskClassName;

  /**
   * The number of milliseconds required to perform the task.
   */
  final int performTime;

  /**
   * Initialize a newly created analysis result to have the given values. The
   * [notices] is the change notices associated with this result. The [getTime]
   * is the number of milliseconds required to determine which task was to be
   * performed. The [taskClassName] is the name of the class of the task that
   * was performed. The [performTime] is the number of milliseconds required to
   * perform the task.
   */
  AnalysisResult(
      this._notices, this.getTime, this.taskClassName, this.performTime);

  /**
   * Return the change notices associated with this result, or `null` if there
   * were no changes and there is no more work to be done.
   */
  List<ChangeNotice> get changeNotices => _notices;

  /**
   * Return `true` if there is more to be performed after the task that was
   * performed.
   */
  bool get hasMoreWork => _notices != null;
}

/**
 * An analysis task.
 */
abstract class AnalysisTask {
  /**
   * The context in which the task is to be performed.
   */
  final InternalAnalysisContext context;

  /**
   * The exception that was thrown while performing this task, or `null` if the
   * task completed successfully.
   */
  CaughtException _thrownException;

  /**
   * Initialize a newly created task to perform analysis within the given
   * [context].
   */
  AnalysisTask(this.context);

  /**
   * Return the exception that was thrown while performing this task, or `null`
   * if the task completed successfully.
   */
  CaughtException get exception => _thrownException;

  /**
   * Return a textual description of this task.
   */
  String get taskDescription;

  /**
   * Use the given [visitor] to visit this task. Throws an [AnalysisException]
   * if the visitor throws the exception.
   */
  accept(AnalysisTaskVisitor visitor);

  /**
   * Perform this analysis task, protected by an exception handler. Throws an
   * [AnalysisException] if an exception occurs while performing the task.
   */
  void internalPerform();

  /**
   * Perform this analysis task and use the given [visitor] to visit this task
   * after it has completed. Throws an [AnalysisException] if the visitor throws
   * the exception.
   */
  Object perform(AnalysisTaskVisitor visitor) {
    try {
      _safelyPerform();
    } on AnalysisException catch (exception, stackTrace) {
      _thrownException = new CaughtException(exception, stackTrace);
      AnalysisEngine.instance.logger.logInformation(
          "Task failed: $taskDescription",
          new CaughtException(exception, stackTrace));
    }
    return PerformanceStatistics.analysisTaskVisitor
        .makeCurrentWhile(() => accept(visitor));
  }

  @override
  String toString() => taskDescription;

  /**
   * Perform this analysis task, ensuring that all exceptions are wrapped in an
   * [AnalysisException]. Throws an [AnalysisException] if any exception occurs
   * while performing the task
   */
  void _safelyPerform() {
    try {
      String contextName = context.name;
      if (contextName == null) {
        contextName = 'unnamed';
      }
      AnalysisEngine.instance.instrumentationService
          .logAnalysisTask(contextName, taskDescription);
      internalPerform();
    } on AnalysisException {
      rethrow;
    } catch (exception, stackTrace) {
      throw new AnalysisException(
          exception.toString(), new CaughtException(exception, stackTrace));
    }
  }
}

/**
 * An object used to visit tasks. While tasks are not structured in any
 * interesting way, this class provides the ability to dispatch to an
 * appropriate method.
 */
abstract class AnalysisTaskVisitor<E> {
  /**
   * Visit the given [task], returning the result of the visit. This method will
   * throw an AnalysisException if the visitor throws an exception.
   */
  E visitGenerateDartErrorsTask(GenerateDartErrorsTask task);

  /**
   * Visit the given [task], returning the result of the visit. This method will
   * throw an AnalysisException if the visitor throws an exception.
   */
  E visitGenerateDartHintsTask(GenerateDartHintsTask task);

  /**
   * Visit the given [task], returning the result of the visit. This method will
   * throw an AnalysisException if the visitor throws an exception.
   */
  E visitGenerateDartLintsTask(GenerateDartLintsTask task);

  /**
   * Visit the given [task], returning the result of the visit. This method will
   * throw an AnalysisException if the visitor throws an exception.
   */
  E visitGetContentTask(GetContentTask task);

  /**
   * Visit the given [task], returning the result of the visit. This method will
   * throw an AnalysisException if the visitor throws an exception.
   */
  E visitIncrementalAnalysisTask(
      IncrementalAnalysisTask incrementalAnalysisTask);

  /**
   * Visit the given [task], returning the result of the visit. This method will
   * throw an AnalysisException if the visitor throws an exception.
   */
  E visitParseDartTask(ParseDartTask task);

  /**
   * Visit the given [task], returning the result of the visit. This method will
   * throw an AnalysisException if the visitor throws an exception.
   */
  E visitParseHtmlTask(ParseHtmlTask task);

  /**
   * Visit the given [task], returning the result of the visit. This method will
   * throw an AnalysisException if the visitor throws an exception.
   */
  E visitResolveDartLibraryCycleTask(ResolveDartLibraryCycleTask task);

  /**
   * Visit the given [task], returning the result of the visit. This method will
   * throw an AnalysisException if the visitor throws an exception.
   */
  E visitResolveDartLibraryTask(ResolveDartLibraryTask task);

  /**
   * Visit the given [task], returning the result of the visit. This method will
   * throw an AnalysisException if the visitor throws an exception.
   */
  E visitResolveDartUnitTask(ResolveDartUnitTask task);

  /**
   * Visit the given [task], returning the result of the visit. This method will
   * throw an AnalysisException if the visitor throws an exception.
   */
  E visitResolveHtmlTask(ResolveHtmlTask task);

  /**
   * Visit the given [task], returning the result of the visit. This method will
   * throw an AnalysisException if the visitor throws an exception.
   */
  E visitScanDartTask(ScanDartTask task);
}

/**
 * The result of applying a [ChangeSet] to a [AnalysisContext].
 */
class ApplyChangesStatus {
  /**
   * Is `true` if the given [ChangeSet] caused any changes in the context.
   */
  final bool hasChanges;

  ApplyChangesStatus(this.hasChanges);
}

/**
 * A `CachedResult` is a single analysis result that is stored in a
 * [SourceEntry].
 */
class CachedResult<E> {
  /**
   * The state of the cached value.
   */
  CacheState state;

  /**
   * The value being cached, or `null` if there is no value (for example, when
   * the [state] is [CacheState.INVALID].
   */
  E value;

  /**
   * Initialize a newly created result holder to represent the value of data
   * described by the given [descriptor].
   */
  CachedResult(DataDescriptor descriptor) {
    state = CacheState.INVALID;
    value = descriptor.defaultValue;
  }
}

/**
 * A single partition in an LRU cache of information related to analysis.
 */
abstract class CachePartition {
  /**
   * The context that owns this partition. Multiple contexts can reference a
   * partition, but only one context can own it.
   */
  final InternalAnalysisContext context;

  /**
   * The maximum number of sources for which AST structures should be kept in
   * the cache.
   */
  int _maxCacheSize = 0;

  /**
   * The policy used to determine which pieces of data to remove from the cache.
   */
  final CacheRetentionPolicy _retentionPolicy;

  /**
   * A table mapping the sources belonging to this partition to the information
   * known about those sources.
   */
  HashMap<Source, SourceEntry> _sourceMap = new HashMap<Source, SourceEntry>();

  /**
   * A list containing the most recently accessed sources with the most recently
   * used at the end of the list. When more sources are added than the maximum
   * allowed then the least recently used source will be removed and will have
   * it's cached AST structure flushed.
   */
  List<Source> _recentlyUsed;

  /**
   * Initialize a newly created cache to maintain at most [maxCacheSize] AST
   * structures in the cache. The cache is owned by the give [context], and the
   * [retentionPolicy] will be used to determine which pieces of data to remove
   * from the cache.
   */
  CachePartition(this.context, this._maxCacheSize, this._retentionPolicy) {
    _recentlyUsed = new List<Source>();
  }

  /**
   * Return the number of entries in this partition that have an AST associated
   * with them.
   */
  int get astSize {
    int astSize = 0;
    int count = _recentlyUsed.length;
    for (int i = 0; i < count; i++) {
      Source source = _recentlyUsed[i];
      SourceEntry sourceEntry = _sourceMap[source];
      if (sourceEntry is DartEntry) {
        if (sourceEntry.anyParsedCompilationUnit != null) {
          astSize++;
        }
      } else if (sourceEntry is HtmlEntry) {
        if (sourceEntry.anyParsedUnit != null) {
          astSize++;
        }
      }
    }
    return astSize;
  }

  /**
   * Return a table mapping the sources known to the context to the information
   * known about the source.
   *
   * <b>Note:</b> This method is only visible for use by [AnalysisCache] and
   * should not be used for any other purpose.
   */
  Map<Source, SourceEntry> get map => _sourceMap;

  /**
   * Set the maximum size of the cache to the given [size].
   */
  void set maxCacheSize(int size) {
    _maxCacheSize = size;
    while (_recentlyUsed.length > _maxCacheSize) {
      if (!_flushAstFromCache()) {
        break;
      }
    }
  }

  /**
   * Record that the AST associated with the given source was just read from the
   * cache.
   */
  void accessedAst(Source source) {
    if (_recentlyUsed.remove(source)) {
      _recentlyUsed.add(source);
      return;
    }
    while (_recentlyUsed.length >= _maxCacheSize) {
      if (!_flushAstFromCache()) {
        break;
      }
    }
    _recentlyUsed.add(source);
  }

  /**
   * Return `true` if the given [source] is contained in this partition.
   */
  bool contains(Source source);

  /**
   * Return the entry associated with the given [source].
   */
  SourceEntry get(Source source) => _sourceMap[source];

  /**
   * Return an iterator returning all of the map entries mapping sources to
   * cache entries.
   */
  MapIterator<Source, SourceEntry> iterator() =>
      new SingleMapIterator<Source, SourceEntry>(_sourceMap);

  /**
   * Associate the given [entry] with the given [source].
   */
  void put(Source source, SourceEntry entry) {
    entry.fixExceptionState();
    _sourceMap[source] = entry;
  }

  /**
   * Remove all information related to the given [source] from this partition.
   * Return the entry associated with the source, or `null` if there was cache
   * entry for the source.
   */
  SourceEntry remove(Source source) {
    _recentlyUsed.remove(source);
    return _sourceMap.remove(source);
  }

  /**
   * Record that the AST associated with the given [source] was just removed
   * from the cache.
   */
  void removedAst(Source source) {
    _recentlyUsed.remove(source);
  }

  /**
   * Return the number of sources that are mapped to cache entries.
   */
  int size() => _sourceMap.length;

  /**
   * Record that the AST associated with the given [source] was just stored to
   * the cache.
   */
  void storedAst(Source source) {
    if (_recentlyUsed.contains(source)) {
      return;
    }
    while (_recentlyUsed.length >= _maxCacheSize) {
      if (!_flushAstFromCache()) {
        break;
      }
    }
    _recentlyUsed.add(source);
  }

  /**
   * Attempt to flush one AST structure from the cache. Return `true` if a
   * structure was flushed.
   */
  bool _flushAstFromCache() {
    Source removedSource = _removeAstToFlush();
    if (removedSource == null) {
      return false;
    }
    SourceEntry sourceEntry = _sourceMap[removedSource];
    if (sourceEntry is HtmlEntry) {
      HtmlEntry htmlEntry = sourceEntry;
      htmlEntry.flushAstStructures();
    } else if (sourceEntry is DartEntry) {
      DartEntry dartEntry = sourceEntry;
      dartEntry.flushAstStructures();
    }
    return true;
  }

  /**
   * Remove and return one source from the list of recently used sources whose
   * AST structure can be flushed from the cache. The source that will be
   * returned will be the source that has been unreferenced for the longest
   * period of time but that is not a priority for analysis.
   */
  Source _removeAstToFlush() {
    int sourceToRemove = -1;
    for (int i = 0; i < _recentlyUsed.length; i++) {
      Source source = _recentlyUsed[i];
      RetentionPriority priority =
          _retentionPolicy.getAstPriority(source, _sourceMap[source]);
      if (priority == RetentionPriority.LOW) {
        return _recentlyUsed.removeAt(i);
      } else if (priority == RetentionPriority.MEDIUM && sourceToRemove < 0) {
        sourceToRemove = i;
      }
    }
    if (sourceToRemove < 0) {
      // This happens if the retention policy returns a priority of HIGH for all
      // of the sources that have been recently used. This is the case, for
      // example, when the list of priority sources is bigger than the current
      // cache size.
      return null;
    }
    return _recentlyUsed.removeAt(sourceToRemove);
  }
}

/**
 * An object used to determine how important it is for data to be retained in
 * the analysis cache.
 */
abstract class CacheRetentionPolicy {
  /**
   * Return the priority of retaining the AST structure for the given [source].
   */
  RetentionPriority getAstPriority(Source source, SourceEntry sourceEntry);
}

/**
 * The possible states of cached data.
 */
class CacheState extends Enum<CacheState> {
  /**
   * The data is not in the cache and the last time an attempt was made to
   * compute the data an exception occurred, making it pointless to attempt to
   * compute the data again.
   *
   * Valid Transitions:
   * * [INVALID] if a source was modified that might cause the data to be
   *   computable
   */
  static const CacheState ERROR = const CacheState('ERROR', 0);

  /**
   * The data is not in the cache because it was flushed from the cache in order
   * to control memory usage. If the data is recomputed, results do not need to
   * be reported.
   *
   * Valid Transitions:
   * * [IN_PROCESS] if the data is being recomputed
   * * [INVALID] if a source was modified that causes the data to need to be
   *   recomputed
   */
  static const CacheState FLUSHED = const CacheState('FLUSHED', 1);

  /**
   * The data might or might not be in the cache but is in the process of being
   * recomputed.
   *
   * Valid Transitions:
   * * [ERROR] if an exception occurred while trying to compute the data
   * * [VALID] if the data was successfully computed and stored in the cache
   */
  static const CacheState IN_PROCESS = const CacheState('IN_PROCESS', 2);

  /**
   * The data is not in the cache and needs to be recomputed so that results can
   * be reported.
   *
   * Valid Transitions:
   * * [IN_PROCESS] if an attempt is being made to recompute the data
   */
  static const CacheState INVALID = const CacheState('INVALID', 3);

  /**
   * The data is in the cache and up-to-date.
   *
   * Valid Transitions:
   * * [FLUSHED] if the data is removed in order to manage memory usage
   * * [INVALID] if a source was modified in such a way as to invalidate the
   *   previous data
   */
  static const CacheState VALID = const CacheState('VALID', 4);

  static const List<CacheState> values = const [
    ERROR,
    FLUSHED,
    IN_PROCESS,
    INVALID,
    VALID
  ];

  const CacheState(String name, int ordinal) : super(name, ordinal);
}

/**
 * An object that represents a change to the analysis results associated with a
 * given source.
 */
abstract class ChangeNotice implements AnalysisErrorInfo {
  /**
   * The parsed, but maybe not resolved Dart AST that changed as a result of
   * the analysis, or `null` if the AST was not changed.
   */
  CompilationUnit get parsedDartUnit;

  /**
   * The fully resolved Dart AST that changed as a result of the analysis, or
   * `null` if the AST was not changed.
   */
  CompilationUnit get resolvedDartUnit;

  /**
   * The fully resolved HTML AST that changed as a result of the analysis, or
   * `null` if the AST was not changed.
   */
  @deprecated
  ht.HtmlUnit get resolvedHtmlUnit;

  /**
   * Return the source for which the result is being reported.
   */
  Source get source;
}

/**
 * An implementation of a [ChangeNotice].
 */
class ChangeNoticeImpl implements ChangeNotice {
  /**
   * An empty list of change notices.
   */
  static const List<ChangeNoticeImpl> EMPTY_LIST = const <ChangeNoticeImpl>[];

  /**
   * The source for which the result is being reported.
   */
  final Source source;

  /**
   * The parsed, but maybe not resolved Dart AST that changed as a result of
   * the analysis, or `null` if the AST was not changed.
   */
  CompilationUnit parsedDartUnit;

  /**
   * The fully resolved Dart AST that changed as a result of the analysis, or
   * `null` if the AST was not changed.
   */
  CompilationUnit resolvedDartUnit;

  /**
   * The fully resolved HTML AST that changed as a result of the analysis, or
   * `null` if the AST was not changed.
   */
  @deprecated
  ht.HtmlUnit resolvedHtmlUnit;

  /**
   * The errors that changed as a result of the analysis, or `null` if errors
   * were not changed.
   */
  List<AnalysisError> _errors;

  /**
   * The line information associated with the source, or `null` if errors were
   * not changed.
   */
  LineInfo _lineInfo;

  /**
   * Initialize a newly created notice associated with the given source.
   *
   * @param source the source for which the change is being reported
   */
  ChangeNoticeImpl(this.source);

  @override
  List<AnalysisError> get errors => _errors;

  @override
  LineInfo get lineInfo => _lineInfo;

  /**
   * Set the errors that changed as a result of the analysis to the given
   * [errors] and set the line information to the given [lineInfo].
   */
  void setErrors(List<AnalysisError> errors, LineInfo lineInfo) {
    this._errors = errors;
    this._lineInfo = lineInfo;
    if (lineInfo == null) {
      AnalysisEngine.instance.logger.logInformation("No line info: $source",
          new CaughtException(new AnalysisException(), null));
    }
  }

  @override
  String toString() => "Changes for ${source.fullName}";
}

/**
 * An indication of which sources have been added, changed, removed, or deleted.
 * In the case of a changed source, there are multiple ways of indicating the
 * nature of the change.
 *
 * No source should be added to the change set more than once, either with the
 * same or a different kind of change. It does not make sense, for example, for
 * a source to be both added and removed, and it is redundant for a source to be
 * marked as changed in its entirety and changed in some specific range.
 */
class ChangeSet {
  /**
   * A list containing the sources that have been added.
   */
  final List<Source> addedSources = new List<Source>();

  /**
   * A list containing the sources that have been changed.
   */
  final List<Source> changedSources = new List<Source>();

  /**
   * A table mapping the sources whose content has been changed to the current
   * content of those sources.
   */
  HashMap<Source, String> _changedContent = new HashMap<Source, String>();

  /**
   * A table mapping the sources whose content has been changed within a single
   * range to the current content of those sources and information about the
   * affected range.
   */
  final HashMap<Source, ChangeSet_ContentChange> changedRanges =
      new HashMap<Source, ChangeSet_ContentChange>();

  /**
   * A list containing the sources that have been removed.
   */
  final List<Source> removedSources = new List<Source>();

  /**
   * A list containing the source containers specifying additional sources that
   * have been removed.
   */
  final List<SourceContainer> removedContainers = new List<SourceContainer>();

  /**
   * A list containing the sources that have been deleted.
   */
  final List<Source> deletedSources = new List<Source>();

  /**
   * Return a table mapping the sources whose content has been changed to the
   * current content of those sources.
   */
  Map<Source, String> get changedContents => _changedContent;

  /**
   * Return `true` if this change set does not contain any changes.
   */
  bool get isEmpty => addedSources.isEmpty &&
      changedSources.isEmpty &&
      _changedContent.isEmpty &&
      changedRanges.isEmpty &&
      removedSources.isEmpty &&
      removedContainers.isEmpty &&
      deletedSources.isEmpty;

  /**
   * Record that the specified [source] has been added and that its content is
   * the default contents of the source.
   */
  void addedSource(Source source) {
    addedSources.add(source);
  }

  /**
   * Record that the specified [source] has been changed and that its content is
   * the given [contents].
   */
  void changedContent(Source source, String contents) {
    _changedContent[source] = contents;
  }

  /**
   * Record that the specified [source] has been changed and that its content is
   * the given [contents]. The [offset] is the offset into the current contents.
   * The [oldLength] is the number of characters in the original contents that
   * were replaced. The [newLength] is the number of characters in the
   * replacement text.
   */
  void changedRange(Source source, String contents, int offset, int oldLength,
      int newLength) {
    changedRanges[source] =
        new ChangeSet_ContentChange(contents, offset, oldLength, newLength);
  }

  /**
   * Record that the specified [source] has been changed. If the content of the
   * source was previously overridden, this has no effect (the content remains
   * overridden). To cancel (or change) the override, use [changedContent]
   * instead.
   */
  void changedSource(Source source) {
    changedSources.add(source);
  }

  /**
   * Record that the specified [source] has been deleted.
   */
  void deletedSource(Source source) {
    deletedSources.add(source);
  }

  /**
   * Record that the specified source [container] has been removed.
   */
  void removedContainer(SourceContainer container) {
    if (container != null) {
      removedContainers.add(container);
    }
  }

  /**
   * Record that the specified [source] has been removed.
   */
  void removedSource(Source source) {
    if (source != null) {
      removedSources.add(source);
    }
  }

  @override
  String toString() {
    StringBuffer buffer = new StringBuffer();
    bool needsSeparator =
        _appendSources(buffer, addedSources, false, "addedSources");
    needsSeparator = _appendSources(
        buffer, changedSources, needsSeparator, "changedSources");
    needsSeparator = _appendSources2(
        buffer, _changedContent, needsSeparator, "changedContent");
    needsSeparator =
        _appendSources2(buffer, changedRanges, needsSeparator, "changedRanges");
    needsSeparator = _appendSources(
        buffer, deletedSources, needsSeparator, "deletedSources");
    needsSeparator = _appendSources(
        buffer, removedSources, needsSeparator, "removedSources");
    int count = removedContainers.length;
    if (count > 0) {
      if (removedSources.isEmpty) {
        if (needsSeparator) {
          buffer.write("; ");
        }
        buffer.write("removed: from ");
        buffer.write(count);
        buffer.write(" containers");
      } else {
        buffer.write(", and more from ");
        buffer.write(count);
        buffer.write(" containers");
      }
    }
    return buffer.toString();
  }

  /**
   * Append the given [sources] to the given [buffer], prefixed with the given
   * [label] and a separator if [needsSeparator] is `true`. Return `true` if
   * future lists of sources will need a separator.
   */
  bool _appendSources(StringBuffer buffer, List<Source> sources,
      bool needsSeparator, String label) {
    if (sources.isEmpty) {
      return needsSeparator;
    }
    if (needsSeparator) {
      buffer.write("; ");
    }
    buffer.write(label);
    String prefix = " ";
    for (Source source in sources) {
      buffer.write(prefix);
      buffer.write(source.fullName);
      prefix = ", ";
    }
    return true;
  }

  /**
   * Append the given [sources] to the given [builder], prefixed with the given
   * [label] and a separator if [needsSeparator] is `true`. Return `true` if
   * future lists of sources will need a separator.
   */
  bool _appendSources2(StringBuffer buffer, HashMap<Source, dynamic> sources,
      bool needsSeparator, String label) {
    if (sources.isEmpty) {
      return needsSeparator;
    }
    if (needsSeparator) {
      buffer.write("; ");
    }
    buffer.write(label);
    String prefix = " ";
    for (Source source in sources.keys.toSet()) {
      buffer.write(prefix);
      buffer.write(source.fullName);
      prefix = ", ";
    }
    return true;
  }
}

/**
 * A change to the content of a source.
 */
class ChangeSet_ContentChange {
  /**
   * The new contents of the source.
   */
  final String contents;

  /**
   * The offset into the current contents.
   */
  final int offset;

  /**
   * The number of characters in the original contents that were replaced
   */
  final int oldLength;

  /**
   * The number of characters in the replacement text.
   */
  final int newLength;

  /**
   * Initialize a newly created change object to represent a change to the
   * content of a source. The [contents] is the new contents of the source. The
   * [offse] ist the offset into the current contents. The [oldLength] is the
   * number of characters in the original contents that were replaced. The
   * [newLength] is the number of characters in the replacement text.
   */
  ChangeSet_ContentChange(
      this.contents, this.offset, this.oldLength, this.newLength);
}

/**
 * [ComputedResult] describes a value computed for a [ResultDescriptor].
 */
class ComputedResult<V> {
  /**
   * The context in which the value was computed.
   */
  final AnalysisContext context;

  /**
   * The descriptor of the result which was computed.
   */
  final ResultDescriptor<V> descriptor;

  /**
   * The target for which the result was computed.
   */
  final AnalysisTarget target;

  /**
   * The computed value.
   */
  final V value;

  ComputedResult(this.context, this.descriptor, this.target, this.value);

  @override
  String toString() => '$descriptor of $target in $context';
}

/**
 * A pair containing a library and a list of the (source, entry) pairs for
 * compilation units in the library.
 */
class CycleBuilder_LibraryPair {
  /**
   * The library containing the compilation units.
   */
  ResolvableLibrary library;

  /**
   * The (source, entry) pairs representing the compilation units in the
   * library.
   */
  List<CycleBuilder_SourceEntryPair> entryPairs;

  /**
   * Initialize a newly created pair from the given [library] and [entryPairs].
   */
  CycleBuilder_LibraryPair(this.library, this.entryPairs);
}

/**
 * A pair containing a source and the cache entry associated with that source.
 * They are used to reduce the number of times an entry must be looked up in the
 * cache.
 */
class CycleBuilder_SourceEntryPair {
  /**
   * The source associated with the entry.
   */
  Source source;

  /**
   * The entry associated with the source.
   */
  DartEntry entry;

  /**
   * Initialize a newly created pair from the given [source] and [entry].
   */
  CycleBuilder_SourceEntryPair(this.source, this.entry);
}

/**
 * The information cached by an analysis context about an individual Dart file.
 */
class DartEntry extends SourceEntry {
  /**
   * The data descriptor representing the element model representing a single
   * compilation unit. This model is incomplete and should not be used except as
   * input to another task.
   */
  static final DataDescriptor<List<AnalysisError>> BUILT_ELEMENT =
      new DataDescriptor<List<AnalysisError>>("DartEntry.BUILT_ELEMENT");

  /**
   * The data descriptor representing the AST structure after the element model
   * has been built (and declarations are resolved) but before other resolution
   * has been performed.
   */
  static final DataDescriptor<CompilationUnit> BUILT_UNIT =
      new DataDescriptor<CompilationUnit>("DartEntry.BUILT_UNIT");

  /**
   * The data descriptor representing the list of libraries that contain this
   * compilation unit.
   */
  static final DataDescriptor<List<Source>> CONTAINING_LIBRARIES =
      new DataDescriptor<List<Source>>(
          "DartEntry.CONTAINING_LIBRARIES", Source.EMPTY_LIST);

  /**
   * The data descriptor representing the library element for the library. This
   * data is only available for Dart files that are the defining compilation
   * unit of a library.
   */
  static final DataDescriptor<LibraryElement> ELEMENT =
      new DataDescriptor<LibraryElement>("DartEntry.ELEMENT");

  /**
   * The data descriptor representing the list of exported libraries. This data
   * is only available for Dart files that are the defining compilation unit of
   * a library.
   */
  static final DataDescriptor<List<Source>> EXPORTED_LIBRARIES =
      new DataDescriptor<List<Source>>(
          "DartEntry.EXPORTED_LIBRARIES", Source.EMPTY_LIST);

  /**
   * The data descriptor representing the hints resulting from auditing the
   * source.
   */
  static final DataDescriptor<List<AnalysisError>> HINTS =
      new DataDescriptor<List<AnalysisError>>(
          "DartEntry.HINTS", AnalysisError.NO_ERRORS);

  /**
   * The data descriptor representing the list of imported libraries. This data
   * is only available for Dart files that are the defining compilation unit of
   * a library.
   */
  static final DataDescriptor<List<Source>> IMPORTED_LIBRARIES =
      new DataDescriptor<List<Source>>(
          "DartEntry.IMPORTED_LIBRARIES", Source.EMPTY_LIST);

  /**
   * The data descriptor representing the list of included parts. This data is
   * only available for Dart files that are the defining compilation unit of a
   * library.
   */
  static final DataDescriptor<List<Source>> INCLUDED_PARTS =
      new DataDescriptor<List<Source>>(
          "DartEntry.INCLUDED_PARTS", Source.EMPTY_LIST);

  /**
   * The data descriptor representing the client flag. This data is only
   * available for Dart files that are the defining compilation unit of a
   * library.
   */
  static final DataDescriptor<bool> IS_CLIENT =
      new DataDescriptor<bool>("DartEntry.IS_CLIENT", false);

  /**
   * The data descriptor representing the launchable flag. This data is only
   * available for Dart files that are the defining compilation unit of a
   * library.
   */
  static final DataDescriptor<bool> IS_LAUNCHABLE =
      new DataDescriptor<bool>("DartEntry.IS_LAUNCHABLE", false);

  /**
   * The data descriptor representing lint warnings resulting from auditing the
   * source.
   */
  static final DataDescriptor<List<AnalysisError>> LINTS =
      new DataDescriptor<List<AnalysisError>>(
          "DartEntry.LINTS", AnalysisError.NO_ERRORS);

  /**
   * The data descriptor representing the errors resulting from parsing the
   * source.
   */
  static final DataDescriptor<List<AnalysisError>> PARSE_ERRORS =
      new DataDescriptor<List<AnalysisError>>(
          "DartEntry.PARSE_ERRORS", AnalysisError.NO_ERRORS);

  /**
   * The data descriptor representing the parsed AST structure.
   */
  static final DataDescriptor<CompilationUnit> PARSED_UNIT =
      new DataDescriptor<CompilationUnit>("DartEntry.PARSED_UNIT");

  /**
   * The data descriptor representing the public namespace of the library. This
   * data is only available for Dart files that are the defining compilation
   * unit of a library.
   */
  static final DataDescriptor<Namespace> PUBLIC_NAMESPACE =
      new DataDescriptor<Namespace>("DartEntry.PUBLIC_NAMESPACE");

  /**
   * The data descriptor representing the errors resulting from resolving the
   * source.
   */
  static final DataDescriptor<List<AnalysisError>> RESOLUTION_ERRORS =
      new DataDescriptor<List<AnalysisError>>(
          "DartEntry.RESOLUTION_ERRORS", AnalysisError.NO_ERRORS);

  /**
   * The data descriptor representing the resolved AST structure.
   */
  static final DataDescriptor<CompilationUnit> RESOLVED_UNIT =
      new DataDescriptor<CompilationUnit>("DartEntry.RESOLVED_UNIT");

  /**
   * The data descriptor representing the errors resulting from scanning the
   * source.
   */
  static final DataDescriptor<List<AnalysisError>> SCAN_ERRORS =
      new DataDescriptor<List<AnalysisError>>(
          "DartEntry.SCAN_ERRORS", AnalysisError.NO_ERRORS);

  /**
   * The data descriptor representing the source kind.
   */
  static final DataDescriptor<SourceKind> SOURCE_KIND =
      new DataDescriptor<SourceKind>(
          "DartEntry.SOURCE_KIND", SourceKind.UNKNOWN);

  /**
   * The data descriptor representing the token stream.
   */
  static final DataDescriptor<Token> TOKEN_STREAM =
      new DataDescriptor<Token>("DartEntry.TOKEN_STREAM");

  /**
   * The data descriptor representing the errors resulting from verifying the
   * source.
   */
  static final DataDescriptor<List<AnalysisError>> VERIFICATION_ERRORS =
      new DataDescriptor<List<AnalysisError>>(
          "DartEntry.VERIFICATION_ERRORS", AnalysisError.NO_ERRORS);

  /**
   * The list of libraries that contain this compilation unit. The list will be
   * empty if there are no known libraries that contain this compilation unit.
   */
  List<Source> _containingLibraries = new List<Source>();

  /**
   * The information known as a result of resolving this compilation unit as
   * part of the library that contains this unit. This field will never be
   * `null`.
   */
  ResolutionState _resolutionState = new ResolutionState();

  /**
   * Return all of the errors associated with the compilation unit that are
   * currently cached.
   */
  List<AnalysisError> get allErrors {
    List<AnalysisError> errors = new List<AnalysisError>();
    errors.addAll(super.allErrors);
    errors.addAll(getValue(SCAN_ERRORS));
    errors.addAll(getValue(PARSE_ERRORS));
    ResolutionState state = _resolutionState;
    while (state != null) {
      errors.addAll(state.getValue(RESOLUTION_ERRORS));
      errors.addAll(state.getValue(VERIFICATION_ERRORS));
      errors.addAll(state.getValue(HINTS));
      errors.addAll(state.getValue(LINTS));
      state = state._nextState;
    }
    if (errors.length == 0) {
      return AnalysisError.NO_ERRORS;
    }
    return errors;
  }

  /**
   * Return a valid parsed compilation unit, either an unresolved AST structure
   * or the result of resolving the AST structure in the context of some
   * library, or `null` if there is no parsed compilation unit available.
   */
  CompilationUnit get anyParsedCompilationUnit {
    if (getState(PARSED_UNIT) == CacheState.VALID) {
      return getValue(PARSED_UNIT);
    }
    ResolutionState state = _resolutionState;
    while (state != null) {
      if (state.getState(BUILT_UNIT) == CacheState.VALID) {
        return state.getValue(BUILT_UNIT);
      }
      state = state._nextState;
    }

    return anyResolvedCompilationUnit;
  }

  /**
   * Return the result of resolving the compilation unit as part of any library,
   * or `null` if there is no cached resolved compilation unit.
   */
  CompilationUnit get anyResolvedCompilationUnit {
    ResolutionState state = _resolutionState;
    while (state != null) {
      if (state.getState(RESOLVED_UNIT) == CacheState.VALID) {
        return state.getValue(RESOLVED_UNIT);
      }
      state = state._nextState;
    }
    return null;
  }

  /**
   * The libraries that are known to contain this part.
   */
  List<Source> get containingLibraries => _containingLibraries;

  /**
   * Set the list of libraries that contain this compilation unit to contain
   * only the given [librarySource]. This method should only be invoked on
   * entries that represent a library.
   */
  void set containingLibrary(Source librarySource) {
    _containingLibraries.clear();
    _containingLibraries.add(librarySource);
  }

  @override
  List<DataDescriptor> get descriptors {
    List<DataDescriptor> result = super.descriptors;
    result.addAll(<DataDescriptor>[
      DartEntry.SOURCE_KIND,
      DartEntry.CONTAINING_LIBRARIES,
      DartEntry.PARSE_ERRORS,
      DartEntry.PARSED_UNIT,
      DartEntry.SCAN_ERRORS,
      DartEntry.SOURCE_KIND,
      DartEntry.TOKEN_STREAM
    ]);
    SourceKind kind = getValue(DartEntry.SOURCE_KIND);
    if (kind == SourceKind.LIBRARY) {
      result.addAll(<DataDescriptor>[
        DartEntry.ELEMENT,
        DartEntry.EXPORTED_LIBRARIES,
        DartEntry.IMPORTED_LIBRARIES,
        DartEntry.INCLUDED_PARTS,
        DartEntry.IS_CLIENT,
        DartEntry.IS_LAUNCHABLE,
        DartEntry.PUBLIC_NAMESPACE
      ]);
    }
    return result;
  }

  /**
   * Return `true` if this entry has an AST structure that can be resolved, even
   * if it needs to be copied. Returning `true` implies that the method
   * [resolvableCompilationUnit] will return a non-`null` result.
   */
  bool get hasResolvableCompilationUnit {
    if (getState(PARSED_UNIT) == CacheState.VALID) {
      return true;
    }
    ResolutionState state = _resolutionState;
    while (state != null) {
      if (state.getState(BUILT_UNIT) == CacheState.VALID ||
          state.getState(RESOLVED_UNIT) == CacheState.VALID) {
        return true;
      }
      state = state._nextState;
    }

    return false;
  }

  @override
  SourceKind get kind => getValue(SOURCE_KIND);

  /**
   * The library sources containing the receiver's source.
   */
  List<Source> get librariesContaining {
    ResolutionState state = _resolutionState;
    List<Source> result = new List<Source>();
    while (state != null) {
      if (state._librarySource != null) {
        result.add(state._librarySource);
      }
      state = state._nextState;
    }
    return result;
  }

  /**
   * Get a list of all the library-dependent descriptors for which values may
   * be stored in this SourceEntry.
   */
  List<DataDescriptor> get libraryDescriptors {
    return <DataDescriptor>[
      DartEntry.BUILT_ELEMENT,
      DartEntry.BUILT_UNIT,
      DartEntry.RESOLUTION_ERRORS,
      DartEntry.RESOLVED_UNIT,
      DartEntry.VERIFICATION_ERRORS,
      DartEntry.HINTS,
      DartEntry.LINTS
    ];
  }

  /**
   * A compilation unit that has not been accessed by any other client and can
   * therefore safely be modified by the reconciler, or `null` if the source has
   * not been parsed.
   */
  CompilationUnit get resolvableCompilationUnit {
    if (getState(PARSED_UNIT) == CacheState.VALID) {
      CompilationUnit unit = getValue(PARSED_UNIT);
      setState(PARSED_UNIT, CacheState.FLUSHED);
      return unit;
    }
    ResolutionState state = _resolutionState;
    while (state != null) {
      if (state.getState(BUILT_UNIT) == CacheState.VALID) {
        // TODO(brianwilkerson) We're cloning the structure to remove any
        // previous resolution data, but I'm not sure that's necessary.
        return state.getValue(BUILT_UNIT).accept(new AstCloner());
      }
      if (state.getState(RESOLVED_UNIT) == CacheState.VALID) {
        return state.getValue(RESOLVED_UNIT).accept(new AstCloner());
      }
      state = state._nextState;
    }
    return null;
  }

  /**
   * Add the given [librarySource] to the list of libraries that contain this
   * part. This method should only be invoked on entries that represent a part.
   */
  void addContainingLibrary(Source librarySource) {
    _containingLibraries.add(librarySource);
  }

  /**
   * Flush any AST structures being maintained by this entry.
   */
  void flushAstStructures() {
    _flush(TOKEN_STREAM);
    _flush(PARSED_UNIT);
    _resolutionState.flushAstStructures();
  }

  /**
   * Return the state of the data represented by the given [descriptor] in the
   * context of the given [librarySource].
   */
  CacheState getStateInLibrary(
      DataDescriptor descriptor, Source librarySource) {
    if (!_isValidLibraryDescriptor(descriptor)) {
      throw new ArgumentError("Invalid descriptor: $descriptor");
    }
    ResolutionState state = _resolutionState;
    while (state != null) {
      if (librarySource == state._librarySource) {
        return state.getState(descriptor);
      }
      state = state._nextState;
    }
    return CacheState.INVALID;
  }

  /**
   * Return the value of the data represented by the given [descriptor] in the
   * context of the given [librarySource], or `null` if the data represented by
   * the descriptor is not in the cache.
   */
  Object getValueInLibrary(DataDescriptor descriptor, Source librarySource) {
    if (!_isValidLibraryDescriptor(descriptor)) {
      throw new ArgumentError("Invalid descriptor: $descriptor");
    }
    ResolutionState state = _resolutionState;
    while (state != null) {
      if (librarySource == state._librarySource) {
        return state.getValue(descriptor);
      }
      state = state._nextState;
    }
    return descriptor.defaultValue;
  }

  /**
   * Return `true` if the data represented by the given [descriptor] is marked
   * as being invalid. If the descriptor represents library-specific data then
   * this method will return `true` if the data associated with any library it
   * marked as invalid.
   */
  bool hasInvalidData(DataDescriptor descriptor) {
    if (_isValidDescriptor(descriptor)) {
      return getState(descriptor) == CacheState.INVALID;
    } else if (_isValidLibraryDescriptor(descriptor)) {
      ResolutionState state = _resolutionState;
      while (state != null) {
        if (state.getState(descriptor) == CacheState.INVALID) {
          return true;
        }
        state = state._nextState;
      }
    }
    return false;
  }

  @override
  void invalidateAllInformation() {
    super.invalidateAllInformation();
    setState(SCAN_ERRORS, CacheState.INVALID);
    setState(TOKEN_STREAM, CacheState.INVALID);
    setState(SOURCE_KIND, CacheState.INVALID);
    setState(PARSE_ERRORS, CacheState.INVALID);
    setState(PARSED_UNIT, CacheState.INVALID);
    _discardCachedResolutionInformation(true);
  }

  /**
   * Invalidate all of the resolution information associated with the
   * compilation unit. The flag [invalidateUris] should be `true` if the cached
   * results of converting URIs to source files should also be invalidated.
   */
  void invalidateAllResolutionInformation(bool invalidateUris) {
    if (getState(PARSED_UNIT) == CacheState.FLUSHED) {
      ResolutionState state = _resolutionState;
      while (state != null) {
        if (state.getState(BUILT_UNIT) == CacheState.VALID) {
          CompilationUnit unit = state.getValue(BUILT_UNIT);
          setValue(PARSED_UNIT, unit.accept(new AstCloner()));
          break;
        } else if (state.getState(RESOLVED_UNIT) == CacheState.VALID) {
          CompilationUnit unit = state.getValue(RESOLVED_UNIT);
          setValue(PARSED_UNIT, unit.accept(new AstCloner()));
          break;
        }
        state = state._nextState;
      }
    }
    _discardCachedResolutionInformation(invalidateUris);
  }

  /**
   * Invalidate all of the parse and resolution information associated with
   * this source.
   */
  void invalidateParseInformation() {
    setState(SOURCE_KIND, CacheState.INVALID);
    setState(PARSE_ERRORS, CacheState.INVALID);
    setState(PARSED_UNIT, CacheState.INVALID);
    _containingLibraries.clear();
    _discardCachedResolutionInformation(true);
  }

  /**
   * Record that an [exception] occurred while attempting to build the element
   * model for the source represented by this entry in the context of the given
   * [library]. This will set the state of all resolution-based information as
   * being in error, but will not change the state of any parse results.
   */
  void recordBuildElementErrorInLibrary(
      Source librarySource, CaughtException exception) {
    setStateInLibrary(BUILT_ELEMENT, librarySource, CacheState.ERROR);
    setStateInLibrary(BUILT_UNIT, librarySource, CacheState.ERROR);
    recordResolutionErrorInLibrary(librarySource, exception);
  }

  @override
  void recordContentError(CaughtException exception) {
    super.recordContentError(exception);
    recordScanError(exception);
  }

  /**
   * Record that an error occurred while attempting to generate hints for the
   * source represented by this entry. This will set the state of all
   * verification information as being in error. The [librarySource] is the
   * source of the library in which hints were being generated. The [exception]
   * is the exception that shows where the error occurred.
   */
  void recordHintErrorInLibrary(
      Source librarySource, CaughtException exception) {
    this.exception = exception;
    ResolutionState state = _getOrCreateResolutionState(librarySource);
    state.recordHintError();
  }

  /**
   * Record that an error occurred while attempting to generate lints for the
   * source represented by this entry. This will set the state of all
   * verification information as being in error. The [librarySource] is the
   * source of the library in which lints were being generated. The [exception]
   * is the exception that shows where the error occurred.
   */
  void recordLintErrorInLibrary(
      Source librarySource, CaughtException exception) {
    this.exception = exception;
    ResolutionState state = _getOrCreateResolutionState(librarySource);
    state.recordLintError();
  }

  /**
   * Record that an [exception] occurred while attempting to scan or parse the
   * entry represented by this entry. This will set the state of all information,
   * including any resolution-based information, as being in error.
   */
  void recordParseError(CaughtException exception) {
    setState(SOURCE_KIND, CacheState.ERROR);
    setState(PARSE_ERRORS, CacheState.ERROR);
    setState(PARSED_UNIT, CacheState.ERROR);
    setState(EXPORTED_LIBRARIES, CacheState.ERROR);
    setState(IMPORTED_LIBRARIES, CacheState.ERROR);
    setState(INCLUDED_PARTS, CacheState.ERROR);
    recordResolutionError(exception);
  }

  /**
   * Record that an [exception] occurred while attempting to resolve the source
   * represented by this entry. This will set the state of all resolution-based
   * information as being in error, but will not change the state of any parse
   * results.
   */
  void recordResolutionError(CaughtException exception) {
    this.exception = exception;
    setState(ELEMENT, CacheState.ERROR);
    setState(IS_CLIENT, CacheState.ERROR);
    setState(IS_LAUNCHABLE, CacheState.ERROR);
    setState(PUBLIC_NAMESPACE, CacheState.ERROR);
    _resolutionState.recordResolutionErrorsInAllLibraries();
  }

  /**
   * Record that an error occurred while attempting to resolve the source
   * represented by this entry. This will set the state of all resolution-based
   * information as being in error, but will not change the state of any parse
   * results. The [librarySource] is the source of the library in which
   * resolution was being performed. The [exception] is the exception that shows
   * where the error occurred.
   */
  void recordResolutionErrorInLibrary(
      Source librarySource, CaughtException exception) {
    this.exception = exception;
    setState(ELEMENT, CacheState.ERROR);
    setState(IS_CLIENT, CacheState.ERROR);
    setState(IS_LAUNCHABLE, CacheState.ERROR);
    setState(PUBLIC_NAMESPACE, CacheState.ERROR);
    ResolutionState state = _getOrCreateResolutionState(librarySource);
    state.recordResolutionError();
  }

  /**
   * Record that an [exception] occurred while attempting to scan or parse the
   * entry represented by this entry. This will set the state of all
   * information, including any resolution-based information, as being in error.
   */
  @override
  void recordScanError(CaughtException exception) {
    super.recordScanError(exception);
    setState(SCAN_ERRORS, CacheState.ERROR);
    setState(TOKEN_STREAM, CacheState.ERROR);
    recordParseError(exception);
  }

  /**
   * Record that an [exception] occurred while attempting to generate errors and
   * warnings for the source represented by this entry. This will set the state
   * of all verification information as being in error. The [librarySource] is
   * the source of the library in which verification was being performed. The
   * [exception] is the exception that shows where the error occurred.
   */
  void recordVerificationErrorInLibrary(
      Source librarySource, CaughtException exception) {
    this.exception = exception;
    ResolutionState state = _getOrCreateResolutionState(librarySource);
    state.recordVerificationError();
  }

  /**
   * Remove the given [library] from the list of libraries that contain this
   * part. This method should only be invoked on entries that represent a part.
   */
  void removeContainingLibrary(Source library) {
    _containingLibraries.remove(library);
  }

  /**
   * Remove any resolution information associated with this compilation unit
   * being part of the given [library], presumably because it is no longer part
   * of the library.
   */
  void removeResolution(Source library) {
    if (library != null) {
      if (library == _resolutionState._librarySource) {
        if (_resolutionState._nextState == null) {
          _resolutionState.invalidateAllResolutionInformation();
        } else {
          _resolutionState = _resolutionState._nextState;
        }
      } else {
        ResolutionState priorState = _resolutionState;
        ResolutionState state = _resolutionState._nextState;
        while (state != null) {
          if (library == state._librarySource) {
            priorState._nextState = state._nextState;
            break;
          }
          priorState = state;
          state = state._nextState;
        }
      }
    }
  }

  /**
   * Set the state of the data represented by the given [descriptor] in the
   * context of the given [library] to the given [state].
   */
  void setStateInLibrary(
      DataDescriptor descriptor, Source library, CacheState state) {
    if (!_isValidLibraryDescriptor(descriptor)) {
      throw new ArgumentError("Invalid descriptor: $descriptor");
    }
    ResolutionState resolutionState = _getOrCreateResolutionState(library);
    resolutionState.setState(descriptor, state);
  }

  /**
   * Set the value of the data represented by the given [descriptor] in the
   * context of the given [library] to the given [value], and set the state of
   * that data to [CacheState.VALID].
   */
  void setValueInLibrary(
      DataDescriptor descriptor, Source library, Object value) {
    if (!_isValidLibraryDescriptor(descriptor)) {
      throw new ArgumentError("Invalid descriptor: $descriptor");
    }
    ResolutionState state = _getOrCreateResolutionState(library);
    state.setValue(descriptor, value);
  }

  /**
   * Invalidate all of the resolution information associated with the
   * compilation unit. The flag [invalidateUris] should be `true` if the cached
   * results of converting URIs to source files should also be invalidated.
   */
  void _discardCachedResolutionInformation(bool invalidateUris) {
    setState(ELEMENT, CacheState.INVALID);
    setState(IS_CLIENT, CacheState.INVALID);
    setState(IS_LAUNCHABLE, CacheState.INVALID);
    setState(PUBLIC_NAMESPACE, CacheState.INVALID);
    _resolutionState.invalidateAllResolutionInformation();
    if (invalidateUris) {
      setState(EXPORTED_LIBRARIES, CacheState.INVALID);
      setState(IMPORTED_LIBRARIES, CacheState.INVALID);
      setState(INCLUDED_PARTS, CacheState.INVALID);
    }
  }

  /**
   * Return a resolution state for the specified [library], creating one as
   * necessary.
   */
  ResolutionState _getOrCreateResolutionState(Source library) {
    ResolutionState state = _resolutionState;
    if (state._librarySource == null) {
      state._librarySource = library;
      return state;
    }
    while (state._librarySource != library) {
      if (state._nextState == null) {
        ResolutionState newState = new ResolutionState();
        newState._librarySource = library;
        state._nextState = newState;
        return newState;
      }
      state = state._nextState;
    }
    return state;
  }

  @override
  bool _isValidDescriptor(DataDescriptor descriptor) {
    return descriptor == CONTAINING_LIBRARIES ||
        descriptor == ELEMENT ||
        descriptor == EXPORTED_LIBRARIES ||
        descriptor == IMPORTED_LIBRARIES ||
        descriptor == INCLUDED_PARTS ||
        descriptor == IS_CLIENT ||
        descriptor == IS_LAUNCHABLE ||
        descriptor == PARSED_UNIT ||
        descriptor == PARSE_ERRORS ||
        descriptor == PUBLIC_NAMESPACE ||
        descriptor == SCAN_ERRORS ||
        descriptor == SOURCE_KIND ||
        descriptor == TOKEN_STREAM ||
        super._isValidDescriptor(descriptor);
  }

  /**
   * Return `true` if the [descriptor] is valid for this entry when the data is
   * relative to a library.
   */
  bool _isValidLibraryDescriptor(DataDescriptor descriptor) {
    return descriptor == BUILT_ELEMENT ||
        descriptor == BUILT_UNIT ||
        descriptor == HINTS ||
        descriptor == LINTS ||
        descriptor == RESOLUTION_ERRORS ||
        descriptor == RESOLVED_UNIT ||
        descriptor == VERIFICATION_ERRORS;
  }

  @override
  bool _writeDiffOn(StringBuffer buffer, SourceEntry oldEntry) {
    bool needsSeparator = super._writeDiffOn(buffer, oldEntry);
    if (oldEntry is! DartEntry) {
      if (needsSeparator) {
        buffer.write("; ");
      }
      buffer.write("entry type changed; was ");
      buffer.write(oldEntry.runtimeType.toString());
      return true;
    }
    needsSeparator = _writeStateDiffOn(buffer, needsSeparator, "tokenStream",
        DartEntry.TOKEN_STREAM, oldEntry);
    needsSeparator = _writeStateDiffOn(
        buffer, needsSeparator, "scanErrors", DartEntry.SCAN_ERRORS, oldEntry);
    needsSeparator = _writeStateDiffOn(
        buffer, needsSeparator, "sourceKind", DartEntry.SOURCE_KIND, oldEntry);
    needsSeparator = _writeStateDiffOn(
        buffer, needsSeparator, "parsedUnit", DartEntry.PARSED_UNIT, oldEntry);
    needsSeparator = _writeStateDiffOn(buffer, needsSeparator, "parseErrors",
        DartEntry.PARSE_ERRORS, oldEntry);
    needsSeparator = _writeStateDiffOn(buffer, needsSeparator,
        "importedLibraries", DartEntry.IMPORTED_LIBRARIES, oldEntry);
    needsSeparator = _writeStateDiffOn(buffer, needsSeparator,
        "exportedLibraries", DartEntry.EXPORTED_LIBRARIES, oldEntry);
    needsSeparator = _writeStateDiffOn(buffer, needsSeparator, "includedParts",
        DartEntry.INCLUDED_PARTS, oldEntry);
    needsSeparator = _writeStateDiffOn(
        buffer, needsSeparator, "element", DartEntry.ELEMENT, oldEntry);
    needsSeparator = _writeStateDiffOn(buffer, needsSeparator,
        "publicNamespace", DartEntry.PUBLIC_NAMESPACE, oldEntry);
    needsSeparator = _writeStateDiffOn(
        buffer, needsSeparator, "clientServer", DartEntry.IS_CLIENT, oldEntry);
    needsSeparator = _writeStateDiffOn(buffer, needsSeparator, "launchable",
        DartEntry.IS_LAUNCHABLE, oldEntry);
    // TODO(brianwilkerson) Add better support for containingLibraries.
    // It would be nice to be able to report on size-preserving changes.
    int oldLibraryCount = (oldEntry as DartEntry)._containingLibraries.length;
    int libraryCount = _containingLibraries.length;
    if (oldLibraryCount != libraryCount) {
      if (needsSeparator) {
        buffer.write("; ");
      }
      buffer.write("containingLibraryCount = ");
      buffer.write(oldLibraryCount);
      buffer.write(" -> ");
      buffer.write(libraryCount);
      needsSeparator = true;
    }
    //
    // Report change to the per-library state.
    //
    HashMap<Source, ResolutionState> oldStateMap =
        new HashMap<Source, ResolutionState>();
    ResolutionState state = (oldEntry as DartEntry)._resolutionState;
    while (state != null) {
      Source librarySource = state._librarySource;
      if (librarySource != null) {
        oldStateMap[librarySource] = state;
      }
      state = state._nextState;
    }
    state = _resolutionState;
    while (state != null) {
      Source librarySource = state._librarySource;
      if (librarySource != null) {
        ResolutionState oldState = oldStateMap.remove(librarySource);
        if (oldState == null) {
          if (needsSeparator) {
            buffer.write("; ");
          }
          buffer.write("added resolution for ");
          buffer.write(librarySource.fullName);
          needsSeparator = true;
        } else {
          needsSeparator = oldState._writeDiffOn(
              buffer, needsSeparator, oldEntry as DartEntry);
        }
      }
      state = state._nextState;
    }
    for (Source librarySource in oldStateMap.keys.toSet()) {
      if (needsSeparator) {
        buffer.write("; ");
      }
      buffer.write("removed resolution for ");
      buffer.write(librarySource.fullName);
      needsSeparator = true;
    }
    return needsSeparator;
  }

  @override
  void _writeOn(StringBuffer buffer) {
    buffer.write("Dart: ");
    super._writeOn(buffer);
    _writeStateOn(buffer, "tokenStream", TOKEN_STREAM);
    _writeStateOn(buffer, "scanErrors", SCAN_ERRORS);
    _writeStateOn(buffer, "sourceKind", SOURCE_KIND);
    _writeStateOn(buffer, "parsedUnit", PARSED_UNIT);
    _writeStateOn(buffer, "parseErrors", PARSE_ERRORS);
    _writeStateOn(buffer, "exportedLibraries", EXPORTED_LIBRARIES);
    _writeStateOn(buffer, "importedLibraries", IMPORTED_LIBRARIES);
    _writeStateOn(buffer, "includedParts", INCLUDED_PARTS);
    _writeStateOn(buffer, "element", ELEMENT);
    _writeStateOn(buffer, "publicNamespace", PUBLIC_NAMESPACE);
    _writeStateOn(buffer, "clientServer", IS_CLIENT);
    _writeStateOn(buffer, "launchable", IS_LAUNCHABLE);
    _resolutionState._writeOn(buffer);
  }
}

/**
 * An immutable constant representing data that can be stored in the cache.
 */
class DataDescriptor<E> {
  /**
   * The next artificial hash code.
   */
  static int _NEXT_HASH_CODE = 0;

  /**
   * The artifitial hash code for this object.
   */
  final int _hashCode = _NEXT_HASH_CODE++;

  /**
   * The name of the descriptor, used for debugging purposes.
   */
  final String _name;

  /**
   * The default value used when the data does not exist.
   */
  final E defaultValue;

  /**
   * Initialize a newly created descriptor to have the given [name] and
   * [defaultValue].
   */
  DataDescriptor(this._name, [this.defaultValue = null]);

  @override
  int get hashCode => _hashCode;

  @override
  String toString() => _name;
}

/**
 * A retention policy that will keep AST's in the cache if there is analysis
 * information that needs to be computed for a source, where the computation is
 * dependent on having the AST.
 */
class DefaultRetentionPolicy implements CacheRetentionPolicy {
  /**
   * An instance of this class that can be shared.
   */
  static DefaultRetentionPolicy POLICY = new DefaultRetentionPolicy();

  /**
   * Return `true` if there is analysis information in the given [dartEntry]
   * that needs to be computed, where the computation is dependent on having the
   * AST.
   */
  bool astIsNeeded(DartEntry dartEntry) =>
      dartEntry.hasInvalidData(DartEntry.HINTS) ||
          dartEntry.hasInvalidData(DartEntry.LINTS) ||
          dartEntry.hasInvalidData(DartEntry.VERIFICATION_ERRORS) ||
          dartEntry.hasInvalidData(DartEntry.RESOLUTION_ERRORS);

  @override
  RetentionPriority getAstPriority(Source source, SourceEntry sourceEntry) {
    if (sourceEntry is DartEntry) {
      DartEntry dartEntry = sourceEntry;
      if (astIsNeeded(dartEntry)) {
        return RetentionPriority.MEDIUM;
      }
    }
    return RetentionPriority.LOW;
  }
}

/**
 * Instances of the class `GenerateDartErrorsTask` generate errors and warnings for a single
 * Dart source.
 */
class GenerateDartErrorsTask extends AnalysisTask {
  /**
   * The source for which errors and warnings are to be produced.
   */
  final Source source;

  /**
   * The compilation unit used to resolve the dependencies.
   */
  final CompilationUnit _unit;

  /**
   * The element model for the library containing the source.
   */
  final LibraryElement libraryElement;

  /**
   * The errors that were generated for the source.
   */
  List<AnalysisError> _errors;

  /**
   * Initialize a newly created task to perform analysis within the given context.
   *
   * @param context the context in which the task is to be performed
   * @param source the source for which errors and warnings are to be produced
   * @param unit the compilation unit used to resolve the dependencies
   * @param libraryElement the element model for the library containing the source
   */
  GenerateDartErrorsTask(InternalAnalysisContext context, this.source,
      this._unit, this.libraryElement)
      : super(context);

  /**
   * Return the errors that were generated for the source.
   *
   * @return the errors that were generated for the source
   */
  List<AnalysisError> get errors => _errors;

  @override
  String get taskDescription =>
      "generate errors and warnings for ${source.fullName}";

  @override
  accept(AnalysisTaskVisitor visitor) =>
      visitor.visitGenerateDartErrorsTask(this);

  @override
  void internalPerform() {
    PerformanceStatistics.errors.makeCurrentWhile(() {
      RecordingErrorListener errorListener = new RecordingErrorListener();
      ErrorReporter errorReporter = new ErrorReporter(errorListener, source);
      TypeProvider typeProvider = context.typeProvider;
      //
      // Validate the directives
      //
      validateDirectives(context, source, _unit, errorListener);
      //
      // Use the ConstantVerifier to verify the use of constants.
      // This needs to happen before using the ErrorVerifier because some error
      // codes need the computed constant values.
      //
      // TODO(paulberry): as a temporary workaround for issue 21572,
      // ConstantVerifier is being run right after ConstantValueComputer, so we
      // don't need to run it here.  Once issue 21572 is fixed, re-enable the
      // call to ConstantVerifier.
//      ConstantVerifier constantVerifier = new ConstantVerifier(errorReporter, libraryElement, typeProvider);
//      _unit.accept(constantVerifier);
      //
      // Use the ErrorVerifier to compute the rest of the errors.
      //
      ErrorVerifier errorVerifier = new ErrorVerifier(
          errorReporter,
          libraryElement,
          typeProvider,
          new InheritanceManager(libraryElement),
          context.analysisOptions.enableSuperMixins);
      _unit.accept(errorVerifier);
      _errors = errorListener.getErrorsForSource(source);
    });
  }

  /**
   * Check each directive in the given compilation unit to see if the referenced source exists and
   * report an error if it does not.
   *
   * @param context the context in which the library exists
   * @param librarySource the source representing the library containing the directives
   * @param unit the compilation unit containing the directives to be validated
   * @param errorListener the error listener to which errors should be reported
   */
  static void validateDirectives(AnalysisContext context, Source librarySource,
      CompilationUnit unit, AnalysisErrorListener errorListener) {
    for (Directive directive in unit.directives) {
      if (directive is UriBasedDirective) {
        validateReferencedSource(
            context, librarySource, directive, errorListener);
      }
    }
  }

  /**
   * Check the given directive to see if the referenced source exists and report an error if it does
   * not.
   *
   * @param context the context in which the library exists
   * @param librarySource the source representing the library containing the directive
   * @param directive the directive to be verified
   * @param errorListener the error listener to which errors should be reported
   */
  static void validateReferencedSource(
      AnalysisContext context,
      Source librarySource,
      UriBasedDirective directive,
      AnalysisErrorListener errorListener) {
    Source source = directive.source;
    if (source != null) {
      if (context.exists(source)) {
        return;
      }
    } else {
      // Don't report errors already reported by ParseDartTask.resolveDirective
      if (directive.validate() != null) {
        return;
      }
    }
    StringLiteral uriLiteral = directive.uri;
    errorListener.onError(new AnalysisError(
        librarySource,
        uriLiteral.offset,
        uriLiteral.length,
        CompileTimeErrorCode.URI_DOES_NOT_EXIST,
        [directive.uriContent]));
  }
}

/**
 * Instances of the class `GenerateDartHintsTask` generate hints for a single Dart library.
 */
class GenerateDartHintsTask extends AnalysisTask {
  /**
   * The compilation units that comprise the library, with the defining compilation unit appearing
   * first in the list.
   */
  final List<TimestampedData<CompilationUnit>> _units;

  /**
   * The element model for the library being analyzed.
   */
  final LibraryElement libraryElement;

  /**
   * A table mapping the sources that were analyzed to the hints that were
   * generated for the sources.
   */
  HashMap<Source, List<AnalysisError>> _hintMap;

  /**
   * Initialize a newly created task to perform analysis within the given context.
   *
   * @param context the context in which the task is to be performed
   * @param units the compilation units that comprise the library, with the defining compilation
   *          unit appearing first in the list
   * @param libraryElement the element model for the library being analyzed
   */
  GenerateDartHintsTask(
      InternalAnalysisContext context, this._units, this.libraryElement)
      : super(context);

  /**
   * Return a table mapping the sources that were analyzed to the hints that were generated for the
   * sources, or `null` if the task has not been performed or if the analysis did not complete
   * normally.
   *
   * @return a table mapping the sources that were analyzed to the hints that were generated for the
   *         sources
   */
  HashMap<Source, List<AnalysisError>> get hintMap => _hintMap;

  @override
  String get taskDescription {
    Source librarySource = libraryElement.source;
    if (librarySource == null) {
      return "generate Dart hints for library without source";
    }
    return "generate Dart hints for ${librarySource.fullName}";
  }

  @override
  accept(AnalysisTaskVisitor visitor) =>
      visitor.visitGenerateDartHintsTask(this);

  @override
  void internalPerform() {
    //
    // Gather the compilation units.
    //
    int unitCount = _units.length;
    List<CompilationUnit> compilationUnits =
        new List<CompilationUnit>(unitCount);
    for (int i = 0; i < unitCount; i++) {
      compilationUnits[i] = _units[i].data;
    }
    //
    // Analyze all of the units.
    //
    RecordingErrorListener errorListener = new RecordingErrorListener();
    HintGenerator hintGenerator =
        new HintGenerator(compilationUnits, context, errorListener);
    hintGenerator.generateForLibrary();
    //
    // Store the results.
    //
    _hintMap = new HashMap<Source, List<AnalysisError>>();
    for (int i = 0; i < unitCount; i++) {
      Source source = _units[i].data.element.source;
      _hintMap[source] = errorListener.getErrorsForSource(source);
    }
  }
}

/// Generates lint feedback for a single Dart library.
class GenerateDartLintsTask extends AnalysisTask {
  ///The compilation units that comprise the library, with the defining
  ///compilation unit appearing first in the list.
  final List<TimestampedData<CompilationUnit>> _units;

  /// The element model for the library being analyzed.
  final LibraryElement libraryElement;

  /// A mapping of analyzed sources to their associated lint warnings.
  /// May be [null] if the task has not been performed or if analysis did not
  /// complete normally.
  HashMap<Source, List<AnalysisError>> lintMap;

  /// Initialize a newly created task to perform lint checking over these
  /// [_units] belonging to this [libraryElement] within the given [context].
  GenerateDartLintsTask(context, this._units, this.libraryElement)
      : super(context);

  @override
  String get taskDescription {
    Source librarySource = libraryElement.source;
    return (librarySource == null)
        ? "generate Dart lints for library without source"
        : "generate Dart lints for ${librarySource.fullName}";
  }

  @override
  accept(AnalysisTaskVisitor visitor) =>
      visitor.visitGenerateDartLintsTask(this);

  @override
  void internalPerform() {
    Iterable<CompilationUnit> compilationUnits =
        _units.map((TimestampedData<CompilationUnit> unit) => unit.data);
    RecordingErrorListener errorListener = new RecordingErrorListener();
    LintGenerator lintGenerator =
        new LintGenerator(compilationUnits, errorListener);
    lintGenerator.generate();

    lintMap = new HashMap<Source, List<AnalysisError>>();
    compilationUnits.forEach((CompilationUnit unit) {
      Source source = unit.element.source;
      lintMap[source] = errorListener.getErrorsForSource(source);
    });
  }
}

/**
 * Instances of the class `GetContentTask` get the contents of a source.
 */
class GetContentTask extends AnalysisTask {
  /**
   * The source to be read.
   */
  final Source source;

  /**
   * A flag indicating whether this task is complete.
   */
  bool _complete = false;

  /**
   * The contents of the source.
   */
  String _content;

  /**
   * The errors that were produced by getting the source content.
   */
  final List<AnalysisError> errors = <AnalysisError>[];

  /**
   * The time at which the contents of the source were last modified.
   */
  int _modificationTime = -1;

  /**
   * Initialize a newly created task to perform analysis within the given context.
   *
   * @param context the context in which the task is to be performed
   * @param source the source to be parsed
   * @param contentData the time-stamped contents of the source
   */
  GetContentTask(InternalAnalysisContext context, this.source)
      : super(context) {
    if (source == null) {
      throw new IllegalArgumentException("Cannot get contents of null source");
    }
  }

  /**
   * Return the contents of the source, or `null` if the task has not completed or if there
   * was an exception while getting the contents.
   *
   * @return the contents of the source
   */
  String get content => _content;

  /**
   * Return `true` if this task is complete. Unlike most tasks, this task is allowed to be
   * visited more than once in order to support asynchronous IO. If the task is not complete when it
   * is visited synchronously as part of the [AnalysisTask.perform]
   * method, it will be visited again, using the same visitor, when the IO operation has been
   * performed.
   *
   * @return `true` if this task is complete
   */
  bool get isComplete => _complete;

  /**
   * Return the time at which the contents of the source that was parsed were last modified, or a
   * negative value if the task has not yet been performed or if an exception occurred.
   *
   * @return the time at which the contents of the source that was parsed were last modified
   */
  int get modificationTime => _modificationTime;

  @override
  String get taskDescription => "get contents of ${source.fullName}";

  @override
  accept(AnalysisTaskVisitor visitor) => visitor.visitGetContentTask(this);

  @override
  void internalPerform() {
    _complete = true;
    try {
      TimestampedData<String> data = context.getContents(source);
      _content = data.data;
      _modificationTime = data.modificationTime;
      AnalysisEngine.instance.instrumentationService
          .logFileRead(source.fullName, _modificationTime, _content);
    } catch (exception, stackTrace) {
      if (source.exists()) {
        errors.add(new AnalysisError(
            source, 0, 0, ScannerErrorCode.UNABLE_GET_CONTENT, [exception]));
      }
      throw new AnalysisException("Could not get contents of $source",
          new CaughtException(exception, stackTrace));
    }
  }
}

/**
 * The information cached by an analysis context about an individual HTML file.
 */
class HtmlEntry extends SourceEntry {
  /**
   * The data descriptor representing the HTML element.
   */
  static final DataDescriptor<HtmlElement> ELEMENT =
      new DataDescriptor<HtmlElement>("HtmlEntry.ELEMENT");

  /**
   * The data descriptor representing the hints resulting from auditing the
   * source.
   */
  static final DataDescriptor<List<AnalysisError>> HINTS =
      new DataDescriptor<List<AnalysisError>>(
          "HtmlEntry.HINTS", AnalysisError.NO_ERRORS);

  /**
   * The data descriptor representing the errors resulting from parsing the
   * source.
   */
  static final DataDescriptor<List<AnalysisError>> PARSE_ERRORS =
      new DataDescriptor<List<AnalysisError>>(
          "HtmlEntry.PARSE_ERRORS", AnalysisError.NO_ERRORS);

  /**
   * The data descriptor representing the parsed AST structure.
   */
  static final DataDescriptor<ht.HtmlUnit> PARSED_UNIT =
      new DataDescriptor<ht.HtmlUnit>("HtmlEntry.PARSED_UNIT");

  /**
   * The data descriptor representing the resolved AST structure.
   */
  static final DataDescriptor<ht.HtmlUnit> RESOLVED_UNIT =
      new DataDescriptor<ht.HtmlUnit>("HtmlEntry.RESOLVED_UNIT");

  /**
   * The data descriptor representing the list of referenced libraries.
   */
  static final DataDescriptor<List<Source>> REFERENCED_LIBRARIES =
      new DataDescriptor<List<Source>>(
          "HtmlEntry.REFERENCED_LIBRARIES", Source.EMPTY_LIST);

  /**
   * The data descriptor representing the errors resulting from resolving the
   * source.
   */
  static final DataDescriptor<List<AnalysisError>> RESOLUTION_ERRORS =
      new DataDescriptor<List<AnalysisError>>(
          "HtmlEntry.RESOLUTION_ERRORS", AnalysisError.NO_ERRORS);

  /**
   * Return all of the errors associated with the HTML file that are currently
   * cached.
   */
  List<AnalysisError> get allErrors {
    List<AnalysisError> errors = new List<AnalysisError>();
    errors.addAll(super.allErrors);
    errors.addAll(getValue(PARSE_ERRORS));
    errors.addAll(getValue(RESOLUTION_ERRORS));
    errors.addAll(getValue(HINTS));
    if (errors.length == 0) {
      return AnalysisError.NO_ERRORS;
    }
    return errors;
  }

  /**
   * Return a valid parsed unit, either an unresolved AST structure or the
   * result of resolving the AST structure, or `null` if there is no parsed unit
   * available.
   */
  ht.HtmlUnit get anyParsedUnit {
    if (getState(PARSED_UNIT) == CacheState.VALID) {
      return getValue(PARSED_UNIT);
    }
    if (getState(RESOLVED_UNIT) == CacheState.VALID) {
      return getValue(RESOLVED_UNIT);
    }
    return null;
  }

  @override
  List<DataDescriptor> get descriptors {
    List<DataDescriptor> result = super.descriptors;
    result.addAll([
      HtmlEntry.ELEMENT,
      HtmlEntry.PARSE_ERRORS,
      HtmlEntry.PARSED_UNIT,
      HtmlEntry.RESOLUTION_ERRORS,
      HtmlEntry.RESOLVED_UNIT,
      HtmlEntry.HINTS
    ]);
    return result;
  }

  @override
  SourceKind get kind => SourceKind.HTML;

  /**
   * Flush any AST structures being maintained by this entry.
   */
  void flushAstStructures() {
    _flush(PARSED_UNIT);
    _flush(RESOLVED_UNIT);
  }

  @override
  void invalidateAllInformation() {
    super.invalidateAllInformation();
    setState(PARSE_ERRORS, CacheState.INVALID);
    setState(PARSED_UNIT, CacheState.INVALID);
    setState(RESOLVED_UNIT, CacheState.INVALID);
    invalidateAllResolutionInformation(true);
  }

  /**
   * Invalidate all of the resolution information associated with the HTML file.
   * If [invalidateUris] is `true`, the cached results of converting URIs to
   * source files should also be invalidated.
   */
  void invalidateAllResolutionInformation(bool invalidateUris) {
    setState(RESOLVED_UNIT, CacheState.INVALID);
    setState(ELEMENT, CacheState.INVALID);
    setState(RESOLUTION_ERRORS, CacheState.INVALID);
    setState(HINTS, CacheState.INVALID);
    if (invalidateUris) {
      setState(REFERENCED_LIBRARIES, CacheState.INVALID);
    }
  }

  /**
   * Invalidate all of the parse and resolution information associated with
   * this source.
   */
  void invalidateParseInformation() {
    setState(PARSE_ERRORS, CacheState.INVALID);
    setState(PARSED_UNIT, CacheState.INVALID);
    invalidateAllResolutionInformation(true);
  }

  @override
  void recordContentError(CaughtException exception) {
    super.recordContentError(exception);
    recordParseError(exception);
  }

  /**
   * Record that an [exception] was encountered while attempting to parse the
   * source associated with this entry.
   */
  void recordParseError(CaughtException exception) {
    // If the scanning and parsing of HTML are separated,
    // the following line can be removed.
    recordScanError(exception);
    setState(PARSE_ERRORS, CacheState.ERROR);
    setState(PARSED_UNIT, CacheState.ERROR);
    setState(REFERENCED_LIBRARIES, CacheState.ERROR);
    recordResolutionError(exception);
  }

  /**
   * Record that an [exception] was encountered while attempting to resolve the
   * source associated with this entry.
   */
  void recordResolutionError(CaughtException exception) {
    this.exception = exception;
    setState(RESOLVED_UNIT, CacheState.ERROR);
    setState(ELEMENT, CacheState.ERROR);
    setState(RESOLUTION_ERRORS, CacheState.ERROR);
    setState(HINTS, CacheState.ERROR);
  }

  @override
  bool _isValidDescriptor(DataDescriptor descriptor) {
    return descriptor == ELEMENT ||
        descriptor == HINTS ||
        descriptor == PARSED_UNIT ||
        descriptor == PARSE_ERRORS ||
        descriptor == REFERENCED_LIBRARIES ||
        descriptor == RESOLUTION_ERRORS ||
        descriptor == RESOLVED_UNIT ||
        super._isValidDescriptor(descriptor);
  }

  @override
  bool _writeDiffOn(StringBuffer buffer, SourceEntry oldEntry) {
    bool needsSeparator = super._writeDiffOn(buffer, oldEntry);
    if (oldEntry is! HtmlEntry) {
      if (needsSeparator) {
        buffer.write("; ");
      }
      buffer.write("entry type changed; was ");
      buffer.write(oldEntry.runtimeType);
      return true;
    }
    needsSeparator = _writeStateDiffOn(buffer, needsSeparator, "parseErrors",
        HtmlEntry.PARSE_ERRORS, oldEntry);
    needsSeparator = _writeStateDiffOn(
        buffer, needsSeparator, "parsedUnit", HtmlEntry.PARSED_UNIT, oldEntry);
    needsSeparator = _writeStateDiffOn(buffer, needsSeparator, "resolvedUnit",
        HtmlEntry.RESOLVED_UNIT, oldEntry);
    needsSeparator = _writeStateDiffOn(buffer, needsSeparator,
        "resolutionErrors", HtmlEntry.RESOLUTION_ERRORS, oldEntry);
    needsSeparator = _writeStateDiffOn(buffer, needsSeparator,
        "referencedLibraries", HtmlEntry.REFERENCED_LIBRARIES, oldEntry);
    needsSeparator = _writeStateDiffOn(
        buffer, needsSeparator, "element", HtmlEntry.ELEMENT, oldEntry);
    return needsSeparator;
  }

  @override
  void _writeOn(StringBuffer buffer) {
    buffer.write("Html: ");
    super._writeOn(buffer);
    _writeStateOn(buffer, "parseErrors", PARSE_ERRORS);
    _writeStateOn(buffer, "parsedUnit", PARSED_UNIT);
    _writeStateOn(buffer, "resolvedUnit", RESOLVED_UNIT);
    _writeStateOn(buffer, "resolutionErrors", RESOLUTION_ERRORS);
    _writeStateOn(buffer, "referencedLibraries", REFERENCED_LIBRARIES);
    _writeStateOn(buffer, "element", ELEMENT);
  }
}

/**
 * An event indicating when a source either starts or stops being implicitly
 * analyzed.
 */
class ImplicitAnalysisEvent {
  /**
   * The source whose status has changed.
   */
  final Source source;

  /**
   * A flag indicating whether the source is now being analyzed.
   */
  final bool isAnalyzed;

  /**
   * Initialize a newly created event to indicate that the given [source] has
   * changed it status to match the [isAnalyzed] flag.
   */
  ImplicitAnalysisEvent(this.source, this.isAnalyzed);

  @override
  String toString() =>
      '${isAnalyzed ? '' : 'not '}analyzing ${source.fullName}';
}

/**
 * Instances of the class `IncrementalAnalysisCache` hold information used to perform
 * incremental analysis.
 *
 * See [AnalysisContextImpl.setChangedContents].
 */
class IncrementalAnalysisCache {
  final Source librarySource;

  final Source source;

  final String oldContents;

  final CompilationUnit resolvedUnit;

  String _newContents;

  int _offset = 0;

  int _oldLength = 0;

  int _newLength = 0;

  IncrementalAnalysisCache(
      this.librarySource,
      this.source,
      this.resolvedUnit,
      this.oldContents,
      this._newContents,
      this._offset,
      this._oldLength,
      this._newLength);

  /**
   * Determine if the cache contains source changes that need to be analyzed
   *
   * @return `true` if the cache contains changes to be analyzed, else `false`
   */
  bool get hasWork => _oldLength > 0 || _newLength > 0;

  /**
   * Return the current contents for the receiver's source.
   *
   * @return the contents (not `null`)
   */
  String get newContents => _newContents;

  /**
   * Return the number of characters in the replacement text.
   *
   * @return the replacement length (zero or greater)
   */
  int get newLength => _newLength;

  /**
   * Return the character position of the first changed character.
   *
   * @return the offset (zero or greater)
   */
  int get offset => _offset;

  /**
   * Return the number of characters that were replaced.
   *
   * @return the replaced length (zero or greater)
   */
  int get oldLength => _oldLength;

  /**
   * Determine if the incremental analysis result can be cached for the next incremental analysis.
   *
   * @param cache the prior incremental analysis cache
   * @param unit the incrementally updated compilation unit
   * @return the cache used for incremental analysis or `null` if incremental analysis results
   *         cannot be cached for the next incremental analysis
   */
  static IncrementalAnalysisCache cacheResult(
      IncrementalAnalysisCache cache, CompilationUnit unit) {
    if (cache != null && unit != null) {
      return new IncrementalAnalysisCache(cache.librarySource, cache.source,
          unit, cache._newContents, cache._newContents, 0, 0, 0);
    }
    return null;
  }

  /**
   * Determine if the cache should be cleared.
   *
   * @param cache the prior cache or `null` if none
   * @param source the source being updated (not `null`)
   * @return the cache used for incremental analysis or `null` if incremental analysis cannot
   *         be performed
   */
  static IncrementalAnalysisCache clear(
      IncrementalAnalysisCache cache, Source source) {
    if (cache == null || cache.source == source) {
      return null;
    }
    return cache;
  }

  /**
   * Determine if incremental analysis can be performed from the given information.
   *
   * @param cache the prior cache or `null` if none
   * @param source the source being updated (not `null`)
   * @param oldContents the original source contents prior to this update (may be `null`)
   * @param newContents the new contents after this incremental change (not `null`)
   * @param offset the offset at which the change occurred
   * @param oldLength the length of the text being replaced
   * @param newLength the length of the replacement text
   * @param sourceEntry the cached entry for the given source or `null` if none
   * @return the cache used for incremental analysis or `null` if incremental analysis cannot
   *         be performed
   */
  static IncrementalAnalysisCache update(
      IncrementalAnalysisCache cache,
      Source source,
      String oldContents,
      String newContents,
      int offset,
      int oldLength,
      int newLength,
      SourceEntry sourceEntry) {
    // Determine the cache resolved unit
    Source librarySource = null;
    CompilationUnit unit = null;
    if (sourceEntry is DartEntry) {
      DartEntry dartEntry = sourceEntry;
      List<Source> librarySources = dartEntry.librariesContaining;
      if (librarySources.length == 1) {
        librarySource = librarySources[0];
        if (librarySource != null) {
          unit = dartEntry.getValueInLibrary(
              DartEntry.RESOLVED_UNIT, librarySource);
        }
      }
    }
    // Create a new cache if there is not an existing cache or the source is
    // different or a new resolved compilation unit is available.
    if (cache == null || cache.source != source || unit != null) {
      if (unit == null) {
        return null;
      }
      if (oldContents == null) {
        if (oldLength != 0) {
          return null;
        }
        oldContents =
            "${newContents.substring(0, offset)}${newContents.substring(offset + newLength)}";
      }
      return new IncrementalAnalysisCache(librarySource, source, unit,
          oldContents, newContents, offset, oldLength, newLength);
    }
    // Update the existing cache if the change is contiguous
    if (cache._oldLength == 0 && cache._newLength == 0) {
      cache._offset = offset;
      cache._oldLength = oldLength;
      cache._newLength = newLength;
    } else {
      if (cache._offset > offset || offset > cache._offset + cache._newLength) {
        return null;
      }
      cache._newLength += newLength - oldLength;
    }
    cache._newContents = newContents;
    return cache;
  }

  /**
   * Verify that the incrementally parsed and resolved unit in the incremental cache is structurally
   * equivalent to the fully parsed unit.
   *
   * @param cache the prior cache or `null` if none
   * @param source the source of the compilation unit that was parsed (not `null`)
   * @param unit the compilation unit that was just parsed
   * @return the cache used for incremental analysis or `null` if incremental analysis results
   *         cannot be cached for the next incremental analysis
   */
  static IncrementalAnalysisCache verifyStructure(
      IncrementalAnalysisCache cache, Source source, CompilationUnit unit) {
    if (cache != null && unit != null && cache.source == source) {
      if (!AstComparator.equalNodes(cache.resolvedUnit, unit)) {
        return null;
      }
    }
    return cache;
  }
}

/**
 * Instances of the class `IncrementalAnalysisTask` incrementally update existing analysis.
 */
class IncrementalAnalysisTask extends AnalysisTask {
  /**
   * The information used to perform incremental analysis.
   */
  final IncrementalAnalysisCache cache;

  /**
   * The compilation unit that was produced by incrementally updating the existing unit.
   */
  CompilationUnit _updatedUnit;

  /**
   * Initialize a newly created task to perform analysis within the given context.
   *
   * @param context the context in which the task is to be performed
   * @param cache the incremental analysis cache used to perform the analysis
   */
  IncrementalAnalysisTask(InternalAnalysisContext context, this.cache)
      : super(context);

  /**
   * Return the compilation unit that was produced by incrementally updating the existing
   * compilation unit, or `null` if the task has not yet been performed, could not be
   * performed, or if an exception occurred.
   *
   * @return the compilation unit
   */
  CompilationUnit get compilationUnit => _updatedUnit;

  /**
   * Return the source that is to be incrementally analyzed.
   *
   * @return the source
   */
  Source get source => cache != null ? cache.source : null;

  @override
  String get taskDescription =>
      "incremental analysis ${cache != null ? cache.source : "null"}";

  /**
   * Return the type provider used for incremental resolution.
   *
   * @return the type provider (or `null` if an exception occurs)
   */
  TypeProvider get typeProvider {
    try {
      return context.typeProvider;
    } on AnalysisException {
      return null;
    }
  }

  @override
  accept(AnalysisTaskVisitor visitor) =>
      visitor.visitIncrementalAnalysisTask(this);

  @override
  void internalPerform() {
    if (cache == null) {
      return;
    }
    // Only handle small changes
    if (cache.oldLength > 0 || cache.newLength > 30) {
      return;
    }
    // Produce an updated token stream
    CharacterReader reader = new CharSequenceReader(cache.newContents);
    BooleanErrorListener errorListener = new BooleanErrorListener();
    IncrementalScanner scanner = new IncrementalScanner(
        cache.source, reader, errorListener, context.analysisOptions);
    scanner.rescan(cache.resolvedUnit.beginToken, cache.offset, cache.oldLength,
        cache.newLength);
    if (errorListener.errorReported) {
      return;
    }
    // Produce an updated AST
    IncrementalParser parser = new IncrementalParser(
        cache.source, scanner.tokenMap, AnalysisErrorListener.NULL_LISTENER);
    _updatedUnit = parser.reparse(cache.resolvedUnit, scanner.leftToken,
        scanner.rightToken, cache.offset, cache.offset + cache.oldLength);
    // Update the resolution
    TypeProvider typeProvider = this.typeProvider;
    if (_updatedUnit != null && typeProvider != null) {
      CompilationUnitElement element = _updatedUnit.element;
      if (element != null) {
        LibraryElement library = element.library;
        if (library != null) {
          IncrementalResolver resolver = new IncrementalResolver(null, null,
              null, element, cache.offset, cache.oldLength, cache.newLength);
          resolver.resolve(parser.updatedNode);
        }
      }
    }
  }
}

/**
 * Additional behavior for an analysis context that is required by internal
 * users of the context.
 */
abstract class InternalAnalysisContext implements AnalysisContext {
  /**
   * A table mapping the sources known to the context to the information known
   * about the source.
   *
   * TODO(scheglov) add the type, once we have only one cache.
   */
  dynamic get analysisCache;

  /**
   * Allow the client to supply its own content cache.  This will take the
   * place of the content cache created by default, allowing clients to share
   * the content cache between contexts.
   */
  set contentCache(ContentCache value);

  /// Get the [EmbedderYamlLocator] for this context.
  EmbedderYamlLocator get embedderYamlLocator;

  /**
   * Return a list of the explicit targets being analyzed by this context.
   */
  List<AnalysisTarget> get explicitTargets;

  /**
   * A factory to override how [LibraryResolver] is created.
   */
  LibraryResolverFactory get libraryResolverFactory;

  /**
   * Return a list containing all of the sources that have been marked as
   * priority sources. Clients must not modify the returned list.
   */
  List<Source> get prioritySources;

  /**
   * Return a list of the priority targets being analyzed by this context.
   */
  List<AnalysisTarget> get priorityTargets;
>>>>>>> 090459ca

/**
 * The analysis errors and line information for the errors.
 */
abstract class AnalysisErrorInfo {
  /**
   * Return the errors that as a result of the analysis, or `null` if there were
   * no errors.
   */
  List<AnalysisError> get errors;

  /**
   * Return the line information associated with the errors, or `null` if there
   * were no errors.
   */
  LineInfo get lineInfo;
}

/**
 * The analysis errors and line info associated with a source.
 */
class AnalysisErrorInfoImpl implements AnalysisErrorInfo {
  /**
   * The analysis errors associated with a source, or `null` if there are no
   * errors.
   */
  final List<AnalysisError> errors;

  /**
   * The line information associated with the errors, or `null` if there are no
   * errors.
   */
  final LineInfo lineInfo;

  /**
   * Initialize an newly created error info with the given [errors] and
   * [lineInfo].
   */
  AnalysisErrorInfoImpl(this.errors, this.lineInfo);
}

/**
 * The levels at which a source can be analyzed.
 */
class AnalysisLevel extends Enum<AnalysisLevel> {
  /**
   * Indicates a source should be fully analyzed.
   */
  static const AnalysisLevel ALL = const AnalysisLevel('ALL', 0);

  /**
   * Indicates a source should be resolved and that errors, warnings and hints are needed.
   */
  static const AnalysisLevel ERRORS = const AnalysisLevel('ERRORS', 1);

  /**
   * Indicates a source should be resolved, but that errors, warnings and hints are not needed.
   */
  static const AnalysisLevel RESOLVED = const AnalysisLevel('RESOLVED', 2);

  /**
   * Indicates a source is not of interest to the client.
   */
  static const AnalysisLevel NONE = const AnalysisLevel('NONE', 3);

  static const List<AnalysisLevel> values = const [ALL, ERRORS, RESOLVED, NONE];

  const AnalysisLevel(String name, int ordinal) : super(name, ordinal);
}

/**
 * An object that is listening for results being produced by an analysis
 * context.
 */
abstract class AnalysisListener {
  /**
   * Reports that a task, described by the given [taskDescription] is about to
   * be performed by the given [context].
   */
  void aboutToPerformTask(AnalysisContext context, String taskDescription);

  /**
   * Reports that the [errors] associated with the given [source] in the given
   * [context] has been updated to the given errors. The [lineInfo] is the line
   * information associated with the source.
   */
  void computedErrors(AnalysisContext context, Source source,
      List<AnalysisError> errors, LineInfo lineInfo);

  /**
   * Reports that the given [source] is no longer included in the set of sources
   * that are being analyzed by the given analysis [context].
   */
  void excludedSource(AnalysisContext context, Source source);

  /**
   * Reports that the given [source] is now included in the set of sources that
   * are being analyzed by the given analysis [context].
   */
  void includedSource(AnalysisContext context, Source source);

  /**
   * Reports that the given Dart [source] was parsed in the given [context],
   * producing the given [unit].
   */
  void parsedDart(AnalysisContext context, Source source, CompilationUnit unit);

  /**
   * Reports that the given HTML [source] was parsed in the given [context].
   */
  @deprecated
  void parsedHtml(AnalysisContext context, Source source, ht.HtmlUnit unit);

  /**
   * Reports that the given Dart [source] was resolved in the given [context].
   */
  void resolvedDart(
      AnalysisContext context, Source source, CompilationUnit unit);

  /**
   * Reports that the given HTML [source] was resolved in the given [context].
   */
  @deprecated
  void resolvedHtml(AnalysisContext context, Source source, ht.HtmlUnit unit);
}

/**
 * Futures returned by [AnalysisContext] for pending analysis results will
 * complete with this error if it is determined that analysis results will
 * never become available (e.g. because the requested source is not subject to
 * analysis, or because the requested source is a part file which is not a part
 * of any known library).
 */
class AnalysisNotScheduledError implements Exception {}

/**
 * A set of analysis options used to control the behavior of an analysis
 * context.
 */
abstract class AnalysisOptions {
  /**
   * If analysis is to parse and analyze all function bodies, return `true`.
   * If analysis is to skip all function bodies, return `false`.  If analysis
   * is to parse and analyze function bodies in some sources and not in others,
   * throw an exception.
   *
   * This getter is deprecated; consider using [analyzeFunctionBodiesPredicate]
   * instead.
   */
  @deprecated // Use this.analyzeFunctionBodiesPredicate
  bool get analyzeFunctionBodies;

  /**
   * Function that returns `true` if analysis is to parse and analyze function
   * bodies for a given source.
   */
  AnalyzeFunctionBodiesPredicate get analyzeFunctionBodiesPredicate;

  /**
   * Return the maximum number of sources for which AST structures should be
   * kept in the cache.
   */
  int get cacheSize;

  /**
   * Return `true` if analysis is to generate dart2js related hint results.
   */
  bool get dart2jsHint;

  /**
   * Return `true` to enable custom assert messages (DEP 37).
   */
  bool get enableAssertMessage;

  /**
   * Return `true` if analysis is to include the new async support.
   */
  @deprecated // Always true
  bool get enableAsync;

  /**
   * Return `true` to enable interface libraries (DEP 40).
   */
  bool get enableConditionalDirectives;

  /**
   * Return `true` if analysis is to include the new deferred loading support.
   */
  @deprecated // Always true
  bool get enableDeferredLoading;

  /**
   * Return `true` if analysis is to include the new enum support.
   */
  @deprecated // Always true
  bool get enableEnum;

  /**
   * Return `true` to enable generic methods (DEP 22).
   */
  bool get enableGenericMethods => null;

  /**
   * Return `true` to enable null-aware operators (DEP 9).
   */
  @deprecated // Always true
  bool get enableNullAwareOperators;

  /**
   * Return `true` to strictly follow the specification when generating
   * warnings on "call" methods (fixes dartbug.com/21938).
   */
  bool get enableStrictCallChecks;

  /**
   * Return `true` if mixins are allowed to inherit from types other than
   * Object, and are allowed to reference `super`.
   */
  bool get enableSuperMixins;

  /**
   * Return `true` if errors, warnings and hints should be generated for sources
   * that are implicitly being analyzed. The default value is `true`.
   */
  bool get generateImplicitErrors;

  /**
   * Return `true` if errors, warnings and hints should be generated for sources
   * in the SDK. The default value is `false`.
   */
  bool get generateSdkErrors;

  /**
   * Return `true` if analysis is to generate hint results (e.g. type inference
   * based information and pub best practices).
   */
  bool get hint;

  /**
   * Return `true` if incremental analysis should be used.
   */
  bool get incremental;

  /**
   * A flag indicating whether incremental analysis should be used for API
   * changes.
   */
  bool get incrementalApi;

  /**
   * A flag indicating whether validation should be performed after incremental
   * analysis.
   */
  bool get incrementalValidation;

  /**
   * Return `true` if analysis is to generate lint warnings.
   */
  bool get lint;

  /**
   * Return `true` if analysis is to parse comments.
   */
  bool get preserveComments;

  /**
   * Return `true` if strong mode analysis should be used.
   */
  bool get strongMode;
}

/**
 * A set of analysis options used to control the behavior of an analysis
 * context.
 */
class AnalysisOptionsImpl implements AnalysisOptions {
  /**
   * The maximum number of sources for which data should be kept in the cache.
   */
  static const int DEFAULT_CACHE_SIZE = 64;

  /**
   * The default value for enabling deferred loading.
   */
  @deprecated
  static bool DEFAULT_ENABLE_DEFERRED_LOADING = true;

  /**
   * The default value for enabling enum support.
   */
  @deprecated
  static bool DEFAULT_ENABLE_ENUM = true;

  /**
   * A predicate indicating whether analysis is to parse and analyze function
   * bodies.
   */
  AnalyzeFunctionBodiesPredicate _analyzeFunctionBodiesPredicate =
      _analyzeAllFunctionBodies;

  /**
   * The maximum number of sources for which AST structures should be kept in
   * the cache.
   */
  int cacheSize = DEFAULT_CACHE_SIZE;

  /**
   * A flag indicating whether analysis is to generate dart2js related hint
   * results.
   */
  bool dart2jsHint = false;

  /**
   * A flag indicating whether custom assert messages are to be supported (DEP
   * 37).
   */
  bool enableAssertMessage = false;

  /**
   * A flag indicating whether interface libraries are to be supported (DEP 40).
   */
  bool enableConditionalDirectives = false;

  /**
   * A flag indicating whether generic methods are to be supported (DEP 22).
   */
  bool enableGenericMethods = false;

  /**
   * A flag indicating whether analysis is to strictly follow the specification
   * when generating warnings on "call" methods (fixes dartbug.com/21938).
   */
  bool enableStrictCallChecks = false;

  /**
   * A flag indicating whether mixins are allowed to inherit from types other
   * than Object, and are allowed to reference `super`.
   */
  bool enableSuperMixins = false;

  /**
   * A flag indicating whether errors, warnings and hints should be generated
   * for sources that are implicitly being analyzed.
   */
  bool generateImplicitErrors = true;

  /**
   * A flag indicating whether errors, warnings and hints should be generated
   * for sources in the SDK.
   */
  bool generateSdkErrors = false;

  /**
   * A flag indicating whether analysis is to generate hint results (e.g. type
   * inference based information and pub best practices).
   */
  bool hint = true;

  /**
   * A flag indicating whether incremental analysis should be used.
   */
  bool incremental = false;

  /**
   * A flag indicating whether incremental analysis should be used for API
   * changes.
   */
  bool incrementalApi = false;

  /**
   * A flag indicating whether validation should be performed after incremental
   * analysis.
   */
  bool incrementalValidation = false;

  /**
   * A flag indicating whether analysis is to generate lint warnings.
   */
  bool lint = false;

  /**
   * A flag indicating whether analysis is to parse comments.
   */
  bool preserveComments = true;

  /**
   * A flag indicating whether strong-mode analysis should be used.
   */
  bool strongMode = false;

  /**
   * Initialize a newly created set of analysis options to have their default
   * values.
   */
  AnalysisOptionsImpl();

  /**
   * Initialize a newly created set of analysis options to have the same values
   * as those in the given set of analysis [options].
   */
  @deprecated // Use new AnalysisOptionsImpl.from(options)
  AnalysisOptionsImpl.con1(AnalysisOptions options) {
    analyzeFunctionBodiesPredicate = options.analyzeFunctionBodiesPredicate;
    cacheSize = options.cacheSize;
    dart2jsHint = options.dart2jsHint;
    enableAssertMessage = options.enableAssertMessage;
    enableStrictCallChecks = options.enableStrictCallChecks;
    enableGenericMethods = options.enableGenericMethods;
    enableSuperMixins = options.enableSuperMixins;
    generateImplicitErrors = options.generateImplicitErrors;
    generateSdkErrors = options.generateSdkErrors;
    hint = options.hint;
    incremental = options.incremental;
    incrementalApi = options.incrementalApi;
    incrementalValidation = options.incrementalValidation;
    lint = options.lint;
    preserveComments = options.preserveComments;
    strongMode = options.strongMode;
  }

  /**
   * Initialize a newly created set of analysis options to have the same values
   * as those in the given set of analysis [options].
   */
  AnalysisOptionsImpl.from(AnalysisOptions options) {
    analyzeFunctionBodiesPredicate = options.analyzeFunctionBodiesPredicate;
    cacheSize = options.cacheSize;
    dart2jsHint = options.dart2jsHint;
    enableAssertMessage = options.enableAssertMessage;
    enableStrictCallChecks = options.enableStrictCallChecks;
    enableGenericMethods = options.enableGenericMethods;
    enableSuperMixins = options.enableSuperMixins;
    generateImplicitErrors = options.generateImplicitErrors;
    generateSdkErrors = options.generateSdkErrors;
    hint = options.hint;
    incremental = options.incremental;
    incrementalApi = options.incrementalApi;
    incrementalValidation = options.incrementalValidation;
    lint = options.lint;
    preserveComments = options.preserveComments;
    strongMode = options.strongMode;
  }

  bool get analyzeFunctionBodies {
    if (identical(analyzeFunctionBodiesPredicate, _analyzeAllFunctionBodies)) {
      return true;
    } else if (identical(
        analyzeFunctionBodiesPredicate, _analyzeNoFunctionBodies)) {
      return false;
    } else {
      throw new StateError('analyzeFunctionBodiesPredicate in use');
    }
  }

  set analyzeFunctionBodies(bool value) {
    if (value) {
      analyzeFunctionBodiesPredicate = _analyzeAllFunctionBodies;
    } else {
      analyzeFunctionBodiesPredicate = _analyzeNoFunctionBodies;
    }
  }

  @override
  AnalyzeFunctionBodiesPredicate get analyzeFunctionBodiesPredicate =>
      _analyzeFunctionBodiesPredicate;

  set analyzeFunctionBodiesPredicate(AnalyzeFunctionBodiesPredicate value) {
    if (value == null) {
      throw new ArgumentError.notNull('analyzeFunctionBodiesPredicate');
    }
    _analyzeFunctionBodiesPredicate = value;
  }

  @deprecated
  @override
  bool get enableAsync => true;

  @deprecated
  void set enableAsync(bool enable) {
    // Async support cannot be disabled
  }

  @deprecated
  @override
  bool get enableDeferredLoading => true;

  @deprecated
  void set enableDeferredLoading(bool enable) {
    // Deferred loading support cannot be disabled
  }

  @deprecated
  @override
  bool get enableEnum => true;

  @deprecated
  void set enableEnum(bool enable) {
    // Enum support cannot be disabled
  }

  @deprecated
  @override
  bool get enableNullAwareOperators => true;

  @deprecated
  void set enableNullAwareOperators(bool enable) {
    // Null-aware operator support cannot be disabled
  }

  /**
   * Predicate used for [analyzeFunctionBodiesPredicate] when
   * [analyzeFunctionBodies] is set to `true`.
   */
  static bool _analyzeAllFunctionBodies(Source _) => true;

  /**
   * Predicate used for [analyzeFunctionBodiesPredicate] when
   * [analyzeFunctionBodies] is set to `false`.
   */
  static bool _analyzeNoFunctionBodies(Source _) => false;
}

/**
 *
 */
class AnalysisResult {
  /**
   * The change notices associated with this result, or `null` if there were no
   * changes and there is no more work to be done.
   */
  final List<ChangeNotice> _notices;

  /**
   * The number of milliseconds required to determine which task was to be
   * performed.
   */
  final int getTime;

  /**
   * The name of the class of the task that was performed.
   */
  final String taskClassName;

  /**
   * The number of milliseconds required to perform the task.
   */
  final int performTime;

  /**
   * Initialize a newly created analysis result to have the given values. The
   * [notices] is the change notices associated with this result. The [getTime]
   * is the number of milliseconds required to determine which task was to be
   * performed. The [taskClassName] is the name of the class of the task that
   * was performed. The [performTime] is the number of milliseconds required to
   * perform the task.
   */
  AnalysisResult(
      this._notices, this.getTime, this.taskClassName, this.performTime);

  /**
   * Return the change notices associated with this result, or `null` if there
   * were no changes and there is no more work to be done.
   */
  List<ChangeNotice> get changeNotices => _notices;

  /**
   * Return `true` if there is more to be performed after the task that was
   * performed.
   */
  bool get hasMoreWork => _notices != null;
}

/**
 * The result of applying a [ChangeSet] to a [AnalysisContext].
 */
class ApplyChangesStatus {
  /**
   * Is `true` if the given [ChangeSet] caused any changes in the context.
   */
  final bool hasChanges;

  ApplyChangesStatus(this.hasChanges);
}

/**
 * The possible states of cached data.
 */
class CacheState extends Enum<CacheState> {
  /**
   * The data is not in the cache and the last time an attempt was made to
   * compute the data an exception occurred, making it pointless to attempt to
   * compute the data again.
   *
   * Valid Transitions:
   * * [INVALID] if a source was modified that might cause the data to be
   *   computable
   */
  static const CacheState ERROR = const CacheState('ERROR', 0);

  /**
   * The data is not in the cache because it was flushed from the cache in order
   * to control memory usage. If the data is recomputed, results do not need to
   * be reported.
   *
   * Valid Transitions:
   * * [IN_PROCESS] if the data is being recomputed
   * * [INVALID] if a source was modified that causes the data to need to be
   *   recomputed
   */
  static const CacheState FLUSHED = const CacheState('FLUSHED', 1);

  /**
   * The data might or might not be in the cache but is in the process of being
   * recomputed.
   *
   * Valid Transitions:
   * * [ERROR] if an exception occurred while trying to compute the data
   * * [VALID] if the data was successfully computed and stored in the cache
   */
  static const CacheState IN_PROCESS = const CacheState('IN_PROCESS', 2);

  /**
   * The data is not in the cache and needs to be recomputed so that results can
   * be reported.
   *
   * Valid Transitions:
   * * [IN_PROCESS] if an attempt is being made to recompute the data
   */
  static const CacheState INVALID = const CacheState('INVALID', 3);

  /**
   * The data is in the cache and up-to-date.
   *
   * Valid Transitions:
   * * [FLUSHED] if the data is removed in order to manage memory usage
   * * [INVALID] if a source was modified in such a way as to invalidate the
   *   previous data
   */
  static const CacheState VALID = const CacheState('VALID', 4);

  static const List<CacheState> values = const [
    ERROR,
    FLUSHED,
    IN_PROCESS,
    INVALID,
    VALID
  ];

  const CacheState(String name, int ordinal) : super(name, ordinal);
}

/**
 * An object that represents a change to the analysis results associated with a
 * given source.
 */
abstract class ChangeNotice implements AnalysisErrorInfo {
  /**
   * The parsed, but maybe not resolved Dart AST that changed as a result of
   * the analysis, or `null` if the AST was not changed.
   */
  CompilationUnit get parsedDartUnit;

  /**
   * The fully resolved Dart AST that changed as a result of the analysis, or
   * `null` if the AST was not changed.
   */
  CompilationUnit get resolvedDartUnit;

  /**
   * The fully resolved HTML AST that changed as a result of the analysis, or
   * `null` if the AST was not changed.
   */
  @deprecated
  ht.HtmlUnit get resolvedHtmlUnit;

  /**
   * Return the source for which the result is being reported.
   */
  Source get source;
}

/**
 * An implementation of a [ChangeNotice].
 */
class ChangeNoticeImpl implements ChangeNotice {
  /**
   * An empty list of change notices.
   */
  static const List<ChangeNoticeImpl> EMPTY_LIST = const <ChangeNoticeImpl>[];

  /**
   * The source for which the result is being reported.
   */
  final Source source;

  /**
   * The parsed, but maybe not resolved Dart AST that changed as a result of
   * the analysis, or `null` if the AST was not changed.
   */
  CompilationUnit parsedDartUnit;

  /**
   * The fully resolved Dart AST that changed as a result of the analysis, or
   * `null` if the AST was not changed.
   */
  CompilationUnit resolvedDartUnit;

  /**
   * The fully resolved HTML AST that changed as a result of the analysis, or
   * `null` if the AST was not changed.
   */
  @deprecated
  ht.HtmlUnit resolvedHtmlUnit;

  /**
   * The errors that changed as a result of the analysis, or `null` if errors
   * were not changed.
   */
  List<AnalysisError> _errors;

  /**
   * The line information associated with the source, or `null` if errors were
   * not changed.
   */
  LineInfo _lineInfo;

  /**
   * Initialize a newly created notice associated with the given source.
   *
   * @param source the source for which the change is being reported
   */
  ChangeNoticeImpl(this.source);

  @override
  List<AnalysisError> get errors => _errors;

  @override
  LineInfo get lineInfo => _lineInfo;

  /**
   * Set the errors that changed as a result of the analysis to the given
   * [errors] and set the line information to the given [lineInfo].
   */
  void setErrors(List<AnalysisError> errors, LineInfo lineInfo) {
    this._errors = errors;
    this._lineInfo = lineInfo;
    if (lineInfo == null) {
      AnalysisEngine.instance.logger.logInformation("No line info: $source",
          new CaughtException(new AnalysisException(), null));
    }
  }

  @override
  String toString() => "Changes for ${source.fullName}";
}

/**
 * An indication of which sources have been added, changed, removed, or deleted.
 * In the case of a changed source, there are multiple ways of indicating the
 * nature of the change.
 *
 * No source should be added to the change set more than once, either with the
 * same or a different kind of change. It does not make sense, for example, for
 * a source to be both added and removed, and it is redundant for a source to be
 * marked as changed in its entirety and changed in some specific range.
 */
class ChangeSet {
  /**
   * A list containing the sources that have been added.
   */
  final List<Source> addedSources = new List<Source>();

  /**
   * A list containing the sources that have been changed.
   */
  final List<Source> changedSources = new List<Source>();

  /**
   * A table mapping the sources whose content has been changed to the current
   * content of those sources.
   */
  HashMap<Source, String> _changedContent = new HashMap<Source, String>();

  /**
   * A table mapping the sources whose content has been changed within a single
   * range to the current content of those sources and information about the
   * affected range.
   */
  final HashMap<Source, ChangeSet_ContentChange> changedRanges =
      new HashMap<Source, ChangeSet_ContentChange>();

  /**
   * A list containing the sources that have been removed.
   */
  final List<Source> removedSources = new List<Source>();

  /**
   * A list containing the source containers specifying additional sources that
   * have been removed.
   */
  final List<SourceContainer> removedContainers = new List<SourceContainer>();

  /**
   * A list containing the sources that have been deleted.
   */
  final List<Source> deletedSources = new List<Source>();

  /**
   * Return a table mapping the sources whose content has been changed to the
   * current content of those sources.
   */
  Map<Source, String> get changedContents => _changedContent;

  /**
   * Return `true` if this change set does not contain any changes.
   */
  bool get isEmpty => addedSources.isEmpty &&
      changedSources.isEmpty &&
      _changedContent.isEmpty &&
      changedRanges.isEmpty &&
      removedSources.isEmpty &&
      removedContainers.isEmpty &&
      deletedSources.isEmpty;

  /**
   * Record that the specified [source] has been added and that its content is
   * the default contents of the source.
   */
  void addedSource(Source source) {
    addedSources.add(source);
  }

  /**
   * Record that the specified [source] has been changed and that its content is
   * the given [contents].
   */
  void changedContent(Source source, String contents) {
    _changedContent[source] = contents;
  }

  /**
   * Record that the specified [source] has been changed and that its content is
   * the given [contents]. The [offset] is the offset into the current contents.
   * The [oldLength] is the number of characters in the original contents that
   * were replaced. The [newLength] is the number of characters in the
   * replacement text.
   */
  void changedRange(Source source, String contents, int offset, int oldLength,
      int newLength) {
    changedRanges[source] =
        new ChangeSet_ContentChange(contents, offset, oldLength, newLength);
  }

  /**
   * Record that the specified [source] has been changed. If the content of the
   * source was previously overridden, this has no effect (the content remains
   * overridden). To cancel (or change) the override, use [changedContent]
   * instead.
   */
  void changedSource(Source source) {
    changedSources.add(source);
  }

  /**
   * Record that the specified [source] has been deleted.
   */
  void deletedSource(Source source) {
    deletedSources.add(source);
  }

  /**
   * Record that the specified source [container] has been removed.
   */
  void removedContainer(SourceContainer container) {
    if (container != null) {
      removedContainers.add(container);
    }
  }

  /**
   * Record that the specified [source] has been removed.
   */
  void removedSource(Source source) {
    if (source != null) {
      removedSources.add(source);
    }
  }

  @override
  String toString() {
    StringBuffer buffer = new StringBuffer();
    bool needsSeparator =
        _appendSources(buffer, addedSources, false, "addedSources");
    needsSeparator = _appendSources(
        buffer, changedSources, needsSeparator, "changedSources");
    needsSeparator = _appendSources2(
        buffer, _changedContent, needsSeparator, "changedContent");
    needsSeparator =
        _appendSources2(buffer, changedRanges, needsSeparator, "changedRanges");
    needsSeparator = _appendSources(
        buffer, deletedSources, needsSeparator, "deletedSources");
    needsSeparator = _appendSources(
        buffer, removedSources, needsSeparator, "removedSources");
    int count = removedContainers.length;
    if (count > 0) {
      if (removedSources.isEmpty) {
        if (needsSeparator) {
          buffer.write("; ");
        }
        buffer.write("removed: from ");
        buffer.write(count);
        buffer.write(" containers");
      } else {
        buffer.write(", and more from ");
        buffer.write(count);
        buffer.write(" containers");
      }
    }
    return buffer.toString();
  }

  /**
   * Append the given [sources] to the given [buffer], prefixed with the given
   * [label] and a separator if [needsSeparator] is `true`. Return `true` if
   * future lists of sources will need a separator.
   */
  bool _appendSources(StringBuffer buffer, List<Source> sources,
      bool needsSeparator, String label) {
    if (sources.isEmpty) {
      return needsSeparator;
    }
    if (needsSeparator) {
      buffer.write("; ");
    }
    buffer.write(label);
    String prefix = " ";
    for (Source source in sources) {
      buffer.write(prefix);
      buffer.write(source.fullName);
      prefix = ", ";
    }
    return true;
  }

  /**
   * Append the given [sources] to the given [builder], prefixed with the given
   * [label] and a separator if [needsSeparator] is `true`. Return `true` if
   * future lists of sources will need a separator.
   */
  bool _appendSources2(StringBuffer buffer, HashMap<Source, dynamic> sources,
      bool needsSeparator, String label) {
    if (sources.isEmpty) {
      return needsSeparator;
    }
    if (needsSeparator) {
      buffer.write("; ");
    }
    buffer.write(label);
    String prefix = " ";
    for (Source source in sources.keys.toSet()) {
      buffer.write(prefix);
      buffer.write(source.fullName);
      prefix = ", ";
    }
    return true;
  }
}

/**
 * A change to the content of a source.
 */
class ChangeSet_ContentChange {
  /**
   * The new contents of the source.
   */
  final String contents;

  /**
   * The offset into the current contents.
   */
  final int offset;

  /**
   * The number of characters in the original contents that were replaced
   */
  final int oldLength;

  /**
   * The number of characters in the replacement text.
   */
  final int newLength;

  /**
   * Initialize a newly created change object to represent a change to the
   * content of a source. The [contents] is the new contents of the source. The
   * [offse] ist the offset into the current contents. The [oldLength] is the
   * number of characters in the original contents that were replaced. The
   * [newLength] is the number of characters in the replacement text.
   */
  ChangeSet_ContentChange(
      this.contents, this.offset, this.oldLength, this.newLength);
}

/**
 * [ComputedResult] describes a value computed for a [ResultDescriptor].
 */
class ComputedResult<V> {
  /**
   * The context in which the value was computed.
   */
  final AnalysisContext context;

  /**
   * The descriptor of the result which was computed.
   */
  final ResultDescriptor<V> descriptor;

  /**
   * The target for which the result was computed.
   */
  final AnalysisTarget target;

  /**
   * The computed value.
   */
  final V value;

  ComputedResult(this.context, this.descriptor, this.target, this.value);

  @override
  String toString() => '$descriptor of $target in $context';
}

/**
 * An event indicating when a source either starts or stops being implicitly
 * analyzed.
 */
class ImplicitAnalysisEvent {
  /**
   * The source whose status has changed.
   */
  final Source source;

  /**
   * A flag indicating whether the source is now being analyzed.
   */
  final bool isAnalyzed;

  /**
   * Initialize a newly created event to indicate that the given [source] has
   * changed it status to match the [isAnalyzed] flag.
   */
  ImplicitAnalysisEvent(this.source, this.isAnalyzed);

  @override
  String toString() =>
      '${isAnalyzed ? '' : 'not '}analyzing ${source.fullName}';
}

/**
 * Additional behavior for an analysis context that is required by internal
 * users of the context.
 */
abstract class InternalAnalysisContext implements AnalysisContext {
  /**
   * A table mapping the sources known to the context to the information known
   * about the source.
   *
   * TODO(scheglov) add the type, once we have only one cache.
   */
  dynamic get analysisCache;

  /**
   * Allow the client to supply its own content cache.  This will take the
   * place of the content cache created by default, allowing clients to share
   * the content cache between contexts.
   */
  set contentCache(ContentCache value);

  /// Get the [EmbedderYamlLocator] for this context.
  EmbedderYamlLocator get embedderYamlLocator;

  /**
   * Return a list of the explicit targets being analyzed by this context.
   */
  List<AnalysisTarget> get explicitTargets;

  /**
   * Return a list containing all of the sources that have been marked as
   * priority sources. Clients must not modify the returned list.
   */
  List<Source> get prioritySources;

  /**
   * Return a list of the priority targets being analyzed by this context.
   */
  List<AnalysisTarget> get priorityTargets;

  /**
   * The partition that contains analysis results that are not shared with other
   * contexts.
   *
   * TODO(scheglov) add the type, once we have only one cache.
   */
  dynamic get privateAnalysisCachePartition;

  /**
   * A factory to override how [ResolverVisitor] is created.
   */
  ResolverVisitorFactory get resolverVisitorFactory;

  /**
   * Sets the [TypeProvider] for this context.
   */
  void set typeProvider(TypeProvider typeProvider);

  /**
   * A factory to override how [TypeResolverVisitor] is created.
   */
  TypeResolverVisitorFactory get typeResolverVisitorFactory;

  /**
   * A list of all [WorkManager]s used by this context.
   */
  List<WorkManager> get workManagers;

  /**
   * Return a list containing the sources of the libraries that are exported by
   * the library with the given [source]. The list will be empty if the given
   * source is invalid, if the given source does not represent a library, or if
   * the library does not export any other libraries.
   *
   * Throws an [AnalysisException] if the exported libraries could not be
   * computed.
   */
  List<Source> computeExportedLibraries(Source source);

  /**
   * Return a list containing the sources of the libraries that are imported by
   * the library with the given [source]. The list will be empty if the given
   * source is invalid, if the given source does not represent a library, or if
   * the library does not import any other libraries.
   *
   * Throws an [AnalysisException] if the imported libraries could not be
   * computed.
   */
  List<Source> computeImportedLibraries(Source source);

  /**
   * Return an AST structure corresponding to the given [source], but ensure
   * that the structure has not already been resolved and will not be resolved
   * by any other threads or in any other library.
   *
   * Throws an [AnalysisException] if the analysis could not be performed.
   *
   * <b>Note:</b> This method cannot be used in an async environment
   */
  CompilationUnit computeResolvableCompilationUnit(Source source);

  /**
   * Return all the resolved [CompilationUnit]s for the given [source] if not
   * flushed, otherwise return `null` and ensures that the [CompilationUnit]s
   * will be eventually returned to the client from [performAnalysisTask].
   */
  List<CompilationUnit> ensureResolvedDartUnits(Source source);

  /**
   * Return the cache entry associated with the given [target].
   */
  CacheEntry getCacheEntry(AnalysisTarget target);

  /**
   * Return context that owns the given [source].
   */
  InternalAnalysisContext getContextFor(Source source);

  /**
   * Return a change notice for the given [source], creating one if one does not
   * already exist.
   */
  ChangeNoticeImpl getNotice(Source source);

  /**
   * Return a namespace containing mappings for all of the public names defined
   * by the given [library].
   */
  Namespace getPublicNamespace(LibraryElement library);

  /**
   * Respond to a change which has been made to the given [source] file.
   * [originalContents] is the former contents of the file, and [newContents]
   * is the updated contents.  If [notify] is true, a source changed event is
   * triggered.
   *
   * Normally it should not be necessary for clients to call this function,
   * since it will be automatically invoked in response to a call to
   * [applyChanges] or [setContents].  However, if this analysis context is
   * sharing its content cache with other contexts, then the client must
   * manually update the content cache and call this function for each context.
   *
   * Return `true` if the change was significant to this context (i.e. [source]
   * is either implicitly or explicitly analyzed by this context, and a change
   * actually occurred).
   */
  bool handleContentsChanged(
      Source source, String originalContents, String newContents, bool notify);

  /**
   * Given an [elementMap] mapping the source for the libraries represented by
   * the corresponding elements to the elements representing the libraries,
   * record those mappings.
   */
  void recordLibraryElements(Map<Source, LibraryElement> elementMap);

  /**
   * Return `true` if errors should be produced for the given [source].
   */
  bool shouldErrorsBeAnalyzed(Source source);

  /**
   * For testing only: flush all representations of the AST (both resolved and
   * unresolved) for the given [source] out of the cache.
   */
  void test_flushAstStructures(Source source);

  /**
   * Call the given callback function for eache cache item in the context.
   */
  @deprecated
  void visitCacheItems(void callback(
      Source source, dynamic dartEntry, dynamic rowDesc, CacheState state));

  /**
   * Visit all entries of the content cache.
   */
  void visitContentCache(ContentCacheVisitor visitor);
}

/**
 * An object that can be used to receive information about errors within the
 * analysis engine. Implementations usually write this information to a file,
 * but can also record the information for later use (such as during testing) or
 * even ignore the information.
 */
abstract class Logger {
  /**
   * A logger that ignores all logging.
   */
  static final Logger NULL = new NullLogger();

  /**
   * Log the given message as an error. The [message] is expected to be an
   * explanation of why the error occurred or what it means. The [exception] is
   * expected to be the reason for the error. At least one argument must be
   * provided.
   */
  void logError(String message, [CaughtException exception]);

  /**
   * Log the given [exception] as one representing an error. The [message] is an
   * explanation of why the error occurred or what it means.
   */
  @deprecated // Use logError(message, exception)
  void logError2(String message, Object exception);

  /**
   * Log the given informational message. The [message] is expected to be an
   * explanation of why the error occurred or what it means. The [exception] is
   * expected to be the reason for the error.
   */
  void logInformation(String message, [CaughtException exception]);

  /**
   * Log the given [exception] as one representing an informational message. The
   * [message] is an explanation of why the error occurred or what it means.
   */
  @deprecated // Use logInformation(message, exception)
  void logInformation2(String message, Object exception);
}

/**
 * An implementation of [Logger] that does nothing.
 */
class NullLogger implements Logger {
  @override
  void logError(String message, [CaughtException exception]) {}

  @override
  void logError2(String message, Object exception) {}

  @override
  void logInformation(String message, [CaughtException exception]) {}

  @override
  void logInformation2(String message, Object exception) {}
}

/**
 * An exception created when an analysis attempt fails because a source was
 * deleted between the time the analysis started and the time the results of the
 * analysis were ready to be recorded.
 */
class ObsoleteSourceAnalysisException extends AnalysisException {
  /**
   * The source that was removed while it was being analyzed.
   */
  Source _source;

  /**
   * Initialize a newly created exception to represent the removal of the given
   * [source].
   */
  ObsoleteSourceAnalysisException(Source source)
      : super(
            "The source '${source.fullName}' was removed while it was being analyzed") {
    this._source = source;
  }

  /**
   * Return the source that was removed while it was being analyzed.
   */
  Source get source => _source;
}

/**
 * Container with global [AnalysisContext] performance statistics.
 */
class PerformanceStatistics {
  /**
   * The [PerformanceTag] for time spent in reading files.
   */
  static PerformanceTag io = new PerformanceTag('io');

  /**
   * The [PerformanceTag] for time spent in scanning.
   */
  static PerformanceTag scan = new PerformanceTag('scan');

  /**
   * The [PerformanceTag] for time spent in parsing.
   */
  static PerformanceTag parse = new PerformanceTag('parse');

  /**
   * The [PerformanceTag] for time spent in resolving.
   */
  static PerformanceTag resolve = new PerformanceTag('resolve');

  /**
   * The [PerformanceTag] for time spent in error verifier.
   */
  static PerformanceTag errors = new PerformanceTag('errors');

  /**
   * The [PerformanceTag] for time spent in hints generator.
   */
  static PerformanceTag hints = new PerformanceTag('hints');

  /**
   * The [PerformanceTag] for time spent in linting.
   */
  static PerformanceTag lint = new PerformanceTag('lint');

  /**
   * The [PerformanceTag] for time spent computing cycles.
   */
  static PerformanceTag cycles = new PerformanceTag('cycles');

  /**
   * The [PerformanceTag] for time spent in other phases of analysis.
   */
  static PerformanceTag performAnaysis = new PerformanceTag('performAnaysis');

  /**
   * The [PerformanceTag] for time spent in the analysis task visitor after
   * tasks are complete.
   */
  static PerformanceTag analysisTaskVisitor =
      new PerformanceTag('analysisTaskVisitor');

  /**
   * The [PerformanceTag] for time spent in the getter
   * AnalysisContextImpl.nextAnalysisTask.
   */
  static var nextTask = new PerformanceTag('nextAnalysisTask');

  /**
   * The [PerformanceTag] for time spent during otherwise not accounted parts
   * incremental of analysis.
   */
  static PerformanceTag incrementalAnalysis =
      new PerformanceTag('incrementalAnalysis');
}

/**
 * An error listener that will record the errors that are reported to it in a
 * way that is appropriate for caching those errors within an analysis context.
 */
class RecordingErrorListener implements AnalysisErrorListener {
  /**
   * A map of sets containing the errors that were collected, keyed by each
   * source.
   */
  Map<Source, HashSet<AnalysisError>> _errors =
      new HashMap<Source, HashSet<AnalysisError>>();

  /**
   * Return the errors collected by the listener.
   */
  List<AnalysisError> get errors {
    int numEntries = _errors.length;
    if (numEntries == 0) {
      return AnalysisError.NO_ERRORS;
    }
    List<AnalysisError> resultList = new List<AnalysisError>();
    for (HashSet<AnalysisError> errors in _errors.values) {
      resultList.addAll(errors);
    }
    return resultList;
  }

  /**
   * Add all of the errors recorded by the given [listener] to this listener.
   */
  void addAll(RecordingErrorListener listener) {
    for (AnalysisError error in listener.errors) {
      onError(error);
    }
  }

  /**
   * Return the errors collected by the listener for the given [source].
   */
  List<AnalysisError> getErrorsForSource(Source source) {
    HashSet<AnalysisError> errorsForSource = _errors[source];
    if (errorsForSource == null) {
      return AnalysisError.NO_ERRORS;
    } else {
      return new List.from(errorsForSource);
    }
  }

  @override
  void onError(AnalysisError error) {
    Source source = error.source;
    HashSet<AnalysisError> errorsForSource = _errors[source];
    if (_errors[source] == null) {
      errorsForSource = new HashSet<AnalysisError>();
      _errors[source] = errorsForSource;
    }
    errorsForSource.add(error);
  }
}

/**
 * An visitor that removes any resolution information from an AST structure when
 * used to visit that structure.
 */
class ResolutionEraser extends GeneralizingAstVisitor<Object> {
  /**
   * A flag indicating whether the elements associated with declarations should
   * be erased.
   */
  bool eraseDeclarations = true;

  @override
  Object visitAssignmentExpression(AssignmentExpression node) {
    node.staticElement = null;
    node.propagatedElement = null;
    return super.visitAssignmentExpression(node);
  }

  @override
  Object visitBinaryExpression(BinaryExpression node) {
    node.staticElement = null;
    node.propagatedElement = null;
    return super.visitBinaryExpression(node);
  }

  @override
  Object visitBreakStatement(BreakStatement node) {
    node.target = null;
    return super.visitBreakStatement(node);
  }

  @override
  Object visitCompilationUnit(CompilationUnit node) {
    if (eraseDeclarations) {
      node.element = null;
    }
    return super.visitCompilationUnit(node);
  }

  @override
  Object visitConstructorDeclaration(ConstructorDeclaration node) {
    if (eraseDeclarations) {
      node.element = null;
    }
    return super.visitConstructorDeclaration(node);
  }

  @override
  Object visitConstructorName(ConstructorName node) {
    node.staticElement = null;
    return super.visitConstructorName(node);
  }

  @override
  Object visitContinueStatement(ContinueStatement node) {
    node.target = null;
    return super.visitContinueStatement(node);
  }

  @override
  Object visitDirective(Directive node) {
    if (eraseDeclarations) {
      node.element = null;
    }
    return super.visitDirective(node);
  }

  @override
  Object visitExpression(Expression node) {
    node.staticType = null;
    node.propagatedType = null;
    return super.visitExpression(node);
  }

  @override
  Object visitFunctionExpression(FunctionExpression node) {
    if (eraseDeclarations) {
      node.element = null;
    }
    return super.visitFunctionExpression(node);
  }

  @override
  Object visitFunctionExpressionInvocation(FunctionExpressionInvocation node) {
    node.staticElement = null;
    node.propagatedElement = null;
    return super.visitFunctionExpressionInvocation(node);
  }

  @override
  Object visitIndexExpression(IndexExpression node) {
    node.staticElement = null;
    node.propagatedElement = null;
    return super.visitIndexExpression(node);
  }

  @override
  Object visitInstanceCreationExpression(InstanceCreationExpression node) {
    node.staticElement = null;
    return super.visitInstanceCreationExpression(node);
  }

  @override
  Object visitPostfixExpression(PostfixExpression node) {
    node.staticElement = null;
    node.propagatedElement = null;
    return super.visitPostfixExpression(node);
  }

  @override
  Object visitPrefixExpression(PrefixExpression node) {
    node.staticElement = null;
    node.propagatedElement = null;
    return super.visitPrefixExpression(node);
  }

  @override
  Object visitRedirectingConstructorInvocation(
      RedirectingConstructorInvocation node) {
    node.staticElement = null;
    return super.visitRedirectingConstructorInvocation(node);
  }

  @override
  Object visitSimpleIdentifier(SimpleIdentifier node) {
    if (eraseDeclarations || !node.inDeclarationContext()) {
      node.staticElement = null;
    }
    node.propagatedElement = null;
    return super.visitSimpleIdentifier(node);
  }

  @override
  Object visitSuperConstructorInvocation(SuperConstructorInvocation node) {
    node.staticElement = null;
    return super.visitSuperConstructorInvocation(node);
  }

  /**
   * Remove any resolution information from the given AST structure.
   */
  static void erase(AstNode node, {bool eraseDeclarations: true}) {
    ResolutionEraser eraser = new ResolutionEraser();
    eraser.eraseDeclarations = eraseDeclarations;
    node.accept(eraser);
  }
}

/**
 * [SourcesChangedEvent] indicates which sources have been added, removed,
 * or whose contents have changed.
 */
class SourcesChangedEvent {
  /**
   * The internal representation of what has changed. Clients should not access
   * this field directly.
   */
  final ChangeSet _changeSet;

  /**
   * Construct an instance representing the given changes.
   */
  SourcesChangedEvent(ChangeSet changeSet) : _changeSet = changeSet;

  /**
   * Construct an instance representing a source content change.
   */
  factory SourcesChangedEvent.changedContent(Source source, String contents) {
    ChangeSet changeSet = new ChangeSet();
    changeSet.changedContent(source, contents);
    return new SourcesChangedEvent(changeSet);
  }

  /**
   * Construct an instance representing a source content change.
   */
  factory SourcesChangedEvent.changedRange(Source source, String contents,
      int offset, int oldLength, int newLength) {
    ChangeSet changeSet = new ChangeSet();
    changeSet.changedRange(source, contents, offset, oldLength, newLength);
    return new SourcesChangedEvent(changeSet);
  }

  /**
   * Return the collection of sources for which content has changed.
   */
  Iterable<Source> get changedSources {
    List<Source> changedSources = new List.from(_changeSet.changedSources);
    changedSources.addAll(_changeSet.changedContents.keys);
    changedSources.addAll(_changeSet.changedRanges.keys);
    return changedSources;
  }

  /**
   * Return `true` if any sources were added.
   */
  bool get wereSourcesAdded => _changeSet.addedSources.length > 0;

  /**
   * Return `true` if any sources were removed or deleted.
   */
  bool get wereSourcesRemovedOrDeleted =>
      _changeSet.removedSources.length > 0 ||
          _changeSet.removedContainers.length > 0 ||
          _changeSet.deletedSources.length > 0;
}

/**
 * Analysis data for which we have a modification time.
 */
class TimestampedData<E> {
  /**
   * The modification time of the source from which the data was created.
   */
  final int modificationTime;

  /**
   * The data that was created from the source.
   */
  final E data;

  /**
   * Initialize a newly created holder to associate the given [data] with the
   * given [modificationTime].
   */
  TimestampedData(this.modificationTime, this.data);
}<|MERGE_RESOLUTION|>--- conflicted
+++ resolved
@@ -951,4978 +951,6 @@
   /**
    * Return `true` if the given [fileName] is assumed to contain HTML.
    */
-<<<<<<< HEAD
-=======
-  CompilationUnit incrementalResolutionValidation_lastUnit;
-
-  /**
-   * A factory to override how the [ResolverVisitor] is created.
-   */
-  ResolverVisitorFactory resolverVisitorFactory;
-
-  /**
-   * A factory to override how the [TypeResolverVisitor] is created.
-   */
-  TypeResolverVisitorFactory typeResolverVisitorFactory;
-
-  /**
-   * A factory to override how [LibraryResolver] is created.
-   */
-  LibraryResolverFactory libraryResolverFactory;
-
-  /**
-   * Initialize a newly created analysis context.
-   */
-  AnalysisContextImpl() {
-    _resultRecorder = new AnalysisContextImpl_AnalysisTaskResultRecorder(this);
-    _privatePartition = new UniversalCachePartition(
-        this,
-        AnalysisOptionsImpl.DEFAULT_CACHE_SIZE,
-        new AnalysisContextImpl_ContextRetentionPolicy(this));
-    _cache = createCacheFromSourceFactory(null);
-    _onSourcesChangedController =
-        new StreamController<SourcesChangedEvent>.broadcast();
-    _implicitAnalysisEventsController =
-        new StreamController<ImplicitAnalysisEvent>.broadcast();
-  }
-
-  @override
-  AnalysisCache get analysisCache => _cache;
-
-  @override
-  AnalysisOptions get analysisOptions => _options;
-
-  @override
-  void set analysisOptions(AnalysisOptions options) {
-    bool needsRecompute = this._options.analyzeFunctionBodiesPredicate !=
-            options.analyzeFunctionBodiesPredicate ||
-        this._options.generateImplicitErrors !=
-            options.generateImplicitErrors ||
-        this._options.generateSdkErrors != options.generateSdkErrors ||
-        this._options.dart2jsHint != options.dart2jsHint ||
-        (this._options.hint && !options.hint) ||
-        this._options.preserveComments != options.preserveComments ||
-        this._options.strongMode != options.strongMode ||
-        ((options is AnalysisOptionsImpl)
-            ? this._options.strongModeHints != options.strongModeHints
-            : false) ||
-        this._options.enableStrictCallChecks !=
-            options.enableStrictCallChecks ||
-        this._options.enableSuperMixins != options.enableSuperMixins;
-    int cacheSize = options.cacheSize;
-    if (this._options.cacheSize != cacheSize) {
-      this._options.cacheSize = cacheSize;
-      //cache.setMaxCacheSize(cacheSize);
-      _privatePartition.maxCacheSize = cacheSize;
-      //
-      // Cap the size of the priority list to being less than the cache size.
-      // Failure to do so can result in an infinite loop in
-      // performAnalysisTask() because re-caching one AST structure
-      // can cause another priority source's AST structure to be flushed.
-      //
-      // TODO(brianwilkerson) Remove this constraint when the new task model is
-      // implemented.
-      //
-      int maxPriorityOrderSize = cacheSize - _PRIORITY_ORDER_SIZE_DELTA;
-      if (_priorityOrder.length > maxPriorityOrderSize) {
-        _priorityOrder = _priorityOrder.sublist(0, maxPriorityOrderSize);
-      }
-    }
-    this._options.analyzeFunctionBodiesPredicate =
-        options.analyzeFunctionBodiesPredicate;
-    this._options.generateImplicitErrors = options.generateImplicitErrors;
-    this._options.generateSdkErrors = options.generateSdkErrors;
-    this._options.dart2jsHint = options.dart2jsHint;
-    this._options.enableStrictCallChecks = options.enableStrictCallChecks;
-    this._options.enableSuperMixins = options.enableSuperMixins;
-    this._options.hint = options.hint;
-    this._options.incremental = options.incremental;
-    this._options.incrementalApi = options.incrementalApi;
-    this._options.incrementalValidation = options.incrementalValidation;
-    this._options.lint = options.lint;
-    this._options.preserveComments = options.preserveComments;
-    this._options.strongMode = options.strongMode;
-    if (options is AnalysisOptionsImpl) {
-      this._options.strongModeHints = options.strongModeHints;
-    }
-    _generateImplicitErrors = options.generateImplicitErrors;
-    _generateSdkErrors = options.generateSdkErrors;
-    if (needsRecompute) {
-      _invalidateAllLocalResolutionInformation(false);
-    }
-  }
-
-  @override
-  void set analysisPriorityOrder(List<Source> sources) {
-    if (sources == null || sources.isEmpty) {
-      _priorityOrder = Source.EMPTY_LIST;
-    } else {
-      while (sources.remove(null)) {
-        // Nothing else to do.
-      }
-      if (sources.isEmpty) {
-        _priorityOrder = Source.EMPTY_LIST;
-      }
-      //
-      // Cap the size of the priority list to being less than the cache size.
-      // Failure to do so can result in an infinite loop in
-      // performAnalysisTask() because re-caching one AST structure
-      // can cause another priority source's AST structure to be flushed.
-      //
-      int count = math.min(
-          sources.length, _options.cacheSize - _PRIORITY_ORDER_SIZE_DELTA);
-      _priorityOrder = new List<Source>(count);
-      for (int i = 0; i < count; i++) {
-        _priorityOrder[i] = sources[i];
-      }
-      // Ensure entries for every priority source.
-      for (var source in _priorityOrder) {
-        SourceEntry entry = _getReadableSourceEntry(source);
-        if (entry == null) {
-          _createSourceEntry(source, false);
-        }
-      }
-    }
-  }
-
-  @override
-  set contentCache(ContentCache value) {
-    _contentCache = value;
-  }
-
-  @override
-  DeclaredVariables get declaredVariables => _declaredVariables;
-
-  @override
-  EmbedderYamlLocator get embedderYamlLocator => _embedderYamlLocator;
-
-  @override
-  List<AnalysisTarget> get explicitTargets {
-    List<AnalysisTarget> targets = <AnalysisTarget>[];
-    MapIterator<Source, SourceEntry> iterator = _cache.iterator();
-    while (iterator.moveNext()) {
-      if (iterator.value.explicitlyAdded) {
-        targets.add(iterator.key);
-      }
-    }
-    return targets;
-  }
-
-  @override
-  List<Source> get htmlSources => _getSources(SourceKind.HTML);
-
-  @override
-  Stream<ImplicitAnalysisEvent> get implicitAnalysisEvents =>
-      _implicitAnalysisEventsController.stream;
-
-  @override
-  bool get isDisposed => _disposed;
-
-  @override
-  List<Source> get launchableClientLibrarySources {
-    // TODO(brianwilkerson) This needs to filter out libraries that do not
-    // reference dart:html, either directly or indirectly.
-    List<Source> sources = new List<Source>();
-    MapIterator<Source, SourceEntry> iterator = _cache.iterator();
-    while (iterator.moveNext()) {
-      Source source = iterator.key;
-      SourceEntry sourceEntry = iterator.value;
-      if (sourceEntry.kind == SourceKind.LIBRARY && !source.isInSystemLibrary) {
-//          DartEntry dartEntry = (DartEntry) sourceEntry;
-//          if (dartEntry.getValue(DartEntry.IS_LAUNCHABLE) && dartEntry.getValue(DartEntry.IS_CLIENT)) {
-        sources.add(source);
-//          }
-      }
-    }
-    return sources;
-  }
-
-  @override
-  List<Source> get launchableServerLibrarySources {
-    // TODO(brianwilkerson) This needs to filter out libraries that reference
-    // dart:html, either directly or indirectly.
-    List<Source> sources = new List<Source>();
-    MapIterator<Source, SourceEntry> iterator = _cache.iterator();
-    while (iterator.moveNext()) {
-      Source source = iterator.key;
-      SourceEntry sourceEntry = iterator.value;
-      if (sourceEntry.kind == SourceKind.LIBRARY && !source.isInSystemLibrary) {
-//          DartEntry dartEntry = (DartEntry) sourceEntry;
-//          if (dartEntry.getValue(DartEntry.IS_LAUNCHABLE) && !dartEntry.getValue(DartEntry.IS_CLIENT)) {
-        sources.add(source);
-//          }
-      }
-    }
-    return sources;
-  }
-
-  @override
-  List<Source> get librarySources => _getSources(SourceKind.LIBRARY);
-
-  /**
-   * Look through the cache for a task that needs to be performed. Return the
-   * task that was found, or `null` if there is no more work to be done.
-   */
-  AnalysisTask get nextAnalysisTask {
-    bool hintsEnabled = _options.hint;
-    bool lintsEnabled = _options.lint;
-    bool hasBlockedTask = false;
-    //
-    // Look for incremental analysis
-    //
-    if (_incrementalAnalysisCache != null &&
-        _incrementalAnalysisCache.hasWork) {
-      AnalysisTask task =
-          new IncrementalAnalysisTask(this, _incrementalAnalysisCache);
-      _incrementalAnalysisCache = null;
-      return task;
-    }
-    //
-    // Look for a source that needs to be analyzed because it has futures
-    // pending.
-    //
-    if (_pendingFutureSources.isNotEmpty) {
-      List<Source> sourcesToRemove = <Source>[];
-      AnalysisTask task;
-      for (Source source in _pendingFutureSources.keys) {
-        SourceEntry sourceEntry = _cache.get(source);
-        List<PendingFuture> pendingFutures = _pendingFutureSources[source];
-        for (int i = 0; i < pendingFutures.length;) {
-          if (pendingFutures[i].evaluate(sourceEntry)) {
-            pendingFutures.removeAt(i);
-          } else {
-            i++;
-          }
-        }
-        if (pendingFutures.isEmpty) {
-          sourcesToRemove.add(source);
-          continue;
-        }
-        AnalysisContextImpl_TaskData taskData = _getNextAnalysisTaskForSource(
-            source, sourceEntry, true, hintsEnabled, lintsEnabled);
-        task = taskData.task;
-        if (task != null) {
-          break;
-        } else if (taskData.isBlocked) {
-          hasBlockedTask = true;
-        } else {
-          // There is no more work to do for this task, so forcibly complete
-          // all its pending futures.
-          for (PendingFuture pendingFuture in pendingFutures) {
-            pendingFuture.forciblyComplete();
-          }
-          sourcesToRemove.add(source);
-        }
-      }
-      for (Source source in sourcesToRemove) {
-        _pendingFutureSources.remove(source);
-      }
-      if (task != null) {
-        return task;
-      }
-    }
-    //
-    // Look for a priority source that needs to be analyzed.
-    //
-    int priorityCount = _priorityOrder.length;
-    for (int i = 0; i < priorityCount; i++) {
-      Source source = _priorityOrder[i];
-      AnalysisContextImpl_TaskData taskData = _getNextAnalysisTaskForSource(
-          source, _cache.get(source), true, hintsEnabled, lintsEnabled);
-      AnalysisTask task = taskData.task;
-      if (task != null) {
-        return task;
-      } else if (taskData.isBlocked) {
-        hasBlockedTask = true;
-      }
-    }
-    if (_neededForResolution != null) {
-      List<Source> sourcesToRemove = new List<Source>();
-      for (Source source in _neededForResolution) {
-        SourceEntry sourceEntry = _cache.get(source);
-        if (sourceEntry is DartEntry) {
-          DartEntry dartEntry = sourceEntry;
-          if (!dartEntry.hasResolvableCompilationUnit) {
-            if (dartEntry.getState(DartEntry.PARSED_UNIT) == CacheState.ERROR) {
-              sourcesToRemove.add(source);
-            } else {
-              AnalysisContextImpl_TaskData taskData =
-                  _createParseDartTask(source, dartEntry);
-              AnalysisTask task = taskData.task;
-              if (task != null) {
-                return task;
-              } else if (taskData.isBlocked) {
-                hasBlockedTask = true;
-              }
-            }
-          }
-        }
-      }
-      int count = sourcesToRemove.length;
-      for (int i = 0; i < count; i++) {
-        _neededForResolution.remove(sourcesToRemove[i]);
-      }
-    }
-    //
-    // Look for a non-priority source that needs to be analyzed.
-    //
-    List<Source> sourcesToRemove = new List<Source>();
-    WorkManager_WorkIterator sources = _workManager.iterator();
-    try {
-      while (sources.hasNext) {
-        Source source = sources.next();
-        AnalysisContextImpl_TaskData taskData = _getNextAnalysisTaskForSource(
-            source, _cache.get(source), false, hintsEnabled, lintsEnabled);
-        AnalysisTask task = taskData.task;
-        if (task != null) {
-          return task;
-        } else if (taskData.isBlocked) {
-          hasBlockedTask = true;
-        } else {
-          sourcesToRemove.add(source);
-        }
-      }
-    } finally {
-      int count = sourcesToRemove.length;
-      for (int i = 0; i < count; i++) {
-        _workManager.remove(sourcesToRemove[i]);
-      }
-    }
-    if (hasBlockedTask) {
-      // All of the analysis work is blocked waiting for an asynchronous task
-      // to complete.
-      return WaitForAsyncTask.instance;
-    }
-    return null;
-  }
-
-  @override
-  Stream<SourcesChangedEvent> get onSourcesChanged =>
-      _onSourcesChangedController.stream;
-
-  /**
-   * Make _pendingFutureSources available to unit tests.
-   */
-  HashMap<Source, List<PendingFuture>> get pendingFutureSources_forTesting =>
-      _pendingFutureSources;
-
-  @override
-  List<Source> get prioritySources => _priorityOrder;
-
-  @override
-  List<AnalysisTarget> get priorityTargets => prioritySources;
-
-  @override
-  CachePartition get privateAnalysisCachePartition => _privatePartition;
-
-  @override
-  SourceFactory get sourceFactory => _sourceFactory;
-
-  @override
-  void set sourceFactory(SourceFactory factory) {
-    if (identical(_sourceFactory, factory)) {
-      return;
-    } else if (factory.context != null) {
-      throw new IllegalStateException(
-          "Source factories cannot be shared between contexts");
-    }
-    if (_sourceFactory != null) {
-      _sourceFactory.context = null;
-    }
-    factory.context = this;
-    _sourceFactory = factory;
-    _coreLibrarySource = _sourceFactory.forUri(DartSdk.DART_CORE);
-    _asyncLibrarySource = _sourceFactory.forUri(DartSdk.DART_ASYNC);
-    _cache = createCacheFromSourceFactory(factory);
-    _invalidateAllLocalResolutionInformation(true);
-  }
-
-  @override
-  List<Source> get sources {
-    List<Source> sources = new List<Source>();
-    MapIterator<Source, SourceEntry> iterator = _cache.iterator();
-    while (iterator.moveNext()) {
-      sources.add(iterator.key);
-    }
-    return sources;
-  }
-
-  /**
-   * Return a list of the sources that would be processed by
-   * [performAnalysisTask]. This method duplicates, and must therefore be kept
-   * in sync with, [getNextAnalysisTask]. This method is intended to be used for
-   * testing purposes only.
-   */
-  List<Source> get sourcesNeedingProcessing {
-    HashSet<Source> sources = new HashSet<Source>();
-    bool hintsEnabled = _options.hint;
-    bool lintsEnabled = _options.lint;
-
-    //
-    // Look for priority sources that need to be analyzed.
-    //
-    for (Source source in _priorityOrder) {
-      _getSourcesNeedingProcessing(source, _cache.get(source), true,
-          hintsEnabled, lintsEnabled, sources);
-    }
-    //
-    // Look for non-priority sources that need to be analyzed.
-    //
-    WorkManager_WorkIterator iterator = _workManager.iterator();
-    while (iterator.hasNext) {
-      Source source = iterator.next();
-      _getSourcesNeedingProcessing(source, _cache.get(source), false,
-          hintsEnabled, lintsEnabled, sources);
-    }
-    return new List<Source>.from(sources);
-  }
-
-  @override
-  AnalysisContextStatistics get statistics {
-    AnalysisContextStatisticsImpl statistics =
-        new AnalysisContextStatisticsImpl();
-    visitCacheItems(statistics._internalPutCacheItem);
-    statistics.partitionData = _cache.partitionData;
-    return statistics;
-  }
-
-  IncrementalAnalysisCache get test_incrementalAnalysisCache {
-    return _incrementalAnalysisCache;
-  }
-
-  set test_incrementalAnalysisCache(IncrementalAnalysisCache value) {
-    _incrementalAnalysisCache = value;
-  }
-
-  List<Source> get test_priorityOrder => _priorityOrder;
-
-  @override
-  TypeProvider get typeProvider {
-    if (_typeProvider != null) {
-      return _typeProvider;
-    }
-    Source coreSource = sourceFactory.forUri(DartSdk.DART_CORE);
-    if (coreSource == null) {
-      throw new AnalysisException("Could not create a source for dart:core");
-    }
-    LibraryElement coreElement = computeLibraryElement(coreSource);
-    if (coreElement == null) {
-      throw new AnalysisException("Could not create an element for dart:core");
-    }
-    Source asyncSource = sourceFactory.forUri(DartSdk.DART_ASYNC);
-    if (asyncSource == null) {
-      throw new AnalysisException("Could not create a source for dart:async");
-    }
-    LibraryElement asyncElement = computeLibraryElement(asyncSource);
-    if (asyncElement == null) {
-      throw new AnalysisException("Could not create an element for dart:async");
-    }
-    _typeProvider = new TypeProviderImpl(coreElement, asyncElement);
-    return _typeProvider;
-  }
-
-  /**
-   * Sets the [TypeProvider] for this context.
-   */
-  void set typeProvider(TypeProvider typeProvider) {
-    _typeProvider = typeProvider;
-  }
-
-  @override
-  TypeSystem get typeSystem {
-    if (_typeSystem == null) {
-      _typeSystem = TypeSystem.create(this);
-    }
-    return _typeSystem;
-  }
-
-  @override
-  List<newContext.WorkManager> get workManagers {
-    throw new NotImplementedException('In not task-based AnalysisContext.');
-  }
-
-  @override
-  void addListener(AnalysisListener listener) {
-    if (!_listeners.contains(listener)) {
-      _listeners.add(listener);
-    }
-  }
-
-  @override
-  void applyAnalysisDelta(AnalysisDelta delta) {
-    ChangeSet changeSet = new ChangeSet();
-    delta.analysisLevels.forEach((Source source, AnalysisLevel level) {
-      if (level == AnalysisLevel.NONE) {
-        changeSet.removedSource(source);
-      } else {
-        changeSet.addedSource(source);
-      }
-    });
-    applyChanges(changeSet);
-  }
-
-  @override
-  ApplyChangesStatus applyChanges(ChangeSet changeSet) {
-    if (changeSet.isEmpty) {
-      return new ApplyChangesStatus(false);
-    }
-    //
-    // First, compute the list of sources that have been removed.
-    //
-    List<Source> removedSources =
-        new List<Source>.from(changeSet.removedSources);
-    for (SourceContainer container in changeSet.removedContainers) {
-      _addSourcesInContainer(removedSources, container);
-    }
-    //
-    // Then determine which cached results are no longer valid.
-    //
-    for (Source source in changeSet.addedSources) {
-      _sourceAvailable(source);
-    }
-    for (Source source in changeSet.changedSources) {
-      if (_contentCache.getContents(source) != null) {
-        // This source is overridden in the content cache, so the change will
-        // have no effect. Just ignore it to avoid wasting time doing
-        // re-analysis.
-        continue;
-      }
-      _sourceChanged(source);
-    }
-    changeSet.changedContents.forEach((Source key, String value) {
-      _contentsChanged(key, value, false);
-    });
-    changeSet.changedRanges
-        .forEach((Source source, ChangeSet_ContentChange change) {
-      _contentRangeChanged(source, change.contents, change.offset,
-          change.oldLength, change.newLength);
-    });
-    for (Source source in changeSet.deletedSources) {
-      _sourceDeleted(source);
-    }
-    for (Source source in removedSources) {
-      _sourceRemoved(source);
-    }
-    _onSourcesChangedController.add(new SourcesChangedEvent(changeSet));
-    return new ApplyChangesStatus(true);
-  }
-
-  @override
-  String computeDocumentationComment(Element element) {
-    if (element == null) {
-      return null;
-    }
-    Source source = element.source;
-    if (source == null) {
-      return null;
-    }
-    SourceRange docRange = element.docRange;
-    if (docRange == null) {
-      return null;
-    }
-    String code = getContents(source).data;
-    String comment = code.substring(docRange.offset, docRange.end);
-    return comment.replaceAll('\r\n', '\n');
-  }
-
-  @override
-  List<AnalysisError> computeErrors(Source source) {
-    bool enableHints = _options.hint;
-    bool enableLints = _options.lint;
-
-    SourceEntry sourceEntry = _getReadableSourceEntry(source);
-    if (sourceEntry is DartEntry) {
-      List<AnalysisError> errors = new List<AnalysisError>();
-      try {
-        DartEntry dartEntry = sourceEntry;
-        ListUtilities.addAll(
-            errors, _getDartScanData(source, dartEntry, DartEntry.SCAN_ERRORS));
-        dartEntry = _getReadableDartEntry(source);
-        ListUtilities.addAll(errors,
-            _getDartParseData(source, dartEntry, DartEntry.PARSE_ERRORS));
-        dartEntry = _getReadableDartEntry(source);
-        if (dartEntry.getValue(DartEntry.SOURCE_KIND) == SourceKind.LIBRARY) {
-          ListUtilities.addAll(
-              errors,
-              _getDartResolutionData(
-                  source, source, dartEntry, DartEntry.RESOLUTION_ERRORS));
-          dartEntry = _getReadableDartEntry(source);
-          ListUtilities.addAll(
-              errors,
-              _getDartVerificationData(
-                  source, source, dartEntry, DartEntry.VERIFICATION_ERRORS));
-          if (enableHints) {
-            dartEntry = _getReadableDartEntry(source);
-            ListUtilities.addAll(errors,
-                _getDartHintData(source, source, dartEntry, DartEntry.HINTS));
-          }
-          if (enableLints) {
-            dartEntry = _getReadableDartEntry(source);
-            ListUtilities.addAll(errors,
-                _getDartLintData(source, source, dartEntry, DartEntry.LINTS));
-          }
-        } else {
-          List<Source> libraries = getLibrariesContaining(source);
-          for (Source librarySource in libraries) {
-            ListUtilities.addAll(
-                errors,
-                _getDartResolutionData(source, librarySource, dartEntry,
-                    DartEntry.RESOLUTION_ERRORS));
-            dartEntry = _getReadableDartEntry(source);
-            ListUtilities.addAll(
-                errors,
-                _getDartVerificationData(source, librarySource, dartEntry,
-                    DartEntry.VERIFICATION_ERRORS));
-            if (enableHints) {
-              dartEntry = _getReadableDartEntry(source);
-              ListUtilities.addAll(
-                  errors,
-                  _getDartHintData(
-                      source, librarySource, dartEntry, DartEntry.HINTS));
-            }
-            if (enableLints) {
-              dartEntry = _getReadableDartEntry(source);
-              ListUtilities.addAll(
-                  errors,
-                  _getDartLintData(
-                      source, librarySource, dartEntry, DartEntry.LINTS));
-            }
-          }
-        }
-      } on ObsoleteSourceAnalysisException catch (exception, stackTrace) {
-        AnalysisEngine.instance.logger.logInformation(
-            "Could not compute errors",
-            new CaughtException(exception, stackTrace));
-      }
-      if (errors.isEmpty) {
-        return AnalysisError.NO_ERRORS;
-      }
-      return errors;
-    } else if (sourceEntry is HtmlEntry) {
-      HtmlEntry htmlEntry = sourceEntry;
-      try {
-        return _getHtmlResolutionData2(
-            source, htmlEntry, HtmlEntry.RESOLUTION_ERRORS);
-      } on ObsoleteSourceAnalysisException catch (exception, stackTrace) {
-        AnalysisEngine.instance.logger.logInformation(
-            "Could not compute errors",
-            new CaughtException(exception, stackTrace));
-      }
-    }
-    return AnalysisError.NO_ERRORS;
-  }
-
-  @override
-  List<Source> computeExportedLibraries(Source source) => _getDartParseData2(
-      source, DartEntry.EXPORTED_LIBRARIES, Source.EMPTY_LIST);
-
-  @override
-  @deprecated
-  HtmlElement computeHtmlElement(Source source) =>
-      _getHtmlResolutionData(source, HtmlEntry.ELEMENT, null);
-
-  @override
-  List<Source> computeImportedLibraries(Source source) => _getDartParseData2(
-      source, DartEntry.IMPORTED_LIBRARIES, Source.EMPTY_LIST);
-
-  @override
-  SourceKind computeKindOf(Source source) {
-    SourceEntry sourceEntry = _getReadableSourceEntry(source);
-    if (sourceEntry == null) {
-      return SourceKind.UNKNOWN;
-    } else if (sourceEntry is DartEntry) {
-      try {
-        return _getDartParseData(source, sourceEntry, DartEntry.SOURCE_KIND);
-      } on AnalysisException {
-        return SourceKind.UNKNOWN;
-      }
-    }
-    return sourceEntry.kind;
-  }
-
-  @override
-  LibraryElement computeLibraryElement(Source source) =>
-      _getDartResolutionData2(source, source, DartEntry.ELEMENT, null);
-
-  @override
-  LineInfo computeLineInfo(Source source) {
-    SourceEntry sourceEntry = _getReadableSourceEntry(source);
-    try {
-      if (sourceEntry is HtmlEntry) {
-        return _getHtmlParseData(source, SourceEntry.LINE_INFO, null);
-      } else if (sourceEntry is DartEntry) {
-        return _getDartScanData2(source, SourceEntry.LINE_INFO, null);
-      }
-    } on ObsoleteSourceAnalysisException catch (exception, stackTrace) {
-      AnalysisEngine.instance.logger.logInformation(
-          "Could not compute ${SourceEntry.LINE_INFO}",
-          new CaughtException(exception, stackTrace));
-    }
-    return null;
-  }
-
-  @override
-  CompilationUnit computeResolvableCompilationUnit(Source source) {
-    DartEntry dartEntry = _getReadableDartEntry(source);
-    if (dartEntry == null) {
-      throw new AnalysisException(
-          "computeResolvableCompilationUnit for non-Dart: ${source.fullName}");
-    }
-    dartEntry = _cacheDartParseData(source, dartEntry, DartEntry.PARSED_UNIT);
-    CompilationUnit unit = dartEntry.resolvableCompilationUnit;
-    if (unit == null) {
-      throw new AnalysisException(
-          "Internal error: computeResolvableCompilationUnit could not parse ${source.fullName}",
-          new CaughtException(dartEntry.exception, null));
-    }
-    return unit;
-  }
-
-  @override
-  CancelableFuture<CompilationUnit> computeResolvedCompilationUnitAsync(
-      Source unitSource, Source librarySource) {
-    return new _AnalysisFutureHelper<CompilationUnit>(this)
-        .computeAsync(unitSource, (SourceEntry sourceEntry) {
-      if (sourceEntry is DartEntry) {
-        if (sourceEntry.getStateInLibrary(
-                DartEntry.RESOLVED_UNIT, librarySource) ==
-            CacheState.ERROR) {
-          throw sourceEntry.exception;
-        }
-        return sourceEntry.getValueInLibrary(
-            DartEntry.RESOLVED_UNIT, librarySource);
-      }
-      throw new AnalysisNotScheduledError();
-    });
-  }
-
-  @override
-  Object computeResult(AnalysisTarget target, ResultDescriptor result) {
-    return result.defaultValue;
-  }
-
-  /**
-   * Create an analysis cache based on the given source [factory].
-   */
-  AnalysisCache createCacheFromSourceFactory(SourceFactory factory) {
-    if (factory == null) {
-      return new AnalysisCache(<CachePartition>[_privatePartition]);
-    }
-    DartSdk sdk = factory.dartSdk;
-    if (sdk == null) {
-      return new AnalysisCache(<CachePartition>[_privatePartition]);
-    }
-    return new AnalysisCache(<CachePartition>[
-      AnalysisEngine.instance.partitionManager.forSdk(sdk),
-      _privatePartition
-    ]);
-  }
-
-  @override
-  void dispose() {
-    _disposed = true;
-    for (List<PendingFuture> pendingFutures in _pendingFutureSources.values) {
-      for (PendingFuture pendingFuture in pendingFutures) {
-        pendingFuture.forciblyComplete();
-      }
-    }
-    _pendingFutureSources.clear();
-  }
-
-  @override
-  List<CompilationUnit> ensureResolvedDartUnits(Source unitSource) {
-    SourceEntry sourceEntry = _cache.get(unitSource);
-    if (sourceEntry is! DartEntry) {
-      return null;
-    }
-    DartEntry dartEntry = sourceEntry;
-    // Check every library.
-    List<CompilationUnit> units = <CompilationUnit>[];
-    List<Source> containingLibraries = dartEntry.containingLibraries;
-    for (Source librarySource in containingLibraries) {
-      CompilationUnit unit =
-          dartEntry.getValueInLibrary(DartEntry.RESOLVED_UNIT, librarySource);
-      if (unit == null) {
-        units = null;
-        break;
-      }
-      units.add(unit);
-    }
-    // Invalidate the flushed RESOLVED_UNIT to force it eventually.
-    if (units == null) {
-      bool shouldBeScheduled = false;
-      for (Source librarySource in containingLibraries) {
-        if (dartEntry.getStateInLibrary(
-                DartEntry.RESOLVED_UNIT, librarySource) ==
-            CacheState.FLUSHED) {
-          dartEntry.setStateInLibrary(
-              DartEntry.RESOLVED_UNIT, librarySource, CacheState.INVALID);
-          shouldBeScheduled = true;
-        }
-      }
-      if (shouldBeScheduled) {
-        _workManager.add(unitSource, SourcePriority.UNKNOWN);
-      }
-      // We cannot provide resolved units right now,
-      // but the future analysis will.
-      return null;
-    }
-    // done
-    return units;
-  }
-
-  @override
-  bool exists(Source source) {
-    if (source == null) {
-      return false;
-    }
-    if (_contentCache.getContents(source) != null) {
-      return true;
-    }
-    return source.exists();
-  }
-
-  @override
-  cache.CacheEntry getCacheEntry(AnalysisTarget target) {
-    return null;
-  }
-
-  @override
-  CompilationUnitElement getCompilationUnitElement(
-      Source unitSource, Source librarySource) {
-    LibraryElement libraryElement = getLibraryElement(librarySource);
-    if (libraryElement != null) {
-      // try defining unit
-      CompilationUnitElement definingUnit =
-          libraryElement.definingCompilationUnit;
-      if (definingUnit.source == unitSource) {
-        return definingUnit;
-      }
-      // try parts
-      for (CompilationUnitElement partUnit in libraryElement.parts) {
-        if (partUnit.source == unitSource) {
-          return partUnit;
-        }
-      }
-    }
-    return null;
-  }
-
-  @override
-  Object getConfigurationData(ResultDescriptor key) => _configurationData[key];
-
-  @override
-  TimestampedData<String> getContents(Source source) {
-    String contents = _contentCache.getContents(source);
-    if (contents != null) {
-      return new TimestampedData<String>(
-          _contentCache.getModificationStamp(source), contents);
-    }
-    return source.contents;
-  }
-
-  @override
-  InternalAnalysisContext getContextFor(Source source) {
-    InternalAnalysisContext context = _cache.getContextFor(source);
-    return context == null ? this : context;
-  }
-
-  @override
-  Element getElement(ElementLocation location) {
-    // TODO(brianwilkerson) This should not be a "get" method.
-    try {
-      List<String> components = location.components;
-      Source source = _computeSourceFromEncoding(components[0]);
-      String sourceName = source.shortName;
-      if (AnalysisEngine.isDartFileName(sourceName)) {
-        ElementImpl element = computeLibraryElement(source) as ElementImpl;
-        for (int i = 1; i < components.length; i++) {
-          if (element == null) {
-            return null;
-          }
-          element = element.getChild(components[i]);
-        }
-        return element;
-      }
-      if (AnalysisEngine.isHtmlFileName(sourceName)) {
-        return computeHtmlElement(source);
-      }
-    } catch (exception) {
-      // If the location cannot be decoded for some reason then the underlying
-      // cause should have been logged already and we can fall though to return
-      // null.
-    }
-    return null;
-  }
-
-  @override
-  AnalysisErrorInfo getErrors(Source source) {
-    SourceEntry sourceEntry = getReadableSourceEntryOrNull(source);
-    if (sourceEntry is DartEntry) {
-      DartEntry dartEntry = sourceEntry;
-      return new AnalysisErrorInfoImpl(
-          dartEntry.allErrors, dartEntry.getValue(SourceEntry.LINE_INFO));
-    } else if (sourceEntry is HtmlEntry) {
-      HtmlEntry htmlEntry = sourceEntry;
-      return new AnalysisErrorInfoImpl(
-          htmlEntry.allErrors, htmlEntry.getValue(SourceEntry.LINE_INFO));
-    }
-    return new AnalysisErrorInfoImpl(AnalysisError.NO_ERRORS, null);
-  }
-
-  @override
-  @deprecated
-  HtmlElement getHtmlElement(Source source) {
-    SourceEntry sourceEntry = getReadableSourceEntryOrNull(source);
-    if (sourceEntry is HtmlEntry) {
-      return sourceEntry.getValue(HtmlEntry.ELEMENT);
-    }
-    return null;
-  }
-
-  @override
-  List<Source> getHtmlFilesReferencing(Source source) {
-    SourceKind sourceKind = getKindOf(source);
-    if (sourceKind == null) {
-      return Source.EMPTY_LIST;
-    }
-    List<Source> htmlSources = new List<Source>();
-    while (true) {
-      if (sourceKind == SourceKind.PART) {
-        List<Source> librarySources = getLibrariesContaining(source);
-        MapIterator<Source, SourceEntry> partIterator = _cache.iterator();
-        while (partIterator.moveNext()) {
-          SourceEntry sourceEntry = partIterator.value;
-          if (sourceEntry.kind == SourceKind.HTML) {
-            List<Source> referencedLibraries = (sourceEntry as HtmlEntry)
-                .getValue(HtmlEntry.REFERENCED_LIBRARIES);
-            if (_containsAny(referencedLibraries, librarySources)) {
-              htmlSources.add(partIterator.key);
-            }
-          }
-        }
-      } else {
-        MapIterator<Source, SourceEntry> iterator = _cache.iterator();
-        while (iterator.moveNext()) {
-          SourceEntry sourceEntry = iterator.value;
-          if (sourceEntry.kind == SourceKind.HTML) {
-            List<Source> referencedLibraries = (sourceEntry as HtmlEntry)
-                .getValue(HtmlEntry.REFERENCED_LIBRARIES);
-            if (_contains(referencedLibraries, source)) {
-              htmlSources.add(iterator.key);
-            }
-          }
-        }
-      }
-      break;
-    }
-    if (htmlSources.isEmpty) {
-      return Source.EMPTY_LIST;
-    }
-    return htmlSources;
-  }
-
-  @override
-  SourceKind getKindOf(Source source) {
-    SourceEntry sourceEntry = getReadableSourceEntryOrNull(source);
-    if (sourceEntry == null) {
-      return SourceKind.UNKNOWN;
-    }
-    return sourceEntry.kind;
-  }
-
-  @override
-  List<Source> getLibrariesContaining(Source source) {
-    SourceEntry sourceEntry = getReadableSourceEntryOrNull(source);
-    if (sourceEntry is DartEntry) {
-      return sourceEntry.containingLibraries;
-    }
-    return Source.EMPTY_LIST;
-  }
-
-  @override
-  List<Source> getLibrariesDependingOn(Source librarySource) {
-    List<Source> dependentLibraries = new List<Source>();
-    MapIterator<Source, SourceEntry> iterator = _cache.iterator();
-    while (iterator.moveNext()) {
-      SourceEntry sourceEntry = iterator.value;
-      if (sourceEntry.kind == SourceKind.LIBRARY) {
-        if (_contains(
-            (sourceEntry as DartEntry).getValue(DartEntry.EXPORTED_LIBRARIES),
-            librarySource)) {
-          dependentLibraries.add(iterator.key);
-        }
-        if (_contains(
-            (sourceEntry as DartEntry).getValue(DartEntry.IMPORTED_LIBRARIES),
-            librarySource)) {
-          dependentLibraries.add(iterator.key);
-        }
-      }
-    }
-    if (dependentLibraries.isEmpty) {
-      return Source.EMPTY_LIST;
-    }
-    return dependentLibraries;
-  }
-
-  @override
-  List<Source> getLibrariesReferencedFromHtml(Source htmlSource) {
-    SourceEntry sourceEntry = getReadableSourceEntryOrNull(htmlSource);
-    if (sourceEntry is HtmlEntry) {
-      HtmlEntry htmlEntry = sourceEntry;
-      return htmlEntry.getValue(HtmlEntry.REFERENCED_LIBRARIES);
-    }
-    return Source.EMPTY_LIST;
-  }
-
-  @override
-  LibraryElement getLibraryElement(Source source) {
-    SourceEntry sourceEntry = getReadableSourceEntryOrNull(source);
-    if (sourceEntry is DartEntry) {
-      return sourceEntry.getValue(DartEntry.ELEMENT);
-    }
-    return null;
-  }
-
-  @override
-  LineInfo getLineInfo(Source source) {
-    SourceEntry sourceEntry = getReadableSourceEntryOrNull(source);
-    if (sourceEntry != null) {
-      return sourceEntry.getValue(SourceEntry.LINE_INFO);
-    }
-    return null;
-  }
-
-  @override
-  int getModificationStamp(Source source) {
-    int stamp = _contentCache.getModificationStamp(source);
-    if (stamp != null) {
-      return stamp;
-    }
-    return source.modificationStamp;
-  }
-
-  @override
-  ChangeNoticeImpl getNotice(Source source) {
-    ChangeNoticeImpl notice = _pendingNotices[source];
-    if (notice == null) {
-      notice = new ChangeNoticeImpl(source);
-      _pendingNotices[source] = notice;
-    }
-    return notice;
-  }
-
-  @override
-  Namespace getPublicNamespace(LibraryElement library) {
-    // TODO(brianwilkerson) Rename this to not start with 'get'.
-    // Note that this is not part of the API of the interface.
-    Source source = library.definingCompilationUnit.source;
-    DartEntry dartEntry = _getReadableDartEntry(source);
-    if (dartEntry == null) {
-      return null;
-    }
-    Namespace namespace = null;
-    if (identical(dartEntry.getValue(DartEntry.ELEMENT), library)) {
-      namespace = dartEntry.getValue(DartEntry.PUBLIC_NAMESPACE);
-    }
-    if (namespace == null) {
-      NamespaceBuilder builder = new NamespaceBuilder();
-      namespace = builder.createPublicNamespaceForLibrary(library);
-      if (dartEntry == null) {
-        AnalysisEngine.instance.logger.logError(
-            "Could not compute the public namespace for ${library.source.fullName}",
-            new CaughtException(
-                new AnalysisException(
-                    "A Dart file became a non-Dart file: ${source.fullName}"),
-                null));
-        return null;
-      }
-      if (identical(dartEntry.getValue(DartEntry.ELEMENT), library)) {
-        dartEntry.setValue(DartEntry.PUBLIC_NAMESPACE, namespace);
-      }
-    }
-    return namespace;
-  }
-
-  /**
-   * Return the cache entry associated with the given [source], or `null` if
-   * there is no entry associated with the source.
-   */
-  SourceEntry getReadableSourceEntryOrNull(Source source) => _cache.get(source);
-
-  @override
-  CompilationUnit getResolvedCompilationUnit(
-      Source unitSource, LibraryElement library) {
-    if (library == null) {
-      return null;
-    }
-    return getResolvedCompilationUnit2(unitSource, library.source);
-  }
-
-  @override
-  CompilationUnit getResolvedCompilationUnit2(
-      Source unitSource, Source librarySource) {
-    SourceEntry sourceEntry = getReadableSourceEntryOrNull(unitSource);
-    if (sourceEntry is DartEntry) {
-      return sourceEntry.getValueInLibrary(
-          DartEntry.RESOLVED_UNIT, librarySource);
-    }
-    return null;
-  }
-
-  @override
-  @deprecated
-  ht.HtmlUnit getResolvedHtmlUnit(Source htmlSource) {
-    SourceEntry sourceEntry = getReadableSourceEntryOrNull(htmlSource);
-    if (sourceEntry is HtmlEntry) {
-      HtmlEntry htmlEntry = sourceEntry;
-      return htmlEntry.getValue(HtmlEntry.RESOLVED_UNIT);
-    }
-    return null;
-  }
-
-  @override
-  Object getResult(AnalysisTarget target, ResultDescriptor result) {
-    return result.defaultValue;
-  }
-
-  @override
-  List<Source> getSourcesWithFullName(String path) {
-    List<Source> sources = <Source>[];
-    MapIterator<Source, SourceEntry> iterator = _cache.iterator();
-    while (iterator.moveNext()) {
-      if (iterator.key.fullName == path) {
-        sources.add(iterator.key);
-      }
-    }
-    return sources;
-  }
-
-  @override
-  bool handleContentsChanged(
-      Source source, String originalContents, String newContents, bool notify) {
-    SourceEntry sourceEntry = _cache.get(source);
-    if (sourceEntry == null) {
-      return false;
-    }
-    bool changed = newContents != originalContents;
-    if (newContents != null) {
-      if (changed) {
-        _incrementalAnalysisCache =
-            IncrementalAnalysisCache.clear(_incrementalAnalysisCache, source);
-        if (!analysisOptions.incremental ||
-            !_tryPoorMansIncrementalResolution(source, newContents)) {
-          _sourceChanged(source);
-        }
-        sourceEntry.modificationTime =
-            _contentCache.getModificationStamp(source);
-        sourceEntry.setValue(SourceEntry.CONTENT, newContents);
-      } else {
-        sourceEntry.modificationTime =
-            _contentCache.getModificationStamp(source);
-      }
-    } else if (originalContents != null) {
-      _incrementalAnalysisCache =
-          IncrementalAnalysisCache.clear(_incrementalAnalysisCache, source);
-      // We are removing the overlay for the file, check if the file's
-      // contents is the same as it was in the overlay.
-      try {
-        TimestampedData<String> fileContents = getContents(source);
-        newContents = fileContents.data;
-        sourceEntry.modificationTime = fileContents.modificationTime;
-        if (newContents == originalContents) {
-          sourceEntry.setValue(SourceEntry.CONTENT, newContents);
-          changed = false;
-        }
-      } catch (e) {}
-      // If not the same content (e.g. the file is being closed without save),
-      // then force analysis.
-      if (changed) {
-        if (!analysisOptions.incremental ||
-            !_tryPoorMansIncrementalResolution(source, newContents)) {
-          _sourceChanged(source);
-        }
-      }
-    }
-    if (notify && changed) {
-      _onSourcesChangedController
-          .add(new SourcesChangedEvent.changedContent(source, newContents));
-    }
-    return changed;
-  }
-
-  @override
-  void invalidateLibraryHints(Source librarySource) {
-    SourceEntry sourceEntry = _cache.get(librarySource);
-    if (sourceEntry is! DartEntry) {
-      return;
-    }
-    DartEntry dartEntry = sourceEntry;
-    // Prepare sources to invalidate hints in.
-    List<Source> sources = <Source>[librarySource];
-    sources.addAll(dartEntry.getValue(DartEntry.INCLUDED_PARTS));
-    // Invalidate hints and lints.
-    for (Source source in sources) {
-      DartEntry dartEntry = _cache.get(source);
-      if (dartEntry.getStateInLibrary(DartEntry.HINTS, librarySource) ==
-          CacheState.VALID) {
-        dartEntry.setStateInLibrary(
-            DartEntry.HINTS, librarySource, CacheState.INVALID);
-      }
-      if (dartEntry.getStateInLibrary(DartEntry.LINTS, librarySource) ==
-          CacheState.VALID) {
-        dartEntry.setStateInLibrary(
-            DartEntry.LINTS, librarySource, CacheState.INVALID);
-      }
-    }
-  }
-
-  @override
-  bool isClientLibrary(Source librarySource) {
-    SourceEntry sourceEntry = _getReadableSourceEntry(librarySource);
-    if (sourceEntry is DartEntry) {
-      DartEntry dartEntry = sourceEntry;
-      return dartEntry.getValue(DartEntry.IS_CLIENT) &&
-          dartEntry.getValue(DartEntry.IS_LAUNCHABLE);
-    }
-    return false;
-  }
-
-  @override
-  bool isServerLibrary(Source librarySource) {
-    SourceEntry sourceEntry = _getReadableSourceEntry(librarySource);
-    if (sourceEntry is DartEntry) {
-      DartEntry dartEntry = sourceEntry;
-      return !dartEntry.getValue(DartEntry.IS_CLIENT) &&
-          dartEntry.getValue(DartEntry.IS_LAUNCHABLE);
-    }
-    return false;
-  }
-
-  @override
-  Stream<ComputedResult> onResultComputed(ResultDescriptor descriptor) {
-    throw new NotImplementedException('In not task-based AnalysisContext.');
-  }
-
-  @override
-  CompilationUnit parseCompilationUnit(Source source) =>
-      _getDartParseData2(source, DartEntry.PARSED_UNIT, null);
-
-  @override
-  Document parseHtmlDocument(Source source) {
-    return null;
-  }
-
-  @override
-  @deprecated
-  ht.HtmlUnit parseHtmlUnit(Source source) =>
-      _getHtmlParseData(source, HtmlEntry.PARSED_UNIT, null);
-
-  @override
-  AnalysisResult performAnalysisTask() {
-    if (_TRACE_PERFORM_TASK) {
-      print("----------------------------------------");
-    }
-    return PerformanceStatistics.performAnaysis.makeCurrentWhile(() {
-      int getStart = JavaSystem.currentTimeMillis();
-      AnalysisTask task = PerformanceStatistics.nextTask
-          .makeCurrentWhile(() => nextAnalysisTask);
-      int getEnd = JavaSystem.currentTimeMillis();
-      if (task == null) {
-        _validateLastIncrementalResolutionResult();
-        if (_performAnalysisTaskStopwatch != null) {
-          AnalysisEngine.instance.instrumentationService.logPerformance(
-              AnalysisPerformanceKind.FULL,
-              _performAnalysisTaskStopwatch,
-              'context_id=$_id');
-          _performAnalysisTaskStopwatch = null;
-        }
-        return new AnalysisResult(
-            _getChangeNotices(true), getEnd - getStart, null, -1);
-      }
-      if (_performAnalysisTaskStopwatch == null) {
-        _performAnalysisTaskStopwatch = new Stopwatch()..start();
-      }
-      String taskDescription = task.toString();
-      _notifyAboutToPerformTask(taskDescription);
-      if (_TRACE_PERFORM_TASK) {
-        print(taskDescription);
-      }
-      int performStart = JavaSystem.currentTimeMillis();
-      try {
-        task.perform(_resultRecorder);
-      } on ObsoleteSourceAnalysisException catch (exception, stackTrace) {
-        AnalysisEngine.instance.logger.logInformation(
-            "Could not perform analysis task: $taskDescription",
-            new CaughtException(exception, stackTrace));
-      } on AnalysisException catch (exception, stackTrace) {
-        if (exception.cause is! JavaIOException) {
-          AnalysisEngine.instance.logger.logError(
-              "Internal error while performing the task: $task",
-              new CaughtException(exception, stackTrace));
-        }
-      }
-      int performEnd = JavaSystem.currentTimeMillis();
-      List<ChangeNotice> notices = _getChangeNotices(false);
-      int noticeCount = notices.length;
-      for (int i = 0; i < noticeCount; i++) {
-        ChangeNotice notice = notices[i];
-        Source source = notice.source;
-        // TODO(brianwilkerson) Figure out whether the compilation unit is
-        // always resolved, or whether we need to decide whether to invoke the
-        // "parsed" or "resolved" method. This might be better done when
-        // recording task results in order to reduce the chance of errors.
-//        if (notice.getCompilationUnit() != null) {
-//          notifyResolvedDart(source, notice.getCompilationUnit());
-//        } else if (notice.getHtmlUnit() != null) {
-//          notifyResolvedHtml(source, notice.getHtmlUnit());
-//        }
-        _notifyErrors(source, notice.errors, notice.lineInfo);
-      }
-      return new AnalysisResult(notices, getEnd - getStart,
-          task.runtimeType.toString(), performEnd - performStart);
-    });
-  }
-
-  @override
-  void recordLibraryElements(Map<Source, LibraryElement> elementMap) {
-    Source htmlSource = _sourceFactory.forUri(DartSdk.DART_HTML);
-    elementMap.forEach((Source librarySource, LibraryElement library) {
-      //
-      // Cache the element in the library's info.
-      //
-      DartEntry dartEntry = _getReadableDartEntry(librarySource);
-      if (dartEntry != null) {
-        _recordElementData(dartEntry, library, library.source, htmlSource);
-        dartEntry.setState(SourceEntry.CONTENT, CacheState.FLUSHED);
-        dartEntry.setValue(SourceEntry.LINE_INFO, new LineInfo(<int>[0]));
-        // DartEntry.ELEMENT - set in recordElementData
-        dartEntry.setValue(DartEntry.EXPORTED_LIBRARIES, Source.EMPTY_LIST);
-        dartEntry.setValue(DartEntry.IMPORTED_LIBRARIES, Source.EMPTY_LIST);
-        dartEntry.setValue(DartEntry.INCLUDED_PARTS, Source.EMPTY_LIST);
-        // DartEntry.IS_CLIENT - set in recordElementData
-        // DartEntry.IS_LAUNCHABLE - set in recordElementData
-        dartEntry.setValue(DartEntry.PARSE_ERRORS, AnalysisError.NO_ERRORS);
-        dartEntry.setState(DartEntry.PARSED_UNIT, CacheState.FLUSHED);
-        dartEntry.setState(DartEntry.PUBLIC_NAMESPACE, CacheState.FLUSHED);
-        dartEntry.setValue(DartEntry.SCAN_ERRORS, AnalysisError.NO_ERRORS);
-        dartEntry.setValue(DartEntry.SOURCE_KIND, SourceKind.LIBRARY);
-        dartEntry.setState(DartEntry.TOKEN_STREAM, CacheState.FLUSHED);
-        dartEntry.setValueInLibrary(DartEntry.RESOLUTION_ERRORS, librarySource,
-            AnalysisError.NO_ERRORS);
-        dartEntry.setStateInLibrary(
-            DartEntry.RESOLVED_UNIT, librarySource, CacheState.FLUSHED);
-        dartEntry.setValueInLibrary(DartEntry.VERIFICATION_ERRORS,
-            librarySource, AnalysisError.NO_ERRORS);
-        dartEntry.setValueInLibrary(
-            DartEntry.HINTS, librarySource, AnalysisError.NO_ERRORS);
-        dartEntry.setValueInLibrary(
-            DartEntry.LINTS, librarySource, AnalysisError.NO_ERRORS);
-      }
-    });
-  }
-
-  /**
-   * Record the results produced by performing a [task] and return the cache
-   * entry associated with the results.
-   */
-  DartEntry recordResolveDartLibraryCycleTaskResults(
-      ResolveDartLibraryCycleTask task) {
-    LibraryResolver2 resolver = task.libraryResolver;
-    CaughtException thrownException = task.exception;
-    Source unitSource = task.unitSource;
-    DartEntry unitEntry = _getReadableDartEntry(unitSource);
-    if (resolver != null) {
-      //
-      // The resolver should only be null if an exception was thrown before (or
-      // while) it was being created.
-      //
-      List<ResolvableLibrary> resolvedLibraries = resolver.resolvedLibraries;
-      if (resolvedLibraries == null) {
-        //
-        // The resolved libraries should only be null if an exception was thrown
-        // during resolution.
-        //
-        if (thrownException == null) {
-          var message = "In recordResolveDartLibraryCycleTaskResults, "
-              "resolvedLibraries was null and there was no thrown exception";
-          unitEntry.recordResolutionError(
-              new CaughtException(new AnalysisException(message), null));
-        } else {
-          unitEntry.recordResolutionError(thrownException);
-        }
-        _removeFromCache(unitSource);
-        if (thrownException != null) {
-          throw new AnalysisException('<rethrow>', thrownException);
-        }
-        return unitEntry;
-      }
-      Source htmlSource = sourceFactory.forUri(DartSdk.DART_HTML);
-      RecordingErrorListener errorListener = resolver.errorListener;
-      for (ResolvableLibrary library in resolvedLibraries) {
-        Source librarySource = library.librarySource;
-        for (Source source in library.compilationUnitSources) {
-          CompilationUnit unit = library.getAST(source);
-          List<AnalysisError> errors = errorListener.getErrorsForSource(source);
-          LineInfo lineInfo = getLineInfo(source);
-          DartEntry dartEntry = _cache.get(source);
-          if (thrownException == null) {
-            dartEntry.setState(DartEntry.PARSED_UNIT, CacheState.FLUSHED);
-            dartEntry.setValueInLibrary(
-                DartEntry.RESOLVED_UNIT, librarySource, unit);
-            dartEntry.setValueInLibrary(
-                DartEntry.RESOLUTION_ERRORS, librarySource, errors);
-            if (source == librarySource) {
-              _recordElementData(
-                  dartEntry, library.libraryElement, librarySource, htmlSource);
-            }
-            _cache.storedAst(source);
-          } else {
-            dartEntry.recordResolutionErrorInLibrary(
-                librarySource, thrownException);
-          }
-          if (source != librarySource) {
-            _workManager.add(source, SourcePriority.PRIORITY_PART);
-          }
-          ChangeNoticeImpl notice = getNotice(source);
-          notice.resolvedDartUnit = unit;
-          notice.setErrors(dartEntry.allErrors, lineInfo);
-        }
-      }
-    }
-    if (thrownException != null) {
-      throw new AnalysisException('<rethrow>', thrownException);
-    }
-    return unitEntry;
-  }
-
-  /**
-   * Record the results produced by performing a [task] and return the cache
-   * entry associated with the results.
-   */
-  DartEntry recordResolveDartLibraryTaskResults(ResolveDartLibraryTask task) {
-    LibraryResolver resolver = task.libraryResolver;
-    CaughtException thrownException = task.exception;
-    Source unitSource = task.unitSource;
-    DartEntry unitEntry = _getReadableDartEntry(unitSource);
-    if (resolver != null) {
-      //
-      // The resolver should only be null if an exception was thrown before (or
-      // while) it was being created.
-      //
-      Set<Library> resolvedLibraries = resolver.resolvedLibraries;
-      if (resolvedLibraries == null) {
-        //
-        // The resolved libraries should only be null if an exception was thrown
-        // during resolution.
-        //
-        if (thrownException == null) {
-          String message = "In recordResolveDartLibraryTaskResults, "
-              "resolvedLibraries was null and there was no thrown exception";
-          unitEntry.recordResolutionError(
-              new CaughtException(new AnalysisException(message), null));
-        } else {
-          unitEntry.recordResolutionError(thrownException);
-        }
-        _removeFromCache(unitSource);
-        if (thrownException != null) {
-          throw new AnalysisException('<rethrow>', thrownException);
-        }
-        return unitEntry;
-      }
-      Source htmlSource = sourceFactory.forUri(DartSdk.DART_HTML);
-      RecordingErrorListener errorListener = resolver.errorListener;
-      for (Library library in resolvedLibraries) {
-        Source librarySource = library.librarySource;
-        for (Source source in library.compilationUnitSources) {
-          CompilationUnit unit = library.getAST(source);
-          List<AnalysisError> errors = errorListener.getErrorsForSource(source);
-          LineInfo lineInfo = getLineInfo(source);
-          DartEntry dartEntry = _cache.get(source);
-          if (thrownException == null) {
-            dartEntry.setValue(SourceEntry.LINE_INFO, lineInfo);
-            dartEntry.setState(DartEntry.PARSED_UNIT, CacheState.FLUSHED);
-            dartEntry.setValueInLibrary(
-                DartEntry.RESOLVED_UNIT, librarySource, unit);
-            dartEntry.setValueInLibrary(
-                DartEntry.RESOLUTION_ERRORS, librarySource, errors);
-            if (source == librarySource) {
-              _recordElementData(
-                  dartEntry, library.libraryElement, librarySource, htmlSource);
-            }
-            _cache.storedAst(source);
-          } else {
-            dartEntry.recordResolutionErrorInLibrary(
-                librarySource, thrownException);
-            _removeFromCache(source);
-          }
-          if (source != librarySource) {
-            _workManager.add(source, SourcePriority.PRIORITY_PART);
-          }
-          ChangeNoticeImpl notice = getNotice(source);
-          notice.resolvedDartUnit = unit;
-          notice.setErrors(dartEntry.allErrors, lineInfo);
-        }
-      }
-    }
-    if (thrownException != null) {
-      throw new AnalysisException('<rethrow>', thrownException);
-    }
-    return unitEntry;
-  }
-
-  @override
-  void removeListener(AnalysisListener listener) {
-    _listeners.remove(listener);
-  }
-
-  @override
-  CompilationUnit resolveCompilationUnit(
-      Source unitSource, LibraryElement library) {
-    if (library == null) {
-      return null;
-    }
-    return resolveCompilationUnit2(unitSource, library.source);
-  }
-
-  @override
-  CompilationUnit resolveCompilationUnit2(
-          Source unitSource, Source librarySource) =>
-      _getDartResolutionData2(
-          unitSource, librarySource, DartEntry.RESOLVED_UNIT, null);
-
-  @override
-  @deprecated
-  ht.HtmlUnit resolveHtmlUnit(Source htmlSource) {
-    computeHtmlElement(htmlSource);
-    return parseHtmlUnit(htmlSource);
-  }
-
-  @override
-  void setChangedContents(Source source, String contents, int offset,
-      int oldLength, int newLength) {
-    if (_contentRangeChanged(source, contents, offset, oldLength, newLength)) {
-      _onSourcesChangedController.add(new SourcesChangedEvent.changedRange(
-          source, contents, offset, oldLength, newLength));
-    }
-  }
-
-  @override
-  void setConfigurationData(ResultDescriptor key, Object data) {
-    _configurationData[key] = data;
-  }
-
-  @override
-  void setContents(Source source, String contents) {
-    _contentsChanged(source, contents, true);
-  }
-
-  @override
-  bool shouldErrorsBeAnalyzed(Source source, Object entry) {
-    DartEntry dartEntry = entry;
-    if (source.isInSystemLibrary) {
-      return _generateSdkErrors;
-    } else if (!dartEntry.explicitlyAdded) {
-      return _generateImplicitErrors;
-    } else {
-      return true;
-    }
-  }
-
-  @override
-  void test_flushAstStructures(Source source) {
-    DartEntry dartEntry = getReadableSourceEntryOrNull(source);
-    dartEntry.flushAstStructures();
-  }
-
-  @override
-  bool validateCacheConsistency() {
-    int consistencyCheckStart = JavaSystem.nanoTime();
-    List<Source> changedSources = new List<Source>();
-    List<Source> missingSources = new List<Source>();
-    MapIterator<Source, SourceEntry> iterator = _cache.iterator();
-    while (iterator.moveNext()) {
-      Source source = iterator.key;
-      SourceEntry sourceEntry = iterator.value;
-      int sourceTime = getModificationStamp(source);
-      if (sourceTime != sourceEntry.modificationTime) {
-        changedSources.add(source);
-      }
-      if (sourceEntry.exception != null) {
-        if (!exists(source)) {
-          missingSources.add(source);
-        }
-      }
-    }
-    int count = changedSources.length;
-    for (int i = 0; i < count; i++) {
-      _sourceChanged(changedSources[i]);
-    }
-    int removalCount = 0;
-    for (Source source in missingSources) {
-      if (getLibrariesContaining(source).isEmpty &&
-          getLibrariesDependingOn(source).isEmpty) {
-        _removeFromCache(source);
-        removalCount++;
-      }
-    }
-    int consistencyCheckEnd = JavaSystem.nanoTime();
-    if (changedSources.length > 0 || missingSources.length > 0) {
-      StringBuffer buffer = new StringBuffer();
-      buffer.write("Consistency check took ");
-      buffer.write((consistencyCheckEnd - consistencyCheckStart) / 1000000.0);
-      buffer.writeln(" ms and found");
-      buffer.write("  ");
-      buffer.write(changedSources.length);
-      buffer.writeln(" inconsistent entries");
-      buffer.write("  ");
-      buffer.write(missingSources.length);
-      buffer.write(" missing sources (");
-      buffer.write(removalCount);
-      buffer.writeln(" removed");
-      for (Source source in missingSources) {
-        buffer.write("    ");
-        buffer.writeln(source.fullName);
-      }
-      _logInformation(buffer.toString());
-    }
-    return changedSources.length > 0;
-  }
-
-  @deprecated
-  @override
-  void visitCacheItems(void callback(Source source, SourceEntry dartEntry,
-      DataDescriptor rowDesc, CacheState state)) {
-    bool hintsEnabled = _options.hint;
-    bool lintsEnabled = _options.lint;
-    MapIterator<Source, SourceEntry> iterator = _cache.iterator();
-    while (iterator.moveNext()) {
-      Source source = iterator.key;
-      SourceEntry sourceEntry = iterator.value;
-      for (DataDescriptor descriptor in sourceEntry.descriptors) {
-        if (descriptor == DartEntry.SOURCE_KIND) {
-          // The source kind is always valid, so the state isn't interesting.
-          continue;
-        } else if (descriptor == DartEntry.CONTAINING_LIBRARIES) {
-          // The list of containing libraries is always valid, so the state
-          // isn't interesting.
-          continue;
-        } else if (descriptor == DartEntry.PUBLIC_NAMESPACE) {
-          // The public namespace isn't computed by performAnalysisTask()
-          // and therefore isn't interesting.
-          continue;
-        } else if (descriptor == HtmlEntry.HINTS) {
-          // We are not currently recording any hints related to HTML.
-          continue;
-        }
-        callback(
-            source, sourceEntry, descriptor, sourceEntry.getState(descriptor));
-      }
-      if (sourceEntry is DartEntry) {
-        // get library-specific values
-        List<Source> librarySources = getLibrariesContaining(source);
-        for (Source librarySource in librarySources) {
-          for (DataDescriptor descriptor in sourceEntry.libraryDescriptors) {
-            if (descriptor == DartEntry.BUILT_ELEMENT ||
-                descriptor == DartEntry.BUILT_UNIT) {
-              // These values are not currently being computed, so their state
-              // is not interesting.
-              continue;
-            } else if (!sourceEntry.explicitlyAdded &&
-                !_generateImplicitErrors &&
-                (descriptor == DartEntry.VERIFICATION_ERRORS ||
-                    descriptor == DartEntry.HINTS ||
-                    descriptor == DartEntry.LINTS)) {
-              continue;
-            } else if (source.isInSystemLibrary &&
-                !_generateSdkErrors &&
-                (descriptor == DartEntry.VERIFICATION_ERRORS ||
-                    descriptor == DartEntry.HINTS ||
-                    descriptor == DartEntry.LINTS)) {
-              continue;
-            } else if (!hintsEnabled && descriptor == DartEntry.HINTS) {
-              continue;
-            } else if (!lintsEnabled && descriptor == DartEntry.LINTS) {
-              continue;
-            }
-            callback(librarySource, sourceEntry, descriptor,
-                sourceEntry.getStateInLibrary(descriptor, librarySource));
-          }
-        }
-      }
-    }
-  }
-
-  @override
-  void visitContentCache(ContentCacheVisitor visitor) {
-    _contentCache.accept(visitor);
-  }
-
-  /**
-   * Record that we have accessed the AST structure associated with the given
-   * [source]. At the moment, there is no differentiation between the parsed and
-   * resolved forms of the AST.
-   */
-  void _accessedAst(Source source) {
-    _cache.accessedAst(source);
-  }
-
-  /**
-   * Add all of the sources contained in the given source [container] to the
-   * given list of [sources].
-   */
-  void _addSourcesInContainer(List<Source> sources, SourceContainer container) {
-    MapIterator<Source, SourceEntry> iterator = _cache.iterator();
-    while (iterator.moveNext()) {
-      Source source = iterator.key;
-      if (container.contains(source)) {
-        sources.add(source);
-      }
-    }
-  }
-
-  /**
-   * Given the [unitSource] of a Dart file and the [librarySource] of the
-   * library that contains it, return a cache entry in which the state of the
-   * data represented by the given [descriptor] is either [CacheState.VALID] or
-   * [CacheState.ERROR]. This method assumes that the data can be produced by
-   * generating hints for the library if the data is not already cached. The
-   * [dartEntry] is the cache entry associated with the Dart file.
-   *
-   * Throws an [AnalysisException] if data could not be returned because the
-   * source could not be parsed.
-   */
-  DartEntry _cacheDartHintData(Source unitSource, Source librarySource,
-      DartEntry dartEntry, DataDescriptor descriptor) {
-    //
-    // Check to see whether we already have the information being requested.
-    //
-    CacheState state = dartEntry.getStateInLibrary(descriptor, librarySource);
-    while (state != CacheState.ERROR && state != CacheState.VALID) {
-      //
-      // If not, compute the information.
-      // Unless the modification date of the source continues to change,
-      // this loop will eventually terminate.
-      //
-      DartEntry libraryEntry = _getReadableDartEntry(librarySource);
-      libraryEntry = _cacheDartResolutionData(
-          librarySource, librarySource, libraryEntry, DartEntry.ELEMENT);
-      LibraryElement libraryElement = libraryEntry.getValue(DartEntry.ELEMENT);
-      CompilationUnitElement definingUnit =
-          libraryElement.definingCompilationUnit;
-      List<CompilationUnitElement> parts = libraryElement.parts;
-      List<TimestampedData<CompilationUnit>> units =
-          new List<TimestampedData<CompilationUnit>>(parts.length + 1);
-      units[0] = _getResolvedUnit(definingUnit, librarySource);
-      if (units[0] == null) {
-        Source source = definingUnit.source;
-        units[0] = new TimestampedData<CompilationUnit>(
-            getModificationStamp(source),
-            resolveCompilationUnit(source, libraryElement));
-      }
-      for (int i = 0; i < parts.length; i++) {
-        units[i + 1] = _getResolvedUnit(parts[i], librarySource);
-        if (units[i + 1] == null) {
-          Source source = parts[i].source;
-          units[i + 1] = new TimestampedData<CompilationUnit>(
-              getModificationStamp(source),
-              resolveCompilationUnit(source, libraryElement));
-        }
-      }
-      dartEntry = new GenerateDartHintsTask(
-              this, units, getLibraryElement(librarySource))
-          .perform(_resultRecorder) as DartEntry;
-      state = dartEntry.getStateInLibrary(descriptor, librarySource);
-    }
-    return dartEntry;
-  }
-
-  /**
-   * Given a source for a Dart file and the library that contains it, return a
-   * cache entry in which the state of the data represented by the given
-   * descriptor is either [CacheState.VALID] or [CacheState.ERROR]. This method
-   * assumes that the data can be produced by generating lints for the library
-   * if the data is not already cached.
-   *
-   * <b>Note:</b> This method cannot be used in an async environment.
-   */
-  DartEntry _cacheDartLintData(Source unitSource, Source librarySource,
-      DartEntry dartEntry, DataDescriptor descriptor) {
-    //
-    // Check to see whether we already have the information being requested.
-    //
-    CacheState state = dartEntry.getStateInLibrary(descriptor, librarySource);
-    while (state != CacheState.ERROR && state != CacheState.VALID) {
-      //
-      // If not, compute the information.
-      // Unless the modification date of the source continues to change,
-      // this loop will eventually terminate.
-      //
-      DartEntry libraryEntry = _getReadableDartEntry(librarySource);
-      libraryEntry = _cacheDartResolutionData(
-          librarySource, librarySource, libraryEntry, DartEntry.ELEMENT);
-      LibraryElement libraryElement = libraryEntry.getValue(DartEntry.ELEMENT);
-      CompilationUnitElement definingUnit =
-          libraryElement.definingCompilationUnit;
-      List<CompilationUnitElement> parts = libraryElement.parts;
-      List<TimestampedData<CompilationUnit>> units =
-          new List<TimestampedData<CompilationUnit>>(parts.length + 1);
-      units[0] = _getResolvedUnit(definingUnit, librarySource);
-      if (units[0] == null) {
-        Source source = definingUnit.source;
-        units[0] = new TimestampedData<CompilationUnit>(
-            getModificationStamp(source),
-            resolveCompilationUnit(source, libraryElement));
-      }
-      for (int i = 0; i < parts.length; i++) {
-        units[i + 1] = _getResolvedUnit(parts[i], librarySource);
-        if (units[i + 1] == null) {
-          Source source = parts[i].source;
-          units[i + 1] = new TimestampedData<CompilationUnit>(
-              getModificationStamp(source),
-              resolveCompilationUnit(source, libraryElement));
-        }
-      }
-      //TODO(pquitslund): revisit if we need all units or whether one will do
-      dartEntry = new GenerateDartLintsTask(
-              this, units, getLibraryElement(librarySource))
-          .perform(_resultRecorder) as DartEntry;
-      state = dartEntry.getStateInLibrary(descriptor, librarySource);
-    }
-    return dartEntry;
-  }
-
-  /**
-   * Given a source for a Dart file, return a cache entry in which the state of
-   * the data represented by the given descriptor is either [CacheState.VALID]
-   * or [CacheState.ERROR]. This method assumes that the data can be produced by
-   * parsing the source if it is not already cached.
-   *
-   * <b>Note:</b> This method cannot be used in an async environment.
-   */
-  DartEntry _cacheDartParseData(
-      Source source, DartEntry dartEntry, DataDescriptor descriptor) {
-    if (identical(descriptor, DartEntry.PARSED_UNIT)) {
-      if (dartEntry.hasResolvableCompilationUnit) {
-        return dartEntry;
-      }
-    }
-    //
-    // Check to see whether we already have the information being requested.
-    //
-    CacheState state = dartEntry.getState(descriptor);
-    while (state != CacheState.ERROR && state != CacheState.VALID) {
-      //
-      // If not, compute the information. Unless the modification date of the
-      // source continues to change, this loop will eventually terminate.
-      //
-      dartEntry = _cacheDartScanData(source, dartEntry, DartEntry.TOKEN_STREAM);
-      dartEntry = new ParseDartTask(
-              this,
-              source,
-              dartEntry.getValue(DartEntry.TOKEN_STREAM),
-              dartEntry.getValue(SourceEntry.LINE_INFO))
-          .perform(_resultRecorder) as DartEntry;
-      state = dartEntry.getState(descriptor);
-    }
-    return dartEntry;
-  }
-
-  /**
-   * Given a source for a Dart file and the library that contains it, return a
-   * cache entry in which the state of the data represented by the given
-   * descriptor is either [CacheState.VALID] or [CacheState.ERROR]. This method
-   * assumes that the data can be produced by resolving the source in the
-   * context of the library if it is not already cached.
-   *
-   * <b>Note:</b> This method cannot be used in an async environment.
-   */
-  DartEntry _cacheDartResolutionData(Source unitSource, Source librarySource,
-      DartEntry dartEntry, DataDescriptor descriptor) {
-    //
-    // Check to see whether we already have the information being requested.
-    //
-    CacheState state = (identical(descriptor, DartEntry.ELEMENT))
-        ? dartEntry.getState(descriptor)
-        : dartEntry.getStateInLibrary(descriptor, librarySource);
-    while (state != CacheState.ERROR && state != CacheState.VALID) {
-      //
-      // If not, compute the information. Unless the modification date of the
-      // source continues to change, this loop will eventually terminate.
-      //
-      // TODO(brianwilkerson) As an optimization, if we already have the
-      // element model for the library we can use ResolveDartUnitTask to produce
-      // the resolved AST structure much faster.
-      dartEntry = new ResolveDartLibraryTask(this, unitSource, librarySource)
-          .perform(_resultRecorder) as DartEntry;
-      state = (identical(descriptor, DartEntry.ELEMENT))
-          ? dartEntry.getState(descriptor)
-          : dartEntry.getStateInLibrary(descriptor, librarySource);
-    }
-    return dartEntry;
-  }
-
-  /**
-   * Given a source for a Dart file, return a cache entry in which the state of
-   * the data represented by the given descriptor is either [CacheState.VALID]
-   * or [CacheState.ERROR]. This method assumes that the data can be produced by
-   * scanning the source if it is not already cached.
-   *
-   * <b>Note:</b> This method cannot be used in an async environment.
-   */
-  DartEntry _cacheDartScanData(
-      Source source, DartEntry dartEntry, DataDescriptor descriptor) {
-    //
-    // Check to see whether we already have the information being requested.
-    //
-    CacheState state = dartEntry.getState(descriptor);
-    while (state != CacheState.ERROR && state != CacheState.VALID) {
-      //
-      // If not, compute the information. Unless the modification date of the
-      // source continues to change, this loop will eventually terminate.
-      //
-      try {
-        if (dartEntry.getState(SourceEntry.CONTENT) != CacheState.VALID) {
-          dartEntry = new GetContentTask(this, source).perform(_resultRecorder)
-              as DartEntry;
-        }
-        dartEntry = new ScanDartTask(
-                this, source, dartEntry.getValue(SourceEntry.CONTENT))
-            .perform(_resultRecorder) as DartEntry;
-      } on AnalysisException catch (exception) {
-        throw exception;
-      } catch (exception, stackTrace) {
-        throw new AnalysisException(
-            "Exception", new CaughtException(exception, stackTrace));
-      }
-      state = dartEntry.getState(descriptor);
-    }
-    return dartEntry;
-  }
-
-  /**
-   * Given a source for a Dart file and the library that contains it, return a
-   * cache entry in which the state of the data represented by the given
-   * descriptor is either [CacheState.VALID] or [CacheState.ERROR]. This method
-   * assumes that the data can be produced by verifying the source in the given
-   * library if the data is not already cached.
-   *
-   * <b>Note:</b> This method cannot be used in an async environment.
-   */
-  DartEntry _cacheDartVerificationData(Source unitSource, Source librarySource,
-      DartEntry dartEntry, DataDescriptor descriptor) {
-    //
-    // Check to see whether we already have the information being requested.
-    //
-    CacheState state = dartEntry.getStateInLibrary(descriptor, librarySource);
-    while (state != CacheState.ERROR && state != CacheState.VALID) {
-      //
-      // If not, compute the information. Unless the modification date of the
-      // source continues to change, this loop will eventually terminate.
-      //
-      LibraryElement library = computeLibraryElement(librarySource);
-      CompilationUnit unit = resolveCompilationUnit(unitSource, library);
-      if (unit == null) {
-        throw new AnalysisException(
-            "Could not resolve compilation unit ${unitSource.fullName} in ${librarySource.fullName}");
-      }
-      dartEntry = new GenerateDartErrorsTask(this, unitSource, unit, library)
-          .perform(_resultRecorder) as DartEntry;
-      state = dartEntry.getStateInLibrary(descriptor, librarySource);
-    }
-    return dartEntry;
-  }
-
-  /**
-   * Given a source for an HTML file, return a cache entry in which all of the
-   * data represented by the state of the given descriptors is either
-   * [CacheState.VALID] or [CacheState.ERROR]. This method assumes that the data
-   * can be produced by parsing the source if it is not already cached.
-   *
-   * <b>Note:</b> This method cannot be used in an async environment.
-   */
-  HtmlEntry _cacheHtmlParseData(
-      Source source, HtmlEntry htmlEntry, DataDescriptor descriptor) {
-    if (identical(descriptor, HtmlEntry.PARSED_UNIT)) {
-      ht.HtmlUnit unit = htmlEntry.anyParsedUnit;
-      if (unit != null) {
-        return htmlEntry;
-      }
-    }
-    //
-    // Check to see whether we already have the information being requested.
-    //
-    CacheState state = htmlEntry.getState(descriptor);
-    while (state != CacheState.ERROR && state != CacheState.VALID) {
-      //
-      // If not, compute the information. Unless the modification date of the
-      // source continues to change, this loop will eventually terminate.
-      //
-      try {
-        if (htmlEntry.getState(SourceEntry.CONTENT) != CacheState.VALID) {
-          htmlEntry = new GetContentTask(this, source).perform(_resultRecorder)
-              as HtmlEntry;
-        }
-        htmlEntry = new ParseHtmlTask(
-                this, source, htmlEntry.getValue(SourceEntry.CONTENT))
-            .perform(_resultRecorder) as HtmlEntry;
-      } on AnalysisException catch (exception) {
-        throw exception;
-      } catch (exception, stackTrace) {
-        throw new AnalysisException(
-            "Exception", new CaughtException(exception, stackTrace));
-      }
-      state = htmlEntry.getState(descriptor);
-    }
-    return htmlEntry;
-  }
-
-  /**
-   * Given a source for an HTML file, return a cache entry in which the state of
-   * the data represented by the given descriptor is either [CacheState.VALID]
-   * or [CacheState.ERROR]. This method assumes that the data can be produced by
-   * resolving the source if it is not already cached.
-   *
-   * <b>Note:</b> This method cannot be used in an async environment.
-   */
-  HtmlEntry _cacheHtmlResolutionData(
-      Source source, HtmlEntry htmlEntry, DataDescriptor descriptor) {
-    //
-    // Check to see whether we already have the information being requested.
-    //
-    CacheState state = htmlEntry.getState(descriptor);
-    while (state != CacheState.ERROR && state != CacheState.VALID) {
-      //
-      // If not, compute the information. Unless the modification date of the
-      // source continues to change, this loop will eventually terminate.
-      //
-      htmlEntry = _cacheHtmlParseData(source, htmlEntry, HtmlEntry.PARSED_UNIT);
-      htmlEntry = new ResolveHtmlTask(this, source, htmlEntry.modificationTime,
-              htmlEntry.getValue(HtmlEntry.PARSED_UNIT))
-          .perform(_resultRecorder) as HtmlEntry;
-      state = htmlEntry.getState(descriptor);
-    }
-    return htmlEntry;
-  }
-
-  /**
-   * Remove the given [pendingFuture] from [_pendingFutureSources], since the
-   * client has indicated its computation is not needed anymore.
-   */
-  void _cancelFuture(PendingFuture pendingFuture) {
-    List<PendingFuture> pendingFutures =
-        _pendingFutureSources[pendingFuture.source];
-    if (pendingFutures != null) {
-      pendingFutures.remove(pendingFuture);
-      if (pendingFutures.isEmpty) {
-        _pendingFutureSources.remove(pendingFuture.source);
-      }
-    }
-  }
-
-  /**
-   * Compute the transitive closure of all libraries that depend on the given
-   * [library] by adding such libraries to the given collection of
-   * [librariesToInvalidate].
-   */
-  void _computeAllLibrariesDependingOn(
-      Source library, HashSet<Source> librariesToInvalidate) {
-    if (librariesToInvalidate.add(library)) {
-      for (Source dependentLibrary in getLibrariesDependingOn(library)) {
-        _computeAllLibrariesDependingOn(
-            dependentLibrary, librariesToInvalidate);
-      }
-    }
-  }
-
-  /**
-   * Return the priority that should be used when the source associated with
-   * the given [dartEntry] is added to the work manager.
-   */
-  SourcePriority _computePriority(DartEntry dartEntry) {
-    SourceKind kind = dartEntry.kind;
-    if (kind == SourceKind.LIBRARY) {
-      return SourcePriority.LIBRARY;
-    } else if (kind == SourceKind.PART) {
-      return SourcePriority.NORMAL_PART;
-    }
-    return SourcePriority.UNKNOWN;
-  }
-
-  /**
-   * Given the encoded form of a source ([encoding]), use the source factory to
-   * reconstitute the original source.
-   */
-  Source _computeSourceFromEncoding(String encoding) =>
-      _sourceFactory.fromEncoding(encoding);
-
-  /**
-   * Return `true` if the given list of [sources] contains the given
-   * [targetSource].
-   */
-  bool _contains(List<Source> sources, Source targetSource) {
-    for (Source source in sources) {
-      if (source == targetSource) {
-        return true;
-      }
-    }
-    return false;
-  }
-
-  /**
-   * Return `true` if the given list of [sources] contains any of the given
-   * [targetSources].
-   */
-  bool _containsAny(List<Source> sources, List<Source> targetSources) {
-    for (Source targetSource in targetSources) {
-      if (_contains(sources, targetSource)) {
-        return true;
-      }
-    }
-    return false;
-  }
-
-  /**
-   * Set the contents of the given [source] to the given [contents] and mark the
-   * source as having changed. The additional [offset], [oldLength] and
-   * [newLength] information is used by the context to determine what reanalysis
-   * is necessary. The method [setChangedContents] triggers a source changed
-   * event where as this method does not.
-   */
-  bool _contentRangeChanged(Source source, String contents, int offset,
-      int oldLength, int newLength) {
-    bool changed = false;
-    String originalContents = _contentCache.setContents(source, contents);
-    if (contents != null) {
-      if (contents != originalContents) {
-        if (_options.incremental) {
-          _incrementalAnalysisCache = IncrementalAnalysisCache.update(
-              _incrementalAnalysisCache,
-              source,
-              originalContents,
-              contents,
-              offset,
-              oldLength,
-              newLength,
-              _getReadableSourceEntry(source));
-        }
-        _sourceChanged(source);
-        changed = true;
-        SourceEntry sourceEntry = _cache.get(source);
-        if (sourceEntry != null) {
-          sourceEntry.modificationTime =
-              _contentCache.getModificationStamp(source);
-          sourceEntry.setValue(SourceEntry.CONTENT, contents);
-        }
-      }
-    } else if (originalContents != null) {
-      _incrementalAnalysisCache =
-          IncrementalAnalysisCache.clear(_incrementalAnalysisCache, source);
-      _sourceChanged(source);
-      changed = true;
-    }
-    return changed;
-  }
-
-  /**
-   * Set the contents of the given [source] to the given [contents] and mark the
-   * source as having changed. This has the effect of overriding the default
-   * contents of the source. If the contents are `null` the override is removed
-   * so that the default contents will be returned. If [notify] is true, a
-   * source changed event is triggered.
-   */
-  void _contentsChanged(Source source, String contents, bool notify) {
-    String originalContents = _contentCache.setContents(source, contents);
-    handleContentsChanged(source, originalContents, contents, notify);
-  }
-
-  /**
-   * Create a [GenerateDartErrorsTask] for the given [unitSource], marking the
-   * verification errors as being in-process. The compilation unit and the
-   * library can be the same if the compilation unit is the defining compilation
-   * unit of the library.
-   */
-  AnalysisContextImpl_TaskData _createGenerateDartErrorsTask(Source unitSource,
-      DartEntry unitEntry, Source librarySource, DartEntry libraryEntry) {
-    if (unitEntry.getStateInLibrary(DartEntry.RESOLVED_UNIT, librarySource) !=
-            CacheState.VALID ||
-        libraryEntry.getState(DartEntry.ELEMENT) != CacheState.VALID) {
-      return _createResolveDartLibraryTask(librarySource, libraryEntry);
-    }
-    CompilationUnit unit =
-        unitEntry.getValueInLibrary(DartEntry.RESOLVED_UNIT, librarySource);
-    if (unit == null) {
-      CaughtException exception = new CaughtException(
-          new AnalysisException(
-              "Entry has VALID state for RESOLVED_UNIT but null value for ${unitSource.fullName} in ${librarySource.fullName}"),
-          null);
-      AnalysisEngine.instance.logger
-          .logInformation(exception.toString(), exception);
-      unitEntry.recordResolutionError(exception);
-      return new AnalysisContextImpl_TaskData(null, false);
-    }
-    LibraryElement libraryElement = libraryEntry.getValue(DartEntry.ELEMENT);
-    return new AnalysisContextImpl_TaskData(
-        new GenerateDartErrorsTask(this, unitSource, unit, libraryElement),
-        false);
-  }
-
-  /**
-   * Create a [GenerateDartHintsTask] for the given [source], marking the hints
-   * as being in-process.
-   */
-  AnalysisContextImpl_TaskData _createGenerateDartHintsTask(Source source,
-      DartEntry dartEntry, Source librarySource, DartEntry libraryEntry) {
-    if (libraryEntry.getState(DartEntry.ELEMENT) != CacheState.VALID) {
-      return _createResolveDartLibraryTask(librarySource, libraryEntry);
-    }
-    LibraryElement libraryElement = libraryEntry.getValue(DartEntry.ELEMENT);
-    CompilationUnitElement definingUnit =
-        libraryElement.definingCompilationUnit;
-    List<CompilationUnitElement> parts = libraryElement.parts;
-    List<TimestampedData<CompilationUnit>> units =
-        new List<TimestampedData<CompilationUnit>>(parts.length + 1);
-    units[0] = _getResolvedUnit(definingUnit, librarySource);
-    if (units[0] == null) {
-      // TODO(brianwilkerson) We should return a ResolveDartUnitTask
-      // (unless there are multiple ASTs that need to be resolved).
-      return _createResolveDartLibraryTask(librarySource, libraryEntry);
-    }
-    for (int i = 0; i < parts.length; i++) {
-      units[i + 1] = _getResolvedUnit(parts[i], librarySource);
-      if (units[i + 1] == null) {
-        // TODO(brianwilkerson) We should return a ResolveDartUnitTask
-        // (unless there are multiple ASTs that need to be resolved).
-        return _createResolveDartLibraryTask(librarySource, libraryEntry);
-      }
-    }
-    return new AnalysisContextImpl_TaskData(
-        new GenerateDartHintsTask(this, units, libraryElement), false);
-  }
-
-  /**
-   * Create a [GenerateDartLintsTask] for the given [source], marking the lints
-   * as being in-process.
-   */
-  AnalysisContextImpl_TaskData _createGenerateDartLintsTask(Source source,
-      DartEntry dartEntry, Source librarySource, DartEntry libraryEntry) {
-    if (libraryEntry.getState(DartEntry.ELEMENT) != CacheState.VALID) {
-      return _createResolveDartLibraryTask(librarySource, libraryEntry);
-    }
-    LibraryElement libraryElement = libraryEntry.getValue(DartEntry.ELEMENT);
-    CompilationUnitElement definingUnit =
-        libraryElement.definingCompilationUnit;
-    List<CompilationUnitElement> parts = libraryElement.parts;
-    List<TimestampedData<CompilationUnit>> units =
-        new List<TimestampedData<CompilationUnit>>(parts.length + 1);
-    units[0] = _getResolvedUnit(definingUnit, librarySource);
-    if (units[0] == null) {
-      // TODO(brianwilkerson) We should return a ResolveDartUnitTask
-      // (unless there are multiple ASTs that need to be resolved).
-      return _createResolveDartLibraryTask(librarySource, libraryEntry);
-    }
-    for (int i = 0; i < parts.length; i++) {
-      units[i + 1] = _getResolvedUnit(parts[i], librarySource);
-      if (units[i + 1] == null) {
-        // TODO(brianwilkerson) We should return a ResolveDartUnitTask
-        // (unless there are multiple ASTs that need to be resolved).
-        return _createResolveDartLibraryTask(librarySource, libraryEntry);
-      }
-    }
-    //TODO(pquitslund): revisit if we need all units or whether one will do
-    return new AnalysisContextImpl_TaskData(
-        new GenerateDartLintsTask(this, units, libraryElement), false);
-  }
-
-  /**
-   * Create a [GetContentTask] for the given [source], marking the content as
-   * being in-process.
-   */
-  AnalysisContextImpl_TaskData _createGetContentTask(
-      Source source, SourceEntry sourceEntry) {
-    return new AnalysisContextImpl_TaskData(
-        new GetContentTask(this, source), false);
-  }
-
-  /**
-   * Create a [ParseDartTask] for the given [source].
-   */
-  AnalysisContextImpl_TaskData _createParseDartTask(
-      Source source, DartEntry dartEntry) {
-    if (dartEntry.getState(DartEntry.TOKEN_STREAM) != CacheState.VALID ||
-        dartEntry.getState(SourceEntry.LINE_INFO) != CacheState.VALID) {
-      return _createScanDartTask(source, dartEntry);
-    }
-    Token tokenStream = dartEntry.getValue(DartEntry.TOKEN_STREAM);
-    dartEntry.setState(DartEntry.TOKEN_STREAM, CacheState.FLUSHED);
-    return new AnalysisContextImpl_TaskData(
-        new ParseDartTask(this, source, tokenStream,
-            dartEntry.getValue(SourceEntry.LINE_INFO)),
-        false);
-  }
-
-  /**
-   * Create a [ParseHtmlTask] for the given [source].
-   */
-  AnalysisContextImpl_TaskData _createParseHtmlTask(
-      Source source, HtmlEntry htmlEntry) {
-    if (htmlEntry.getState(SourceEntry.CONTENT) != CacheState.VALID) {
-      return _createGetContentTask(source, htmlEntry);
-    }
-    String content = htmlEntry.getValue(SourceEntry.CONTENT);
-    htmlEntry.setState(SourceEntry.CONTENT, CacheState.FLUSHED);
-    return new AnalysisContextImpl_TaskData(
-        new ParseHtmlTask(this, source, content), false);
-  }
-
-  /**
-   * Create a [ResolveDartLibraryTask] for the given [source], marking ? as
-   * being in-process.
-   */
-  AnalysisContextImpl_TaskData _createResolveDartLibraryTask(
-      Source source, DartEntry dartEntry) {
-    try {
-      AnalysisContextImpl_CycleBuilder builder =
-          new AnalysisContextImpl_CycleBuilder(this);
-      PerformanceStatistics.cycles.makeCurrentWhile(() {
-        builder.computeCycleContaining(source);
-      });
-      AnalysisContextImpl_TaskData taskData = builder.taskData;
-      if (taskData != null) {
-        return taskData;
-      }
-      return new AnalysisContextImpl_TaskData(
-          new ResolveDartLibraryCycleTask(
-              this, source, source, builder.librariesInCycle),
-          false);
-    } on AnalysisException catch (exception, stackTrace) {
-      dartEntry
-          .recordResolutionError(new CaughtException(exception, stackTrace));
-      AnalysisEngine.instance.logger.logError(
-          "Internal error trying to create a ResolveDartLibraryTask",
-          new CaughtException(exception, stackTrace));
-    }
-    return new AnalysisContextImpl_TaskData(null, false);
-  }
-
-  /**
-   * Create a [ResolveHtmlTask] for the given [source], marking the resolved
-   * unit as being in-process.
-   */
-  AnalysisContextImpl_TaskData _createResolveHtmlTask(
-      Source source, HtmlEntry htmlEntry) {
-    if (htmlEntry.getState(HtmlEntry.PARSED_UNIT) != CacheState.VALID) {
-      return _createParseHtmlTask(source, htmlEntry);
-    }
-    return new AnalysisContextImpl_TaskData(
-        new ResolveHtmlTask(this, source, htmlEntry.modificationTime,
-            htmlEntry.getValue(HtmlEntry.PARSED_UNIT)),
-        false);
-  }
-
-  /**
-   * Create a [ScanDartTask] for the given [source], marking the scan errors as
-   * being in-process.
-   */
-  AnalysisContextImpl_TaskData _createScanDartTask(
-      Source source, DartEntry dartEntry) {
-    if (dartEntry.getState(SourceEntry.CONTENT) != CacheState.VALID) {
-      return _createGetContentTask(source, dartEntry);
-    }
-    String content = dartEntry.getValue(SourceEntry.CONTENT);
-    dartEntry.setState(SourceEntry.CONTENT, CacheState.FLUSHED);
-    return new AnalysisContextImpl_TaskData(
-        new ScanDartTask(this, source, content), false);
-  }
-
-  /**
-   * Create a source entry for the given [source]. Return the source entry that
-   * was created, or `null` if the source should not be tracked by this context.
-   */
-  SourceEntry _createSourceEntry(Source source, bool explicitlyAdded) {
-    String name = source.shortName;
-    if (AnalysisEngine.isHtmlFileName(name)) {
-      HtmlEntry htmlEntry = new HtmlEntry();
-      htmlEntry.modificationTime = getModificationStamp(source);
-      htmlEntry.explicitlyAdded = explicitlyAdded;
-      _cache.put(source, htmlEntry);
-      if (!explicitlyAdded) {
-        _implicitAnalysisEventsController
-            .add(new ImplicitAnalysisEvent(source, true));
-      }
-      return htmlEntry;
-    } else {
-      DartEntry dartEntry = new DartEntry();
-      dartEntry.modificationTime = getModificationStamp(source);
-      dartEntry.explicitlyAdded = explicitlyAdded;
-      _cache.put(source, dartEntry);
-      if (!explicitlyAdded) {
-        _implicitAnalysisEventsController
-            .add(new ImplicitAnalysisEvent(source, true));
-      }
-      return dartEntry;
-    }
-  }
-
-  /**
-   * Return a list containing all of the change notices that are waiting to be
-   * returned. If there are no notices, then return either `null` or an empty
-   * list, depending on the value of [nullIfEmpty].
-   */
-  List<ChangeNotice> _getChangeNotices(bool nullIfEmpty) {
-    if (_pendingNotices.isEmpty) {
-      if (nullIfEmpty) {
-        return null;
-      }
-      return ChangeNoticeImpl.EMPTY_LIST;
-    }
-    List<ChangeNotice> notices = new List.from(_pendingNotices.values);
-    _pendingNotices.clear();
-    return notices;
-  }
-
-  /**
-   * Given a source for a Dart file and the library that contains it, return the
-   * data represented by the given descriptor that is associated with that
-   * source. This method assumes that the data can be produced by generating
-   * hints for the library if it is not already cached.
-   *
-   * Throws an [AnalysisException] if data could not be returned because the
-   * source could not be resolved.
-   *
-   * <b>Note:</b> This method cannot be used in an async environment.
-   */
-  Object _getDartHintData(Source unitSource, Source librarySource,
-      DartEntry dartEntry, DataDescriptor descriptor) {
-    dartEntry =
-        _cacheDartHintData(unitSource, librarySource, dartEntry, descriptor);
-    if (identical(descriptor, DartEntry.ELEMENT)) {
-      return dartEntry.getValue(descriptor);
-    }
-    return dartEntry.getValueInLibrary(descriptor, librarySource);
-  }
-
-  /**
-   * Given a source for a Dart file and the library that contains it, return the
-   * data represented by the given descriptor that is associated with that
-   * source. This method assumes that the data can be produced by generating
-   * lints for the library if it is not already cached.
-   *
-   * Throws an [AnalysisException] if data could not be returned because the
-   * source could not be resolved.
-   *
-   * <b>Note:</b> This method cannot be used in an async environment.
-   */
-  Object _getDartLintData(Source unitSource, Source librarySource,
-      DartEntry dartEntry, DataDescriptor descriptor) {
-    dartEntry =
-        _cacheDartLintData(unitSource, librarySource, dartEntry, descriptor);
-    if (identical(descriptor, DartEntry.ELEMENT)) {
-      return dartEntry.getValue(descriptor);
-    }
-    return dartEntry.getValueInLibrary(descriptor, librarySource);
-  }
-
-  /**
-   * Given a source for a Dart file, return the data represented by the given
-   * descriptor that is associated with that source. This method assumes that
-   * the data can be produced by parsing the source if it is not already cached.
-   *
-   * Throws an [AnalysisException] if data could not be returned because the
-   * source could not be parsed.
-   *
-   * <b>Note:</b> This method cannot be used in an async environment.
-   */
-  Object _getDartParseData(
-      Source source, DartEntry dartEntry, DataDescriptor descriptor) {
-    dartEntry = _cacheDartParseData(source, dartEntry, descriptor);
-    if (identical(descriptor, DartEntry.PARSED_UNIT)) {
-      _accessedAst(source);
-      return dartEntry.anyParsedCompilationUnit;
-    }
-    return dartEntry.getValue(descriptor);
-  }
-
-  /**
-   * Given a source for a Dart file, return the data represented by the given
-   * descriptor that is associated with that source, or the given default value
-   * if the source is not a Dart file. This method assumes that the data can be
-   * produced by parsing the source if it is not already cached.
-   *
-   * Throws an [AnalysisException] if data could not be returned because the
-   * source could not be parsed.
-   *
-   * <b>Note:</b> This method cannot be used in an async environment.
-   */
-  Object _getDartParseData2(
-      Source source, DataDescriptor descriptor, Object defaultValue) {
-    DartEntry dartEntry = _getReadableDartEntry(source);
-    if (dartEntry == null) {
-      return defaultValue;
-    }
-    try {
-      return _getDartParseData(source, dartEntry, descriptor);
-    } on ObsoleteSourceAnalysisException catch (exception, stackTrace) {
-      AnalysisEngine.instance.logger.logInformation(
-          "Could not compute $descriptor",
-          new CaughtException(exception, stackTrace));
-      return defaultValue;
-    }
-  }
-
-  /**
-   * Given a source for a Dart file and the library that contains it, return the
-   * data represented by the given descriptor that is associated with that
-   * source. This method assumes that the data can be produced by resolving the
-   * source in the context of the library if it is not already cached.
-   *
-   * Throws an [AnalysisException] if data could not be returned because the
-   * source could not be resolved.
-   *
-   * <b>Note:</b> This method cannot be used in an async environment.
-   */
-  Object _getDartResolutionData(Source unitSource, Source librarySource,
-      DartEntry dartEntry, DataDescriptor descriptor) {
-    dartEntry = _cacheDartResolutionData(
-        unitSource, librarySource, dartEntry, descriptor);
-    if (identical(descriptor, DartEntry.ELEMENT)) {
-      return dartEntry.getValue(descriptor);
-    } else if (identical(descriptor, DartEntry.RESOLVED_UNIT)) {
-      _accessedAst(unitSource);
-    }
-    return dartEntry.getValueInLibrary(descriptor, librarySource);
-  }
-
-  /**
-   * Given a source for a Dart file and the library that contains it, return the
-   * data represented by the given descriptor that is associated with that
-   * source, or the given default value if the source is not a Dart file. This
-   * method assumes that the data can be produced by resolving the source in the
-   * context of the library if it is not already cached.
-   *
-   * Throws an [AnalysisException] if data could not be returned because the
-   * source could not be resolved.
-   *
-   * <b>Note:</b> This method cannot be used in an async environment.
-   */
-  Object _getDartResolutionData2(Source unitSource, Source librarySource,
-      DataDescriptor descriptor, Object defaultValue) {
-    DartEntry dartEntry = _getReadableDartEntry(unitSource);
-    if (dartEntry == null) {
-      return defaultValue;
-    }
-    try {
-      return _getDartResolutionData(
-          unitSource, librarySource, dartEntry, descriptor);
-    } on ObsoleteSourceAnalysisException catch (exception, stackTrace) {
-      AnalysisEngine.instance.logger.logInformation(
-          "Could not compute $descriptor",
-          new CaughtException(exception, stackTrace));
-      return defaultValue;
-    }
-  }
-
-  /**
-   * Given a source for a Dart file, return the data represented by the given
-   * descriptor that is associated with that source. This method assumes that
-   * the data can be produced by scanning the source if it is not already
-   * cached.
-   *
-   * Throws an [AnalysisException] if data could not be returned because the
-   * source could not be scanned.
-   *
-   * <b>Note:</b> This method cannot be used in an async environment.
-   */
-  Object _getDartScanData(
-      Source source, DartEntry dartEntry, DataDescriptor descriptor) {
-    dartEntry = _cacheDartScanData(source, dartEntry, descriptor);
-    return dartEntry.getValue(descriptor);
-  }
-
-  /**
-   * Given a source for a Dart file, return the data represented by the given
-   * descriptor that is associated with that source, or the given default value
-   * if the source is not a Dart file. This method assumes that the data can be
-   * produced by scanning the source if it is not already cached.
-   *
-   * Throws an [AnalysisException] if data could not be returned because the
-   * source could not be scanned.
-   *
-   * <b>Note:</b> This method cannot be used in an async environment.
-   */
-  Object _getDartScanData2(
-      Source source, DataDescriptor descriptor, Object defaultValue) {
-    DartEntry dartEntry = _getReadableDartEntry(source);
-    if (dartEntry == null) {
-      return defaultValue;
-    }
-    try {
-      return _getDartScanData(source, dartEntry, descriptor);
-    } on ObsoleteSourceAnalysisException catch (exception, stackTrace) {
-      AnalysisEngine.instance.logger.logInformation(
-          "Could not compute $descriptor",
-          new CaughtException(exception, stackTrace));
-      return defaultValue;
-    }
-  }
-
-  /**
-   * Given a source for a Dart file and the library that contains it, return the
-   * data represented by the given descriptor that is associated with that
-   * source. This method assumes that the data can be produced by verifying the
-   * source within the given library if it is not already cached.
-   *
-   * Throws an [AnalysisException] if data could not be returned because the
-   * source could not be resolved.
-   *
-   * <b>Note:</b> This method cannot be used in an async environment.
-   */
-  Object _getDartVerificationData(Source unitSource, Source librarySource,
-      DartEntry dartEntry, DataDescriptor descriptor) {
-    dartEntry = _cacheDartVerificationData(
-        unitSource, librarySource, dartEntry, descriptor);
-    return dartEntry.getValueInLibrary(descriptor, librarySource);
-  }
-
-  /**
-   * Given a source for an HTML file, return the data represented by the given
-   * descriptor that is associated with that source, or the given default value
-   * if the source is not an HTML file. This method assumes that the data can be
-   * produced by parsing the source if it is not already cached.
-   *
-   * Throws an [AnalysisException] if data could not be returned because the
-   * source could not be parsed.
-   *
-   * <b>Note:</b> This method cannot be used in an async environment.
-   */
-  Object _getHtmlParseData(
-      Source source, DataDescriptor descriptor, Object defaultValue) {
-    HtmlEntry htmlEntry = _getReadableHtmlEntry(source);
-    if (htmlEntry == null) {
-      return defaultValue;
-    }
-    htmlEntry = _cacheHtmlParseData(source, htmlEntry, descriptor);
-    if (identical(descriptor, HtmlEntry.PARSED_UNIT)) {
-      _accessedAst(source);
-      return htmlEntry.anyParsedUnit;
-    }
-    return htmlEntry.getValue(descriptor);
-  }
-
-  /**
-   * Given a source for an HTML file, return the data represented by the given
-   * descriptor that is associated with that source, or the given default value
-   * if the source is not an HTML file. This method assumes that the data can be
-   * produced by resolving the source if it is not already cached.
-   *
-   * Throws an [AnalysisException] if data could not be returned because the
-   * source could not be resolved.
-   *
-   * <b>Note:</b> This method cannot be used in an async environment.
-   */
-  Object _getHtmlResolutionData(
-      Source source, DataDescriptor descriptor, Object defaultValue) {
-    HtmlEntry htmlEntry = _getReadableHtmlEntry(source);
-    if (htmlEntry == null) {
-      return defaultValue;
-    }
-    try {
-      return _getHtmlResolutionData2(source, htmlEntry, descriptor);
-    } on ObsoleteSourceAnalysisException catch (exception, stackTrace) {
-      AnalysisEngine.instance.logger.logInformation(
-          "Could not compute $descriptor",
-          new CaughtException(exception, stackTrace));
-      return defaultValue;
-    }
-  }
-
-  /**
-   * Given a source for an HTML file, return the data represented by the given
-   * descriptor that is associated with that source. This method assumes that
-   * the data can be produced by resolving the source if it is not already
-   * cached.
-   *
-   * Throws an [AnalysisException] if data could not be returned because the
-   * source could not be resolved.
-   *
-   * <b>Note:</b> This method cannot be used in an async environment.
-   */
-  Object _getHtmlResolutionData2(
-      Source source, HtmlEntry htmlEntry, DataDescriptor descriptor) {
-    htmlEntry = _cacheHtmlResolutionData(source, htmlEntry, descriptor);
-    if (identical(descriptor, HtmlEntry.RESOLVED_UNIT)) {
-      _accessedAst(source);
-    }
-    return htmlEntry.getValue(descriptor);
-  }
-
-  /**
-   * Look at the given [source] to see whether a task needs to be performed
-   * related to it. Return the task that should be performed, or `null` if there
-   * is no more work to be done for the source.
-   */
-  AnalysisContextImpl_TaskData _getNextAnalysisTaskForSource(
-      Source source,
-      SourceEntry sourceEntry,
-      bool isPriority,
-      bool hintsEnabled,
-      bool lintsEnabled) {
-    // Refuse to generate tasks for html based files that are above 1500 KB
-    if (_isTooBigHtmlSourceEntry(source, sourceEntry)) {
-      // TODO (jwren) we still need to report an error of some kind back to the
-      // client.
-      return new AnalysisContextImpl_TaskData(null, false);
-    }
-    if (sourceEntry == null) {
-      return new AnalysisContextImpl_TaskData(null, false);
-    }
-    CacheState contentState = sourceEntry.getState(SourceEntry.CONTENT);
-    if (contentState == CacheState.INVALID) {
-      return _createGetContentTask(source, sourceEntry);
-    } else if (contentState == CacheState.IN_PROCESS) {
-      // We are already in the process of getting the content.
-      // There's nothing else we can do with this source until that's complete.
-      return new AnalysisContextImpl_TaskData(null, true);
-    } else if (contentState == CacheState.ERROR) {
-      // We have done all of the analysis we can for this source because we
-      // cannot get its content.
-      return new AnalysisContextImpl_TaskData(null, false);
-    }
-    if (sourceEntry is DartEntry) {
-      DartEntry dartEntry = sourceEntry;
-      CacheState scanErrorsState = dartEntry.getState(DartEntry.SCAN_ERRORS);
-      if (scanErrorsState == CacheState.INVALID ||
-          (isPriority && scanErrorsState == CacheState.FLUSHED)) {
-        return _createScanDartTask(source, dartEntry);
-      }
-      CacheState parseErrorsState = dartEntry.getState(DartEntry.PARSE_ERRORS);
-      if (parseErrorsState == CacheState.INVALID ||
-          (isPriority && parseErrorsState == CacheState.FLUSHED)) {
-        return _createParseDartTask(source, dartEntry);
-      }
-      if (isPriority && parseErrorsState != CacheState.ERROR) {
-        if (!dartEntry.hasResolvableCompilationUnit) {
-          return _createParseDartTask(source, dartEntry);
-        }
-      }
-      SourceKind kind = dartEntry.getValue(DartEntry.SOURCE_KIND);
-      if (kind == SourceKind.UNKNOWN) {
-        return _createParseDartTask(source, dartEntry);
-      } else if (kind == SourceKind.LIBRARY) {
-        CacheState elementState = dartEntry.getState(DartEntry.ELEMENT);
-        if (elementState == CacheState.INVALID) {
-          return _createResolveDartLibraryTask(source, dartEntry);
-        }
-      }
-      List<Source> librariesContaining = dartEntry.containingLibraries;
-      for (Source librarySource in librariesContaining) {
-        SourceEntry librarySourceEntry = _cache.get(librarySource);
-        if (librarySourceEntry is DartEntry) {
-          DartEntry libraryEntry = librarySourceEntry;
-          CacheState elementState = libraryEntry.getState(DartEntry.ELEMENT);
-          if (elementState == CacheState.INVALID ||
-              (isPriority && elementState == CacheState.FLUSHED)) {
-//            return createResolveDartLibraryTask(librarySource, (DartEntry) libraryEntry);
-            return new AnalysisContextImpl_TaskData(
-                new ResolveDartLibraryTask(this, source, librarySource), false);
-          }
-          CacheState resolvedUnitState = dartEntry.getStateInLibrary(
-              DartEntry.RESOLVED_UNIT, librarySource);
-          if (resolvedUnitState == CacheState.INVALID ||
-              (isPriority && resolvedUnitState == CacheState.FLUSHED)) {
-            //
-            // The commented out lines below are an optimization that doesn't
-            // quite work yet. The problem is that if the source was not
-            // resolved because it wasn't part of any library, then there won't
-            // be any elements in the element model that we can use to resolve
-            // it.
-            //
-//            LibraryElement libraryElement = libraryEntry.getValue(DartEntry.ELEMENT);
-//            if (libraryElement != null) {
-//              return new ResolveDartUnitTask(this, source, libraryElement);
-//            }
-            // Possibly replace with:
-//             return createResolveDartLibraryTask(librarySource, (DartEntry) libraryEntry);
-            return new AnalysisContextImpl_TaskData(
-                new ResolveDartLibraryTask(this, source, librarySource), false);
-          }
-          if (shouldErrorsBeAnalyzed(source, dartEntry)) {
-            CacheState verificationErrorsState = dartEntry.getStateInLibrary(
-                DartEntry.VERIFICATION_ERRORS, librarySource);
-            if (verificationErrorsState == CacheState.INVALID ||
-                (isPriority && verificationErrorsState == CacheState.FLUSHED)) {
-              return _createGenerateDartErrorsTask(
-                  source, dartEntry, librarySource, libraryEntry);
-            }
-            if (hintsEnabled) {
-              CacheState hintsState =
-                  dartEntry.getStateInLibrary(DartEntry.HINTS, librarySource);
-              if (hintsState == CacheState.INVALID ||
-                  (isPriority && hintsState == CacheState.FLUSHED)) {
-                return _createGenerateDartHintsTask(
-                    source, dartEntry, librarySource, libraryEntry);
-              }
-            }
-            if (lintsEnabled) {
-              CacheState lintsState =
-                  dartEntry.getStateInLibrary(DartEntry.LINTS, librarySource);
-              if (lintsState == CacheState.INVALID ||
-                  (isPriority && lintsState == CacheState.FLUSHED)) {
-                return _createGenerateDartLintsTask(
-                    source, dartEntry, librarySource, libraryEntry);
-              }
-            }
-          }
-        }
-      }
-    } else if (sourceEntry is HtmlEntry) {
-      HtmlEntry htmlEntry = sourceEntry;
-      CacheState parseErrorsState = htmlEntry.getState(HtmlEntry.PARSE_ERRORS);
-      if (parseErrorsState == CacheState.INVALID ||
-          (isPriority && parseErrorsState == CacheState.FLUSHED)) {
-        return _createParseHtmlTask(source, htmlEntry);
-      }
-      if (isPriority && parseErrorsState != CacheState.ERROR) {
-        ht.HtmlUnit parsedUnit = htmlEntry.anyParsedUnit;
-        if (parsedUnit == null) {
-          return _createParseHtmlTask(source, htmlEntry);
-        }
-      }
-      CacheState resolvedUnitState =
-          htmlEntry.getState(HtmlEntry.RESOLVED_UNIT);
-      if (resolvedUnitState == CacheState.INVALID ||
-          (isPriority && resolvedUnitState == CacheState.FLUSHED)) {
-        return _createResolveHtmlTask(source, htmlEntry);
-      }
-    }
-    return new AnalysisContextImpl_TaskData(null, false);
-  }
-
-  /**
-   * Return the cache entry associated with the given [source], or `null` if the
-   * source is not a Dart file.
-   *
-   * @param source the source for which a cache entry is being sought
-   * @return the source cache entry associated with the given source
-   */
-  DartEntry _getReadableDartEntry(Source source) {
-    SourceEntry sourceEntry = _cache.get(source);
-    if (sourceEntry == null) {
-      sourceEntry = _createSourceEntry(source, false);
-    }
-    if (sourceEntry is DartEntry) {
-      return sourceEntry;
-    }
-    return null;
-  }
-
-  /**
-   * Return the cache entry associated with the given [source], or `null` if the
-   * source is not an HTML file.
-   */
-  HtmlEntry _getReadableHtmlEntry(Source source) {
-    SourceEntry sourceEntry = _cache.get(source);
-    if (sourceEntry == null) {
-      sourceEntry = _createSourceEntry(source, false);
-    }
-    if (sourceEntry is HtmlEntry) {
-      return sourceEntry;
-    }
-    return null;
-  }
-
-  /**
-   * Return the cache entry associated with the given [source], creating it if
-   * necessary.
-   */
-  SourceEntry _getReadableSourceEntry(Source source) {
-    SourceEntry sourceEntry = _cache.get(source);
-    if (sourceEntry == null) {
-      sourceEntry = _createSourceEntry(source, false);
-    }
-    return sourceEntry;
-  }
-
-  /**
-   * Return a resolved compilation unit corresponding to the given [element] in
-   * the library defined by the given [librarySource], or `null` if the
-   * information is not cached.
-   */
-  TimestampedData<CompilationUnit> _getResolvedUnit(
-      CompilationUnitElement element, Source librarySource) {
-    SourceEntry sourceEntry = _cache.get(element.source);
-    if (sourceEntry is DartEntry) {
-      DartEntry dartEntry = sourceEntry;
-      if (dartEntry.getStateInLibrary(DartEntry.RESOLVED_UNIT, librarySource) ==
-          CacheState.VALID) {
-        return new TimestampedData<CompilationUnit>(
-            dartEntry.modificationTime,
-            dartEntry.getValueInLibrary(
-                DartEntry.RESOLVED_UNIT, librarySource));
-      }
-    }
-    return null;
-  }
-
-  /**
-   * Return a list containing all of the sources known to this context that have
-   * the given [kind].
-   */
-  List<Source> _getSources(SourceKind kind) {
-    List<Source> sources = new List<Source>();
-    MapIterator<Source, SourceEntry> iterator = _cache.iterator();
-    while (iterator.moveNext()) {
-      if (iterator.value.kind == kind) {
-        sources.add(iterator.key);
-      }
-    }
-    return sources;
-  }
-
-  /**
-   * Look at the given [source] to see whether a task needs to be performed
-   * related to it. If so, add the source to the set of sources that need to be
-   * processed. This method duplicates, and must therefore be kept in sync with,
-   * [_getNextAnalysisTaskForSource]. This method is intended to be used for
-   * testing purposes only.
-   */
-  void _getSourcesNeedingProcessing(
-      Source source,
-      SourceEntry sourceEntry,
-      bool isPriority,
-      bool hintsEnabled,
-      bool lintsEnabled,
-      HashSet<Source> sources) {
-    if (sourceEntry is DartEntry) {
-      DartEntry dartEntry = sourceEntry;
-      CacheState scanErrorsState = dartEntry.getState(DartEntry.SCAN_ERRORS);
-      if (scanErrorsState == CacheState.INVALID ||
-          (isPriority && scanErrorsState == CacheState.FLUSHED)) {
-        sources.add(source);
-        return;
-      }
-      CacheState parseErrorsState = dartEntry.getState(DartEntry.PARSE_ERRORS);
-      if (parseErrorsState == CacheState.INVALID ||
-          (isPriority && parseErrorsState == CacheState.FLUSHED)) {
-        sources.add(source);
-        return;
-      }
-      if (isPriority) {
-        if (!dartEntry.hasResolvableCompilationUnit) {
-          sources.add(source);
-          return;
-        }
-      }
-      for (Source librarySource in getLibrariesContaining(source)) {
-        SourceEntry libraryEntry = _cache.get(librarySource);
-        if (libraryEntry is DartEntry) {
-          CacheState elementState = libraryEntry.getState(DartEntry.ELEMENT);
-          if (elementState == CacheState.INVALID ||
-              (isPriority && elementState == CacheState.FLUSHED)) {
-            sources.add(source);
-            return;
-          }
-          CacheState resolvedUnitState = dartEntry.getStateInLibrary(
-              DartEntry.RESOLVED_UNIT, librarySource);
-          if (resolvedUnitState == CacheState.INVALID ||
-              (isPriority && resolvedUnitState == CacheState.FLUSHED)) {
-            LibraryElement libraryElement =
-                libraryEntry.getValue(DartEntry.ELEMENT);
-            if (libraryElement != null) {
-              sources.add(source);
-              return;
-            }
-          }
-          if (shouldErrorsBeAnalyzed(source, dartEntry)) {
-            CacheState verificationErrorsState = dartEntry.getStateInLibrary(
-                DartEntry.VERIFICATION_ERRORS, librarySource);
-            if (verificationErrorsState == CacheState.INVALID ||
-                (isPriority && verificationErrorsState == CacheState.FLUSHED)) {
-              LibraryElement libraryElement =
-                  libraryEntry.getValue(DartEntry.ELEMENT);
-              if (libraryElement != null) {
-                sources.add(source);
-                return;
-              }
-            }
-            if (hintsEnabled) {
-              CacheState hintsState =
-                  dartEntry.getStateInLibrary(DartEntry.HINTS, librarySource);
-              if (hintsState == CacheState.INVALID ||
-                  (isPriority && hintsState == CacheState.FLUSHED)) {
-                LibraryElement libraryElement =
-                    libraryEntry.getValue(DartEntry.ELEMENT);
-                if (libraryElement != null) {
-                  sources.add(source);
-                  return;
-                }
-              }
-            }
-            if (lintsEnabled) {
-              CacheState lintsState =
-                  dartEntry.getStateInLibrary(DartEntry.LINTS, librarySource);
-              if (lintsState == CacheState.INVALID ||
-                  (isPriority && lintsState == CacheState.FLUSHED)) {
-                LibraryElement libraryElement =
-                    libraryEntry.getValue(DartEntry.ELEMENT);
-                if (libraryElement != null) {
-                  sources.add(source);
-                  return;
-                }
-              }
-            }
-          }
-        }
-      }
-    } else if (sourceEntry is HtmlEntry) {
-      HtmlEntry htmlEntry = sourceEntry;
-      CacheState parsedUnitState = htmlEntry.getState(HtmlEntry.PARSED_UNIT);
-      if (parsedUnitState == CacheState.INVALID ||
-          (isPriority && parsedUnitState == CacheState.FLUSHED)) {
-        sources.add(source);
-        return;
-      }
-      CacheState resolvedUnitState =
-          htmlEntry.getState(HtmlEntry.RESOLVED_UNIT);
-      if (resolvedUnitState == CacheState.INVALID ||
-          (isPriority && resolvedUnitState == CacheState.FLUSHED)) {
-        sources.add(source);
-        return;
-      }
-    }
-  }
-
-  /**
-   * Invalidate all of the resolution results computed by this context. The flag
-   * [invalidateUris] should be `true` if the cached results of converting URIs
-   * to source files should also be invalidated.
-   */
-  void _invalidateAllLocalResolutionInformation(bool invalidateUris) {
-    HashMap<Source, List<Source>> oldPartMap =
-        new HashMap<Source, List<Source>>();
-    MapIterator<Source, SourceEntry> iterator = _privatePartition.iterator();
-    while (iterator.moveNext()) {
-      Source source = iterator.key;
-      SourceEntry sourceEntry = iterator.value;
-      if (sourceEntry is HtmlEntry) {
-        HtmlEntry htmlEntry = sourceEntry;
-        htmlEntry.invalidateAllResolutionInformation(invalidateUris);
-        iterator.value = htmlEntry;
-        _workManager.add(source, SourcePriority.HTML);
-      } else if (sourceEntry is DartEntry) {
-        DartEntry dartEntry = sourceEntry;
-        oldPartMap[source] = dartEntry.getValue(DartEntry.INCLUDED_PARTS);
-        dartEntry.invalidateAllResolutionInformation(invalidateUris);
-        iterator.value = dartEntry;
-        _workManager.add(source, _computePriority(dartEntry));
-      }
-    }
-    _removeFromPartsUsingMap(oldPartMap);
-  }
-
-  /**
-   * In response to a change to at least one of the compilation units in the
-   * library defined by the given [librarySource], invalidate any results that
-   * are dependent on the result of resolving that library.
-   *
-   * <b>Note:</b> Any cache entries that were accessed before this method was
-   * invoked must be re-accessed after this method returns.
-   */
-  void _invalidateLibraryResolution(Source librarySource) {
-    // TODO(brianwilkerson) This could be optimized. There's no need to flush
-    // all of these entries if the public namespace hasn't changed, which will
-    // be a fairly common case. The question is whether we can afford the time
-    // to compute the namespace to look for differences.
-    DartEntry libraryEntry = _getReadableDartEntry(librarySource);
-    if (libraryEntry != null) {
-      List<Source> includedParts =
-          libraryEntry.getValue(DartEntry.INCLUDED_PARTS);
-      libraryEntry.invalidateAllResolutionInformation(false);
-      _workManager.add(librarySource, SourcePriority.LIBRARY);
-      for (Source partSource in includedParts) {
-        SourceEntry partEntry = _cache.get(partSource);
-        if (partEntry is DartEntry) {
-          partEntry.invalidateAllResolutionInformation(false);
-        }
-      }
-    }
-  }
-
-  /**
-   * Return `true` if the given [library] is, or depends on, 'dart:html'. The
-   * [visitedLibraries] is a collection of the libraries that have been visited,
-   * used to prevent infinite recursion.
-   */
-  bool _isClient(LibraryElement library, Source htmlSource,
-      HashSet<LibraryElement> visitedLibraries) {
-    if (visitedLibraries.contains(library)) {
-      return false;
-    }
-    if (library.source == htmlSource) {
-      return true;
-    }
-    visitedLibraries.add(library);
-    for (LibraryElement imported in library.importedLibraries) {
-      if (_isClient(imported, htmlSource, visitedLibraries)) {
-        return true;
-      }
-    }
-    for (LibraryElement exported in library.exportedLibraries) {
-      if (_isClient(exported, htmlSource, visitedLibraries)) {
-        return true;
-      }
-    }
-    return false;
-  }
-
-  bool _isTooBigHtmlSourceEntry(Source source, SourceEntry sourceEntry) =>
-      false;
-
-//  /**
-//   * Notify all of the analysis listeners that the given source is no longer included in the set of
-//   * sources that are being analyzed.
-//   *
-//   * @param source the source that is no longer being analyzed
-//   */
-//  void _notifyExcludedSource(Source source) {
-//    int count = _listeners.length;
-//    for (int i = 0; i < count; i++) {
-//      _listeners[i].excludedSource(this, source);
-//    }
-//  }
-
-//  /**
-//   * Notify all of the analysis listeners that the given source is now included in the set of
-//   * sources that are being analyzed.
-//   *
-//   * @param source the source that is now being analyzed
-//   */
-//  void _notifyIncludedSource(Source source) {
-//    int count = _listeners.length;
-//    for (int i = 0; i < count; i++) {
-//      _listeners[i].includedSource(this, source);
-//    }
-//  }
-
-//  /**
-//   * Notify all of the analysis listeners that the given Dart source was parsed.
-//   *
-//   * @param source the source that was parsed
-//   * @param unit the result of parsing the source
-//   */
-//  void _notifyParsedDart(Source source, CompilationUnit unit) {
-//    int count = _listeners.length;
-//    for (int i = 0; i < count; i++) {
-//      _listeners[i].parsedDart(this, source, unit);
-//    }
-//  }
-
-//  /**
-//   * Notify all of the analysis listeners that the given HTML source was parsed.
-//   *
-//   * @param source the source that was parsed
-//   * @param unit the result of parsing the source
-//   */
-//  void _notifyParsedHtml(Source source, ht.HtmlUnit unit) {
-//    int count = _listeners.length;
-//    for (int i = 0; i < count; i++) {
-//      _listeners[i].parsedHtml(this, source, unit);
-//    }
-//  }
-
-//  /**
-//   * Notify all of the analysis listeners that the given Dart source was resolved.
-//   *
-//   * @param source the source that was resolved
-//   * @param unit the result of resolving the source
-//   */
-//  void _notifyResolvedDart(Source source, CompilationUnit unit) {
-//    int count = _listeners.length;
-//    for (int i = 0; i < count; i++) {
-//      _listeners[i].resolvedDart(this, source, unit);
-//    }
-//  }
-
-//  /**
-//   * Notify all of the analysis listeners that the given HTML source was resolved.
-//   *
-//   * @param source the source that was resolved
-//   * @param unit the result of resolving the source
-//   */
-//  void _notifyResolvedHtml(Source source, ht.HtmlUnit unit) {
-//    int count = _listeners.length;
-//    for (int i = 0; i < count; i++) {
-//      _listeners[i].resolvedHtml(this, source, unit);
-//    }
-//  }
-
-  /**
-   * Log the given debugging [message].
-   */
-  void _logInformation(String message) {
-    AnalysisEngine.instance.logger.logInformation(message);
-  }
-
-  /**
-   * Notify all of the analysis listeners that a task is about to be performed.
-   */
-  void _notifyAboutToPerformTask(String taskDescription) {
-    int count = _listeners.length;
-    for (int i = 0; i < count; i++) {
-      _listeners[i].aboutToPerformTask(this, taskDescription);
-    }
-  }
-
-  /**
-   * Notify all of the analysis listeners that the errors associated with the
-   * given [source] has been updated to the given [errors].
-   */
-  void _notifyErrors(
-      Source source, List<AnalysisError> errors, LineInfo lineInfo) {
-    int count = _listeners.length;
-    for (int i = 0; i < count; i++) {
-      _listeners[i].computedErrors(this, source, errors, lineInfo);
-    }
-  }
-
-  /**
-   * Given that the given [source] (with the corresponding [sourceEntry]) has
-   * been invalidated, invalidate all of the libraries that depend on it.
-   */
-  void _propagateInvalidation(Source source, SourceEntry sourceEntry) {
-    if (sourceEntry is HtmlEntry) {
-      HtmlEntry htmlEntry = sourceEntry;
-      htmlEntry.modificationTime = getModificationStamp(source);
-      htmlEntry.invalidateAllInformation();
-      _cache.removedAst(source);
-      _workManager.add(source, SourcePriority.HTML);
-    } else if (sourceEntry is DartEntry) {
-      List<Source> containingLibraries = getLibrariesContaining(source);
-      List<Source> dependentLibraries = getLibrariesDependingOn(source);
-      HashSet<Source> librariesToInvalidate = new HashSet<Source>();
-      for (Source containingLibrary in containingLibraries) {
-        _computeAllLibrariesDependingOn(
-            containingLibrary, librariesToInvalidate);
-      }
-      for (Source dependentLibrary in dependentLibraries) {
-        _computeAllLibrariesDependingOn(
-            dependentLibrary, librariesToInvalidate);
-      }
-      for (Source library in librariesToInvalidate) {
-        _invalidateLibraryResolution(library);
-      }
-      DartEntry dartEntry = _cache.get(source);
-      _removeFromParts(source, dartEntry);
-      dartEntry.modificationTime = getModificationStamp(source);
-      dartEntry.invalidateAllInformation();
-      _cache.removedAst(source);
-      _workManager.add(source, SourcePriority.UNKNOWN);
-    }
-    // reset unit in the notification, it is out of date now
-    ChangeNoticeImpl notice = _pendingNotices[source];
-    if (notice != null) {
-      notice.resolvedDartUnit = null;
-      notice.resolvedHtmlUnit = null;
-    }
-  }
-
-  /**
-   * Given a [dartEntry] and a [library] element, record the library element and
-   * other information gleaned from the element in the cache entry.
-   */
-  void _recordElementData(DartEntry dartEntry, LibraryElement library,
-      Source librarySource, Source htmlSource) {
-    dartEntry.setValue(DartEntry.ELEMENT, library);
-    dartEntry.setValue(DartEntry.IS_LAUNCHABLE, library.entryPoint != null);
-    dartEntry.setValue(DartEntry.IS_CLIENT,
-        _isClient(library, htmlSource, new HashSet<LibraryElement>()));
-  }
-
-  /**
-   * Record the results produced by performing a [task] and return the cache
-   * entry associated with the results.
-   */
-  DartEntry _recordGenerateDartErrorsTask(GenerateDartErrorsTask task) {
-    Source source = task.source;
-    DartEntry dartEntry = _cache.get(source);
-    Source librarySource = task.libraryElement.source;
-    CaughtException thrownException = task.exception;
-    if (thrownException != null) {
-      dartEntry.recordVerificationErrorInLibrary(
-          librarySource, thrownException);
-      throw new AnalysisException('<rethrow>', thrownException);
-    }
-    dartEntry.setValueInLibrary(
-        DartEntry.VERIFICATION_ERRORS, librarySource, task.errors);
-    ChangeNoticeImpl notice = getNotice(source);
-    LineInfo lineInfo = dartEntry.getValue(SourceEntry.LINE_INFO);
-    notice.setErrors(dartEntry.allErrors, lineInfo);
-    return dartEntry;
-  }
-
-  /**
-   * Record the results produced by performing a [task] and return the cache
-   * entry associated with the results.
-   */
-  DartEntry _recordGenerateDartHintsTask(GenerateDartHintsTask task) {
-    Source librarySource = task.libraryElement.source;
-    CaughtException thrownException = task.exception;
-    DartEntry libraryEntry = null;
-    HashMap<Source, List<AnalysisError>> hintMap = task.hintMap;
-    if (hintMap == null) {
-      // We don't have any information about which sources to mark as invalid
-      // other than the library source.
-      DartEntry libraryEntry = _cache.get(librarySource);
-      if (thrownException == null) {
-        String message = "GenerateDartHintsTask returned a null hint map "
-            "without throwing an exception: ${librarySource.fullName}";
-        thrownException =
-            new CaughtException(new AnalysisException(message), null);
-      }
-      libraryEntry.recordHintErrorInLibrary(librarySource, thrownException);
-      throw new AnalysisException('<rethrow>', thrownException);
-    }
-    hintMap.forEach((Source unitSource, List<AnalysisError> hints) {
-      DartEntry dartEntry = _cache.get(unitSource);
-      if (unitSource == librarySource) {
-        libraryEntry = dartEntry;
-      }
-      if (thrownException == null) {
-        dartEntry.setValueInLibrary(DartEntry.HINTS, librarySource, hints);
-        ChangeNoticeImpl notice = getNotice(unitSource);
-        LineInfo lineInfo = dartEntry.getValue(SourceEntry.LINE_INFO);
-        notice.setErrors(dartEntry.allErrors, lineInfo);
-      } else {
-        dartEntry.recordHintErrorInLibrary(librarySource, thrownException);
-      }
-    });
-    if (thrownException != null) {
-      throw new AnalysisException('<rethrow>', thrownException);
-    }
-    return libraryEntry;
-  }
-
-  /**
-   * Record the results produced by performing a [task] and return the cache
-   * entry associated with the results.
-   */
-  DartEntry _recordGenerateDartLintsTask(GenerateDartLintsTask task) {
-    Source librarySource = task.libraryElement.source;
-    CaughtException thrownException = task.exception;
-    DartEntry libraryEntry = null;
-    HashMap<Source, List<AnalysisError>> lintMap = task.lintMap;
-    if (lintMap == null) {
-      // We don't have any information about which sources to mark as invalid
-      // other than the library source.
-      DartEntry libraryEntry = _cache.get(librarySource);
-      if (thrownException == null) {
-        String message = "GenerateDartLintsTask returned a null lint map "
-            "without throwing an exception: ${librarySource.fullName}";
-        thrownException =
-            new CaughtException(new AnalysisException(message), null);
-      }
-      libraryEntry.recordLintErrorInLibrary(librarySource, thrownException);
-      throw new AnalysisException('<rethrow>', thrownException);
-    }
-    lintMap.forEach((Source unitSource, List<AnalysisError> lints) {
-      DartEntry dartEntry = _cache.get(unitSource);
-      if (unitSource == librarySource) {
-        libraryEntry = dartEntry;
-      }
-      if (thrownException == null) {
-        dartEntry.setValueInLibrary(DartEntry.LINTS, librarySource, lints);
-        ChangeNoticeImpl notice = getNotice(unitSource);
-        LineInfo lineInfo = dartEntry.getValue(SourceEntry.LINE_INFO);
-        notice.setErrors(dartEntry.allErrors, lineInfo);
-      } else {
-        dartEntry.recordLintErrorInLibrary(librarySource, thrownException);
-      }
-    });
-    if (thrownException != null) {
-      throw new AnalysisException('<rethrow>', thrownException);
-    }
-    return libraryEntry;
-  }
-
-  /**
-   * Record the results produced by performing a [task] and return the cache
-   * entry associated with the results.
-   */
-  SourceEntry _recordGetContentsTask(GetContentTask task) {
-    if (!task.isComplete) {
-      return null;
-    }
-    Source source = task.source;
-    SourceEntry sourceEntry = _cache.get(source);
-    CaughtException thrownException = task.exception;
-    if (thrownException != null) {
-      sourceEntry.recordContentError(thrownException);
-      {
-        sourceEntry.setValue(SourceEntry.CONTENT_ERRORS, task.errors);
-        ChangeNoticeImpl notice = getNotice(source);
-        notice.setErrors(sourceEntry.allErrors, null);
-      }
-      _workManager.remove(source);
-      throw new AnalysisException('<rethrow>', thrownException);
-    }
-    sourceEntry.modificationTime = task.modificationTime;
-    sourceEntry.setValue(SourceEntry.CONTENT, task.content);
-    return sourceEntry;
-  }
-
-  /**
-   * Record the results produced by performing a [task] and return the cache
-   * entry associated with the results.
-   */
-  DartEntry _recordIncrementalAnalysisTaskResults(
-      IncrementalAnalysisTask task) {
-    CompilationUnit unit = task.compilationUnit;
-    if (unit != null) {
-      ChangeNoticeImpl notice = getNotice(task.source);
-      notice.resolvedDartUnit = unit;
-      _incrementalAnalysisCache =
-          IncrementalAnalysisCache.cacheResult(task.cache, unit);
-    }
-    return null;
-  }
-
-  /**
-   * Record the results produced by performing a [task] and return the cache
-   * entry associated with the results.
-   */
-  DartEntry _recordParseDartTaskResults(ParseDartTask task) {
-    Source source = task.source;
-    DartEntry dartEntry = _cache.get(source);
-    _removeFromParts(source, dartEntry);
-    CaughtException thrownException = task.exception;
-    if (thrownException != null) {
-      _removeFromParts(source, dartEntry);
-      dartEntry.recordParseError(thrownException);
-      _cache.removedAst(source);
-      throw new AnalysisException('<rethrow>', thrownException);
-    }
-    if (task.hasNonPartOfDirective) {
-      dartEntry.setValue(DartEntry.SOURCE_KIND, SourceKind.LIBRARY);
-      dartEntry.containingLibrary = source;
-      _workManager.add(source, SourcePriority.LIBRARY);
-    } else if (task.hasPartOfDirective) {
-      dartEntry.setValue(DartEntry.SOURCE_KIND, SourceKind.PART);
-      dartEntry.removeContainingLibrary(source);
-      _workManager.add(source, SourcePriority.NORMAL_PART);
-    } else {
-      // The file contains no directives.
-      List<Source> containingLibraries = dartEntry.containingLibraries;
-      if (containingLibraries.length > 1 ||
-          (containingLibraries.length == 1 &&
-              containingLibraries[0] != source)) {
-        dartEntry.setValue(DartEntry.SOURCE_KIND, SourceKind.PART);
-        dartEntry.removeContainingLibrary(source);
-        _workManager.add(source, SourcePriority.NORMAL_PART);
-      } else {
-        dartEntry.setValue(DartEntry.SOURCE_KIND, SourceKind.LIBRARY);
-        dartEntry.containingLibrary = source;
-        _workManager.add(source, SourcePriority.LIBRARY);
-      }
-    }
-    List<Source> newParts = task.includedSources;
-    for (int i = 0; i < newParts.length; i++) {
-      Source partSource = newParts[i];
-      DartEntry partEntry = _getReadableDartEntry(partSource);
-      if (partEntry != null && !identical(partEntry, dartEntry)) {
-        // TODO(brianwilkerson) Change the kind of the "part" if it was marked
-        // as a library and it has no directives.
-        partEntry.addContainingLibrary(source);
-      }
-    }
-    dartEntry.setValue(DartEntry.PARSED_UNIT, task.compilationUnit);
-    dartEntry.setValue(DartEntry.PARSE_ERRORS, task.errors);
-    dartEntry.setValue(DartEntry.EXPORTED_LIBRARIES, task.exportedSources);
-    dartEntry.setValue(DartEntry.IMPORTED_LIBRARIES, task.importedSources);
-    dartEntry.setValue(DartEntry.INCLUDED_PARTS, newParts);
-    _cache.storedAst(source);
-    ChangeNoticeImpl notice = getNotice(source);
-    if (notice.resolvedDartUnit == null) {
-      notice.parsedDartUnit = task.compilationUnit;
-    }
-    notice.setErrors(dartEntry.allErrors, task.lineInfo);
-    // Verify that the incrementally parsed and resolved unit in the incremental
-    // cache is structurally equivalent to the fully parsed unit
-    _incrementalAnalysisCache = IncrementalAnalysisCache.verifyStructure(
-        _incrementalAnalysisCache, source, task.compilationUnit);
-    return dartEntry;
-  }
-
-  /**
-   * Record the results produced by performing a [task] and return the cache
-   * entry associated with the results.
-   */
-  HtmlEntry _recordParseHtmlTaskResults(ParseHtmlTask task) {
-    Source source = task.source;
-    HtmlEntry htmlEntry = _cache.get(source);
-    CaughtException thrownException = task.exception;
-    if (thrownException != null) {
-      htmlEntry.recordParseError(thrownException);
-      _cache.removedAst(source);
-      throw new AnalysisException('<rethrow>', thrownException);
-    }
-    LineInfo lineInfo = task.lineInfo;
-    htmlEntry.setValue(SourceEntry.LINE_INFO, lineInfo);
-    htmlEntry.setValue(HtmlEntry.PARSED_UNIT, task.htmlUnit);
-    htmlEntry.setValue(HtmlEntry.PARSE_ERRORS, task.errors);
-    htmlEntry.setValue(
-        HtmlEntry.REFERENCED_LIBRARIES, task.referencedLibraries);
-    _cache.storedAst(source);
-    ChangeNoticeImpl notice = getNotice(source);
-    notice.setErrors(htmlEntry.allErrors, lineInfo);
-    return htmlEntry;
-  }
-
-  /**
-   * Record the results produced by performing a [task] and return the cache
-   * entry associated with the results.
-   */
-  DartEntry _recordResolveDartUnitTaskResults(ResolveDartUnitTask task) {
-    Source unitSource = task.source;
-    DartEntry dartEntry = _cache.get(unitSource);
-    Source librarySource = task.librarySource;
-    CaughtException thrownException = task.exception;
-    if (thrownException != null) {
-      dartEntry.recordResolutionErrorInLibrary(librarySource, thrownException);
-      _cache.removedAst(unitSource);
-      throw new AnalysisException('<rethrow>', thrownException);
-    }
-    dartEntry.setValueInLibrary(
-        DartEntry.RESOLVED_UNIT, librarySource, task.resolvedUnit);
-    _cache.storedAst(unitSource);
-    return dartEntry;
-  }
-
-  /**
-   * Record the results produced by performing a [task] and return the cache
-   * entry associated with the results.
-   */
-  HtmlEntry _recordResolveHtmlTaskResults(ResolveHtmlTask task) {
-    Source source = task.source;
-    HtmlEntry htmlEntry = _cache.get(source);
-    CaughtException thrownException = task.exception;
-    if (thrownException != null) {
-      htmlEntry.recordResolutionError(thrownException);
-      _cache.removedAst(source);
-      throw new AnalysisException('<rethrow>', thrownException);
-    }
-    htmlEntry.setState(HtmlEntry.PARSED_UNIT, CacheState.FLUSHED);
-    htmlEntry.setValue(HtmlEntry.RESOLVED_UNIT, task.resolvedUnit);
-    htmlEntry.setValue(HtmlEntry.ELEMENT, task.element);
-    htmlEntry.setValue(HtmlEntry.RESOLUTION_ERRORS, task.resolutionErrors);
-    _cache.storedAst(source);
-    ChangeNoticeImpl notice = getNotice(source);
-    notice.resolvedHtmlUnit = task.resolvedUnit;
-    LineInfo lineInfo = htmlEntry.getValue(SourceEntry.LINE_INFO);
-    notice.setErrors(htmlEntry.allErrors, lineInfo);
-    return htmlEntry;
-  }
-
-  /**
-   * Record the results produced by performing a [task] and return the cache
-   * entry associated with the results.
-   */
-  DartEntry _recordScanDartTaskResults(ScanDartTask task) {
-    Source source = task.source;
-    DartEntry dartEntry = _cache.get(source);
-    CaughtException thrownException = task.exception;
-    if (thrownException != null) {
-      _removeFromParts(source, dartEntry);
-      dartEntry.recordScanError(thrownException);
-      _cache.removedAst(source);
-      throw new AnalysisException('<rethrow>', thrownException);
-    }
-    LineInfo lineInfo = task.lineInfo;
-    dartEntry.setValue(SourceEntry.LINE_INFO, lineInfo);
-    dartEntry.setValue(DartEntry.TOKEN_STREAM, task.tokenStream);
-    dartEntry.setValue(DartEntry.SCAN_ERRORS, task.errors);
-    _cache.storedAst(source);
-    ChangeNoticeImpl notice = getNotice(source);
-    notice.setErrors(dartEntry.allErrors, lineInfo);
-    return dartEntry;
-  }
-
-  void _removeFromCache(Source source) {
-    SourceEntry entry = _cache.remove(source);
-    if (entry != null && !entry.explicitlyAdded) {
-      _implicitAnalysisEventsController
-          .add(new ImplicitAnalysisEvent(source, false));
-    }
-  }
-
-  /**
-   * Remove the given [librarySource] from the list of containing libraries for
-   * all of the parts referenced by the given [dartEntry].
-   */
-  void _removeFromParts(Source librarySource, DartEntry dartEntry) {
-    List<Source> oldParts = dartEntry.getValue(DartEntry.INCLUDED_PARTS);
-    for (int i = 0; i < oldParts.length; i++) {
-      Source partSource = oldParts[i];
-      DartEntry partEntry = _getReadableDartEntry(partSource);
-      if (partEntry != null && !identical(partEntry, dartEntry)) {
-        partEntry.removeContainingLibrary(librarySource);
-        if (partEntry.containingLibraries.length == 0 && !exists(partSource)) {
-          _removeFromCache(partSource);
-        }
-      }
-    }
-  }
-
-  /**
-   * Remove the given libraries that are keys in the given map from the list of
-   * containing libraries for each of the parts in the corresponding value.
-   */
-  void _removeFromPartsUsingMap(HashMap<Source, List<Source>> oldPartMap) {
-    oldPartMap.forEach((Source librarySource, List<Source> oldParts) {
-      for (int i = 0; i < oldParts.length; i++) {
-        Source partSource = oldParts[i];
-        if (partSource != librarySource) {
-          DartEntry partEntry = _getReadableDartEntry(partSource);
-          if (partEntry != null) {
-            partEntry.removeContainingLibrary(librarySource);
-            if (partEntry.containingLibraries.length == 0 &&
-                !exists(partSource)) {
-              _removeFromCache(partSource);
-            }
-          }
-        }
-      }
-    });
-  }
-
-  /**
-   * Remove the given [source] from the priority order if it is in the list.
-   */
-  void _removeFromPriorityOrder(Source source) {
-    int count = _priorityOrder.length;
-    List<Source> newOrder = new List<Source>();
-    for (int i = 0; i < count; i++) {
-      if (_priorityOrder[i] != source) {
-        newOrder.add(_priorityOrder[i]);
-      }
-    }
-    if (newOrder.length < count) {
-      analysisPriorityOrder = newOrder;
-    }
-  }
-
-  /**
-   * Create an entry for the newly added [source] and invalidate any sources
-   * that referenced the source before it existed.
-   */
-  void _sourceAvailable(Source source) {
-    // TODO(brianwilkerson) This method needs to check whether the source was
-    // previously being implicitly analyzed. If so, the cache entry needs to be
-    // update to reflect the new status and an event needs to be generated to
-    // inform clients that it is no longer being implicitly analyzed.
-    SourceEntry sourceEntry = _cache.get(source);
-    if (sourceEntry == null) {
-      sourceEntry = _createSourceEntry(source, true);
-    } else {
-      _propagateInvalidation(source, sourceEntry);
-      sourceEntry = _cache.get(source);
-    }
-    if (sourceEntry is HtmlEntry) {
-      _workManager.add(source, SourcePriority.HTML);
-    } else if (sourceEntry is DartEntry) {
-      _workManager.add(source, _computePriority(sourceEntry));
-    }
-  }
-
-  /**
-   * Invalidate the [source] that was changed and any sources that referenced
-   * the source before it existed.
-   */
-  void _sourceChanged(Source source) {
-    SourceEntry sourceEntry = _cache.get(source);
-    // If the source is removed, we don't care about it.
-    if (sourceEntry == null) {
-      return;
-    }
-    // Check if the content of the source is the same as it was the last time.
-    String sourceContent = sourceEntry.getValue(SourceEntry.CONTENT);
-    if (sourceContent != null) {
-      sourceEntry.setState(SourceEntry.CONTENT, CacheState.FLUSHED);
-      try {
-        TimestampedData<String> fileContents = getContents(source);
-        if (fileContents.data == sourceContent) {
-          return;
-        }
-      } catch (e) {}
-    }
-    // We have to invalidate the cache.
-    _propagateInvalidation(source, sourceEntry);
-  }
-
-  /**
-   * Record that the give [source] has been deleted.
-   */
-  void _sourceDeleted(Source source) {
-    SourceEntry sourceEntry = _cache.get(source);
-    if (sourceEntry is HtmlEntry) {
-      HtmlEntry htmlEntry = sourceEntry;
-      htmlEntry.recordContentError(new CaughtException(
-          new AnalysisException("This source was marked as being deleted"),
-          null));
-    } else if (sourceEntry is DartEntry) {
-      DartEntry dartEntry = sourceEntry;
-      HashSet<Source> libraries = new HashSet<Source>();
-      for (Source librarySource in getLibrariesContaining(source)) {
-        libraries.add(librarySource);
-        for (Source dependentLibrary
-            in getLibrariesDependingOn(librarySource)) {
-          libraries.add(dependentLibrary);
-        }
-      }
-      for (Source librarySource in libraries) {
-        _invalidateLibraryResolution(librarySource);
-      }
-      dartEntry.recordContentError(new CaughtException(
-          new AnalysisException("This source was marked as being deleted"),
-          null));
-    }
-    _workManager.remove(source);
-    _removeFromPriorityOrder(source);
-  }
-
-  /**
-   * Record that the given [source] has been removed.
-   */
-  void _sourceRemoved(Source source) {
-    SourceEntry sourceEntry = _cache.get(source);
-    if (sourceEntry is HtmlEntry) {} else if (sourceEntry is DartEntry) {
-      HashSet<Source> libraries = new HashSet<Source>();
-      for (Source librarySource in getLibrariesContaining(source)) {
-        libraries.add(librarySource);
-        for (Source dependentLibrary
-            in getLibrariesDependingOn(librarySource)) {
-          libraries.add(dependentLibrary);
-        }
-      }
-      for (Source librarySource in libraries) {
-        _invalidateLibraryResolution(librarySource);
-      }
-    }
-    _removeFromCache(source);
-    _workManager.remove(source);
-    _removeFromPriorityOrder(source);
-  }
-
-  /**
-   * TODO(scheglov) A hackish, limited incremental resolution implementation.
-   */
-  bool _tryPoorMansIncrementalResolution(Source unitSource, String newCode) {
-    return PerformanceStatistics.incrementalAnalysis.makeCurrentWhile(() {
-      incrementalResolutionValidation_lastUnitSource = null;
-      incrementalResolutionValidation_lastLibrarySource = null;
-      incrementalResolutionValidation_lastUnit = null;
-      // prepare the entry
-      DartEntry dartEntry = _cache.get(unitSource);
-      if (dartEntry == null) {
-        return false;
-      }
-      // prepare the (only) library source
-      List<Source> librarySources = getLibrariesContaining(unitSource);
-      if (librarySources.length != 1) {
-        return false;
-      }
-      Source librarySource = librarySources[0];
-      // prepare the library element
-      LibraryElement libraryElement = getLibraryElement(librarySource);
-      if (libraryElement == null) {
-        return false;
-      }
-      // prepare the existing unit
-      CompilationUnit oldUnit =
-          getResolvedCompilationUnit2(unitSource, librarySource);
-      if (oldUnit == null) {
-        return false;
-      }
-      // do resolution
-      Stopwatch perfCounter = new Stopwatch()..start();
-      PoorMansIncrementalResolver resolver = new PoorMansIncrementalResolver(
-          typeProvider,
-          unitSource,
-          getReadableSourceEntryOrNull(unitSource),
-          null,
-          null,
-          oldUnit,
-          analysisOptions.incrementalApi);
-      bool success = resolver.resolve(newCode);
-      AnalysisEngine.instance.instrumentationService.logPerformance(
-          AnalysisPerformanceKind.INCREMENTAL,
-          perfCounter,
-          'success=$success,context_id=$_id,code_length=${newCode.length}');
-      if (!success) {
-        return false;
-      }
-      // if validation, remember the result, but throw it away
-      if (analysisOptions.incrementalValidation) {
-        incrementalResolutionValidation_lastUnitSource = oldUnit.element.source;
-        incrementalResolutionValidation_lastLibrarySource =
-            oldUnit.element.library.source;
-        incrementalResolutionValidation_lastUnit = oldUnit;
-        return false;
-      }
-      // prepare notice
-      {
-        LineInfo lineInfo = getLineInfo(unitSource);
-        ChangeNoticeImpl notice = getNotice(unitSource);
-        notice.resolvedDartUnit = oldUnit;
-        notice.setErrors(dartEntry.allErrors, lineInfo);
-      }
-      // OK
-      return true;
-    });
-  }
-
-  void _validateLastIncrementalResolutionResult() {
-    if (incrementalResolutionValidation_lastUnitSource == null ||
-        incrementalResolutionValidation_lastLibrarySource == null ||
-        incrementalResolutionValidation_lastUnit == null) {
-      return;
-    }
-    CompilationUnit fullUnit = getResolvedCompilationUnit2(
-        incrementalResolutionValidation_lastUnitSource,
-        incrementalResolutionValidation_lastLibrarySource);
-    if (fullUnit != null) {
-      try {
-        assertSameResolution(
-            incrementalResolutionValidation_lastUnit, fullUnit);
-      } on IncrementalResolutionMismatch catch (mismatch, stack) {
-        String failure = mismatch.message;
-        String message =
-            'Incremental resolution mismatch:\n$failure\nat\n$stack';
-        AnalysisEngine.instance.logger.logError(message);
-      }
-    }
-    incrementalResolutionValidation_lastUnitSource = null;
-    incrementalResolutionValidation_lastLibrarySource = null;
-    incrementalResolutionValidation_lastUnit = null;
-  }
-}
-
-/**
- * An object used by an analysis context to record the results of a task.
- */
-class AnalysisContextImpl_AnalysisTaskResultRecorder
-    implements AnalysisTaskVisitor<SourceEntry> {
-  final AnalysisContextImpl AnalysisContextImpl_this;
-
-  AnalysisContextImpl_AnalysisTaskResultRecorder(this.AnalysisContextImpl_this);
-
-  @override
-  DartEntry visitGenerateDartErrorsTask(GenerateDartErrorsTask task) =>
-      AnalysisContextImpl_this._recordGenerateDartErrorsTask(task);
-
-  @override
-  DartEntry visitGenerateDartHintsTask(GenerateDartHintsTask task) =>
-      AnalysisContextImpl_this._recordGenerateDartHintsTask(task);
-
-  @override
-  DartEntry visitGenerateDartLintsTask(GenerateDartLintsTask task) =>
-      AnalysisContextImpl_this._recordGenerateDartLintsTask(task);
-
-  @override
-  SourceEntry visitGetContentTask(GetContentTask task) =>
-      AnalysisContextImpl_this._recordGetContentsTask(task);
-
-  @override
-  DartEntry visitIncrementalAnalysisTask(IncrementalAnalysisTask task) =>
-      AnalysisContextImpl_this._recordIncrementalAnalysisTaskResults(task);
-
-  @override
-  DartEntry visitParseDartTask(ParseDartTask task) =>
-      AnalysisContextImpl_this._recordParseDartTaskResults(task);
-
-  @override
-  HtmlEntry visitParseHtmlTask(ParseHtmlTask task) =>
-      AnalysisContextImpl_this._recordParseHtmlTaskResults(task);
-
-  @override
-  DartEntry visitResolveDartLibraryCycleTask(
-          ResolveDartLibraryCycleTask task) =>
-      AnalysisContextImpl_this.recordResolveDartLibraryCycleTaskResults(task);
-
-  @override
-  DartEntry visitResolveDartLibraryTask(ResolveDartLibraryTask task) =>
-      AnalysisContextImpl_this.recordResolveDartLibraryTaskResults(task);
-
-  @override
-  DartEntry visitResolveDartUnitTask(ResolveDartUnitTask task) =>
-      AnalysisContextImpl_this._recordResolveDartUnitTaskResults(task);
-
-  @override
-  HtmlEntry visitResolveHtmlTask(ResolveHtmlTask task) =>
-      AnalysisContextImpl_this._recordResolveHtmlTaskResults(task);
-
-  @override
-  DartEntry visitScanDartTask(ScanDartTask task) =>
-      AnalysisContextImpl_this._recordScanDartTaskResults(task);
-}
-
-class AnalysisContextImpl_ContextRetentionPolicy
-    implements CacheRetentionPolicy {
-  final AnalysisContextImpl AnalysisContextImpl_this;
-
-  AnalysisContextImpl_ContextRetentionPolicy(this.AnalysisContextImpl_this);
-
-  @override
-  RetentionPriority getAstPriority(Source source, SourceEntry sourceEntry) {
-    int priorityCount = AnalysisContextImpl_this._priorityOrder.length;
-    for (int i = 0; i < priorityCount; i++) {
-      if (source == AnalysisContextImpl_this._priorityOrder[i]) {
-        return RetentionPriority.HIGH;
-      }
-    }
-    if (AnalysisContextImpl_this._neededForResolution != null &&
-        AnalysisContextImpl_this._neededForResolution.contains(source)) {
-      return RetentionPriority.HIGH;
-    }
-    if (sourceEntry is DartEntry) {
-      DartEntry dartEntry = sourceEntry;
-      if (_astIsNeeded(dartEntry)) {
-        return RetentionPriority.MEDIUM;
-      }
-    }
-    return RetentionPriority.LOW;
-  }
-
-  bool _astIsNeeded(DartEntry dartEntry) =>
-      dartEntry.hasInvalidData(DartEntry.HINTS) ||
-          dartEntry.hasInvalidData(DartEntry.LINTS) ||
-          dartEntry.hasInvalidData(DartEntry.VERIFICATION_ERRORS) ||
-          dartEntry.hasInvalidData(DartEntry.RESOLUTION_ERRORS);
-}
-
-/**
- * An object used to construct a list of the libraries that must be resolved
- * together in order to resolve any one of the libraries.
- */
-class AnalysisContextImpl_CycleBuilder {
-  final AnalysisContextImpl AnalysisContextImpl_this;
-
-  /**
-   * A table mapping the sources of the defining compilation units of libraries
-   * to the representation of the library that has the information needed to
-   * resolve the library.
-   */
-  HashMap<Source, ResolvableLibrary> _libraryMap =
-      new HashMap<Source, ResolvableLibrary>();
-
-  /**
-   * The dependency graph used to compute the libraries in the cycle.
-   */
-  DirectedGraph<ResolvableLibrary> _dependencyGraph;
-
-  /**
-   * A list containing the libraries that are ready to be resolved.
-   */
-  List<ResolvableLibrary> _librariesInCycle;
-
-  /**
-   * The analysis task that needs to be performed before the cycle of libraries
-   * can be resolved, or `null` if the libraries are ready to be resolved.
-   */
-  AnalysisContextImpl_TaskData _taskData;
-
-  /**
-   * Initialize a newly created cycle builder.
-   */
-  AnalysisContextImpl_CycleBuilder(this.AnalysisContextImpl_this) : super();
-
-  /**
-   * Return a list containing the libraries that are ready to be resolved
-   * (assuming that [getTaskData] returns `null`).
-   */
-  List<ResolvableLibrary> get librariesInCycle => _librariesInCycle;
-
-  /**
-   * Return a representation of an analysis task that needs to be performed
-   * before the cycle of libraries can be resolved, or `null` if the libraries
-   * are ready to be resolved.
-   */
-  AnalysisContextImpl_TaskData get taskData => _taskData;
-
-  /**
-   * Compute a list of the libraries that need to be resolved together in orde
-   *  to resolve the given [librarySource].
-   */
-  void computeCycleContaining(Source librarySource) {
-    //
-    // Create the object representing the library being resolved.
-    //
-    ResolvableLibrary targetLibrary = _createLibrary(librarySource);
-    //
-    // Compute the set of libraries that need to be resolved together.
-    //
-    _dependencyGraph = new DirectedGraph<ResolvableLibrary>();
-    _computeLibraryDependencies(targetLibrary);
-    if (_taskData != null) {
-      return;
-    }
-    _librariesInCycle = _dependencyGraph.findCycleContaining(targetLibrary);
-    //
-    // Ensure that all of the data needed to resolve them has been computed.
-    //
-    _ensureImportsAndExports();
-    if (_taskData != null) {
-      // At least one imported library needs to be resolved before the target
-      // library.
-      AnalysisTask task = _taskData.task;
-      if (task is ResolveDartLibraryTask) {
-        AnalysisContextImpl_this._workManager
-            .addFirst(task.librarySource, SourcePriority.LIBRARY);
-      }
-      return;
-    }
-    _computePartsInCycle(librarySource);
-    if (_taskData != null) {
-      // At least one part needs to be parsed.
-      return;
-    }
-    // All of the AST's necessary to perform a resolution of the library cycle
-    // have been gathered, so it is no longer necessary to retain them in the
-    // cache.
-    AnalysisContextImpl_this._neededForResolution = null;
-  }
-
-  bool _addDependency(ResolvableLibrary dependant, Source dependency,
-      List<ResolvableLibrary> dependencyList) {
-    if (dependant.librarySource == dependency) {
-      // Don't add a dependency of a library on itself; there's no point.
-      return true;
-    }
-    ResolvableLibrary importedLibrary = _libraryMap[dependency];
-    if (importedLibrary == null) {
-      importedLibrary = _createLibraryOrNull(dependency);
-      if (importedLibrary != null) {
-        _computeLibraryDependencies(importedLibrary);
-        if (_taskData != null) {
-          return false;
-        }
-      }
-    }
-    if (importedLibrary != null) {
-      if (dependencyList != null) {
-        dependencyList.add(importedLibrary);
-      }
-      _dependencyGraph.addEdge(dependant, importedLibrary);
-    }
-    return true;
-  }
-
-  /**
-   * Recursively traverse the libraries reachable from the given [library],
-   * creating instances of the class [Library] to represent them, and record the
-   * references in the library objects.
-   *
-   * Throws an [AnalysisException] if some portion of the library graph could
-   * not be traversed.
-   */
-  void _computeLibraryDependencies(ResolvableLibrary library) {
-    Source librarySource = library.librarySource;
-    DartEntry dartEntry =
-        AnalysisContextImpl_this._getReadableDartEntry(librarySource);
-    List<Source> importedSources =
-        _getSources(librarySource, dartEntry, DartEntry.IMPORTED_LIBRARIES);
-    if (_taskData != null) {
-      return;
-    }
-    List<Source> exportedSources =
-        _getSources(librarySource, dartEntry, DartEntry.EXPORTED_LIBRARIES);
-    if (_taskData != null) {
-      return;
-    }
-    _computeLibraryDependenciesFromDirectives(
-        library, importedSources, exportedSources);
-  }
-
-  /**
-   * Recursively traverse the libraries reachable from the given [library],
-   * creating instances of the class [Library] to represent them, and record the
-   * references in the library objects. The [importedSources] is a list
-   * containing the sources that are imported into the given library. The
-   * [exportedSources] is a list containing the sources that are exported from
-   * the given library.
-   */
-  void _computeLibraryDependenciesFromDirectives(ResolvableLibrary library,
-      List<Source> importedSources, List<Source> exportedSources) {
-    int importCount = importedSources.length;
-    List<ResolvableLibrary> importedLibraries = new List<ResolvableLibrary>();
-    bool explicitlyImportsCore = false;
-    bool importsAsync = false;
-    for (int i = 0; i < importCount; i++) {
-      Source importedSource = importedSources[i];
-      if (importedSource == AnalysisContextImpl_this._coreLibrarySource) {
-        explicitlyImportsCore = true;
-      } else if (importedSource ==
-          AnalysisContextImpl_this._asyncLibrarySource) {
-        importsAsync = true;
-      }
-      if (!_addDependency(library, importedSource, importedLibraries)) {
-        return;
-      }
-    }
-    library.explicitlyImportsCore = explicitlyImportsCore;
-    if (!explicitlyImportsCore) {
-      if (!_addDependency(library, AnalysisContextImpl_this._coreLibrarySource,
-          importedLibraries)) {
-        return;
-      }
-    }
-    if (!importsAsync) {
-      // Add a dependency on async to ensure that the Future element will be
-      // built before we generate errors and warnings for async methods.  Also
-      // include it in importedLibraries, so that it will be picked up by
-      // LibraryResolver2._buildLibraryMap().
-      // TODO(paulberry): this is a bit of a hack, since the async library
-      // isn't actually being imported.  Also, it's not clear whether it should
-      // be necessary: in theory, dart:core already (indirectly) imports
-      // dart:async, so if core has been built, async should have been built
-      // too.  However, removing this code causes unit test failures.
-      if (!_addDependency(library, AnalysisContextImpl_this._asyncLibrarySource,
-          importedLibraries)) {
-        return;
-      }
-    }
-    library.importedLibraries = importedLibraries;
-    int exportCount = exportedSources.length;
-    if (exportCount > 0) {
-      List<ResolvableLibrary> exportedLibraries = new List<ResolvableLibrary>();
-      for (int i = 0; i < exportCount; i++) {
-        Source exportedSource = exportedSources[i];
-        if (!_addDependency(library, exportedSource, exportedLibraries)) {
-          return;
-        }
-      }
-      library.exportedLibraries = exportedLibraries;
-    }
-  }
-
-  /**
-   * Gather the resolvable AST structures for each of the compilation units in
-   * each of the libraries in the cycle. This is done in two phases: first we
-   * ensure that we have cached an AST structure for each compilation unit, then
-   * we gather them. We split the work this way because getting the AST
-   * structures can change the state of the cache in such a way that we would
-   * have more work to do if any compilation unit didn't have a resolvable AST
-   * structure.
-   */
-  void _computePartsInCycle(Source librarySource) {
-    int count = _librariesInCycle.length;
-    List<CycleBuilder_LibraryPair> libraryData =
-        new List<CycleBuilder_LibraryPair>();
-    for (int i = 0; i < count; i++) {
-      ResolvableLibrary library = _librariesInCycle[i];
-      libraryData.add(new CycleBuilder_LibraryPair(
-          library, _ensurePartsInLibrary(library)));
-    }
-    AnalysisContextImpl_this._neededForResolution = _gatherSources(libraryData);
-    if (AnalysisContextImpl._TRACE_PERFORM_TASK) {
-      print(
-          "  preserve resolution data for ${AnalysisContextImpl_this._neededForResolution.length} sources while resolving ${librarySource.fullName}");
-    }
-    if (_taskData != null) {
-      return;
-    }
-    for (int i = 0; i < count; i++) {
-      _computePartsInLibrary(libraryData[i]);
-    }
-  }
-
-  /**
-   * Gather the resolvable compilation units for each of the compilation units
-   * in the library represented by the [libraryPair].
-   */
-  void _computePartsInLibrary(CycleBuilder_LibraryPair libraryPair) {
-    ResolvableLibrary library = libraryPair.library;
-    List<CycleBuilder_SourceEntryPair> entryPairs = libraryPair.entryPairs;
-    int count = entryPairs.length;
-    List<ResolvableCompilationUnit> units =
-        new List<ResolvableCompilationUnit>(count);
-    for (int i = 0; i < count; i++) {
-      CycleBuilder_SourceEntryPair entryPair = entryPairs[i];
-      Source source = entryPair.source;
-      DartEntry dartEntry = entryPair.entry;
-      units[i] = new ResolvableCompilationUnit(
-          source, dartEntry.resolvableCompilationUnit);
-    }
-    library.resolvableCompilationUnits = units;
-  }
-
-  /**
-   * Create an object to represent the information about the library defined by
-   * the compilation unit with the given [librarySource].
-   */
-  ResolvableLibrary _createLibrary(Source librarySource) {
-    ResolvableLibrary library = new ResolvableLibrary(librarySource);
-    SourceEntry sourceEntry =
-        AnalysisContextImpl_this._cache.get(librarySource);
-    if (sourceEntry is DartEntry) {
-      LibraryElementImpl libraryElement =
-          sourceEntry.getValue(DartEntry.ELEMENT) as LibraryElementImpl;
-      if (libraryElement != null) {
-        library.libraryElement = libraryElement;
-      }
-    }
-    _libraryMap[librarySource] = library;
-    return library;
-  }
-
-  /**
-   * Create an object to represent the information about the library defined by
-   * the compilation unit with the given [librarySource].
-   */
-  ResolvableLibrary _createLibraryOrNull(Source librarySource) {
-    ResolvableLibrary library = new ResolvableLibrary(librarySource);
-    SourceEntry sourceEntry =
-        AnalysisContextImpl_this._cache.get(librarySource);
-    if (sourceEntry is DartEntry) {
-      LibraryElementImpl libraryElement =
-          sourceEntry.getValue(DartEntry.ELEMENT) as LibraryElementImpl;
-      if (libraryElement != null) {
-        library.libraryElement = libraryElement;
-      }
-    }
-    _libraryMap[librarySource] = library;
-    return library;
-  }
-
-  /**
-   * Ensure that the given [library] has an element model built for it. If
-   * another task needs to be executed first in order to build the element
-   * model, that task is placed in [taskData].
-   */
-  void _ensureElementModel(ResolvableLibrary library) {
-    Source librarySource = library.librarySource;
-    DartEntry libraryEntry =
-        AnalysisContextImpl_this._getReadableDartEntry(librarySource);
-    if (libraryEntry != null &&
-        libraryEntry.getState(DartEntry.PARSED_UNIT) != CacheState.ERROR) {
-      AnalysisContextImpl_this._workManager
-          .addFirst(librarySource, SourcePriority.LIBRARY);
-      if (_taskData == null) {
-        _taskData = AnalysisContextImpl_this._createResolveDartLibraryTask(
-            librarySource, libraryEntry);
-      }
-    }
-  }
-
-  /**
-   * Ensure that all of the libraries that are exported by the given [library]
-   * (but are not themselves in the cycle) have element models built for them.
-   * If another task needs to be executed first in order to build the element
-   * model, that task is placed in [taskData].
-   */
-  void _ensureExports(
-      ResolvableLibrary library, HashSet<Source> visitedLibraries) {
-    List<ResolvableLibrary> dependencies = library.exports;
-    int dependencyCount = dependencies.length;
-    for (int i = 0; i < dependencyCount; i++) {
-      ResolvableLibrary dependency = dependencies[i];
-      if (!_librariesInCycle.contains(dependency) &&
-          visitedLibraries.add(dependency.librarySource)) {
-        if (dependency.libraryElement == null) {
-          _ensureElementModel(dependency);
-        } else {
-          _ensureExports(dependency, visitedLibraries);
-        }
-        if (_taskData != null) {
-          return;
-        }
-      }
-    }
-  }
-
-  /**
-   * Ensure that all of the libraries that are exported by the given [library]
-   * (but are not themselves in the cycle) have element models built for them.
-   * If another task needs to be executed first in order to build the element
-   * model, that task is placed in [taskData].
-   */
-  void _ensureImports(ResolvableLibrary library) {
-    List<ResolvableLibrary> dependencies = library.imports;
-    int dependencyCount = dependencies.length;
-    for (int i = 0; i < dependencyCount; i++) {
-      ResolvableLibrary dependency = dependencies[i];
-      if (!_librariesInCycle.contains(dependency) &&
-          dependency.libraryElement == null) {
-        _ensureElementModel(dependency);
-        if (_taskData != null) {
-          return;
-        }
-      }
-    }
-  }
-
-  /**
-   * Ensure that all of the libraries that are either imported or exported by
-   * libraries in the cycle (but are not themselves in the cycle) have element
-   * models built for them.
-   */
-  void _ensureImportsAndExports() {
-    HashSet<Source> visitedLibraries = new HashSet<Source>();
-    int libraryCount = _librariesInCycle.length;
-    for (int i = 0; i < libraryCount; i++) {
-      ResolvableLibrary library = _librariesInCycle[i];
-      _ensureImports(library);
-      if (_taskData != null) {
-        return;
-      }
-      _ensureExports(library, visitedLibraries);
-      if (_taskData != null) {
-        return;
-      }
-    }
-  }
-
-  /**
-   * Ensure that there is a resolvable compilation unit available for all of the
-   * compilation units in the given [library].
-   */
-  List<CycleBuilder_SourceEntryPair> _ensurePartsInLibrary(
-      ResolvableLibrary library) {
-    List<CycleBuilder_SourceEntryPair> pairs =
-        new List<CycleBuilder_SourceEntryPair>();
-    Source librarySource = library.librarySource;
-    DartEntry libraryEntry =
-        AnalysisContextImpl_this._getReadableDartEntry(librarySource);
-    if (libraryEntry == null) {
-      throw new AnalysisException(
-          "Cannot find entry for ${librarySource.fullName}");
-    } else if (libraryEntry.getState(DartEntry.PARSED_UNIT) ==
-        CacheState.ERROR) {
-      String message =
-          "Cannot compute parsed unit for ${librarySource.fullName}";
-      CaughtException exception = libraryEntry.exception;
-      if (exception == null) {
-        throw new AnalysisException(message);
-      }
-      throw new AnalysisException(
-          message, new CaughtException(exception, null));
-    }
-    _ensureResolvableCompilationUnit(librarySource, libraryEntry);
-    pairs.add(new CycleBuilder_SourceEntryPair(librarySource, libraryEntry));
-    List<Source> partSources =
-        _getSources(librarySource, libraryEntry, DartEntry.INCLUDED_PARTS);
-    int count = partSources.length;
-    for (int i = 0; i < count; i++) {
-      Source partSource = partSources[i];
-      DartEntry partEntry =
-          AnalysisContextImpl_this._getReadableDartEntry(partSource);
-      if (partEntry != null &&
-          partEntry.getState(DartEntry.PARSED_UNIT) != CacheState.ERROR) {
-        _ensureResolvableCompilationUnit(partSource, partEntry);
-        pairs.add(new CycleBuilder_SourceEntryPair(partSource, partEntry));
-      }
-    }
-    return pairs;
-  }
-
-  /**
-   * Ensure that there is a resolvable compilation unit available for the given
-   * [source].
-   */
-  void _ensureResolvableCompilationUnit(Source source, DartEntry dartEntry) {
-    // The entry will be null if the source represents a non-Dart file.
-    if (dartEntry != null && !dartEntry.hasResolvableCompilationUnit) {
-      if (_taskData == null) {
-        _taskData =
-            AnalysisContextImpl_this._createParseDartTask(source, dartEntry);
-      }
-    }
-  }
-
-  HashSet<Source> _gatherSources(List<CycleBuilder_LibraryPair> libraryData) {
-    int libraryCount = libraryData.length;
-    HashSet<Source> sources = new HashSet<Source>();
-    for (int i = 0; i < libraryCount; i++) {
-      List<CycleBuilder_SourceEntryPair> entryPairs = libraryData[i].entryPairs;
-      int entryCount = entryPairs.length;
-      for (int j = 0; j < entryCount; j++) {
-        sources.add(entryPairs[j].source);
-      }
-    }
-    return sources;
-  }
-
-  /**
-   * Return the sources described by the given [descriptor].
-   */
-  List<Source> _getSources(Source source, DartEntry dartEntry,
-      DataDescriptor<List<Source>> descriptor) {
-    if (dartEntry == null) {
-      return Source.EMPTY_LIST;
-    }
-    CacheState exportState = dartEntry.getState(descriptor);
-    if (exportState == CacheState.ERROR) {
-      return Source.EMPTY_LIST;
-    } else if (exportState != CacheState.VALID) {
-      if (_taskData == null) {
-        _taskData =
-            AnalysisContextImpl_this._createParseDartTask(source, dartEntry);
-      }
-      return Source.EMPTY_LIST;
-    }
-    return dartEntry.getValue(descriptor);
-  }
-}
-
-/**
- * Information about the next task to be performed. Each data has an implicit
- * associated source: the source that might need to be analyzed. There are
- * essentially three states that can be represented:
- *
- * * If [getTask] returns a non-`null` value, then that is the task that should
- *   be executed to further analyze the associated source.
- * * Otherwise, if [isBlocked] returns `true`, then there is no work that can be
- *   done, but analysis for the associated source is not complete.
- * * Otherwise, [getDependentSource] should return a source that needs to be
- *   analyzed before the analysis of the associated source can be completed.
- */
-class AnalysisContextImpl_TaskData {
-  /**
-   * The task that is to be performed.
-   */
-  final AnalysisTask task;
-
-  /**
-   * A flag indicating whether the associated source is blocked waiting for its
-   * contents to be loaded.
-   */
-  final bool _blocked;
-
-  /**
-   * Initialize a newly created data holder.
-   */
-  AnalysisContextImpl_TaskData(this.task, this._blocked);
-
-  /**
-   * Return `true` if the associated source is blocked waiting for its contents
-   * to be loaded.
-   */
-  bool get isBlocked => _blocked;
-
-  @override
-  String toString() {
-    if (task == null) {
-      return "blocked: $_blocked";
-    }
-    return task.toString();
-  }
-}
-
-/**
- * Statistics and information about a single [AnalysisContext].
- */
-abstract class AnalysisContextStatistics {
-  /**
-   * Return the statistics for each kind of cached data.
-   */
-  List<AnalysisContextStatistics_CacheRow> get cacheRows;
-
-  /**
-   * Return the exceptions that caused some entries to have a state of
-   * [CacheState.ERROR].
-   */
-  List<CaughtException> get exceptions;
-
-  /**
-   * Return information about each of the partitions in the cache.
-   */
-  List<AnalysisContextStatistics_PartitionData> get partitionData;
-
-  /**
-   * Return a list containing all of the sources in the cache.
-   */
-  List<Source> get sources;
-}
-
-/**
- * Information about single piece of data in the cache.
- */
-abstract class AnalysisContextStatistics_CacheRow {
-  /**
-   * List of possible states which can be queried.
-   */
-  static const List<CacheState> STATES = const <CacheState>[
-    CacheState.ERROR,
-    CacheState.FLUSHED,
-    CacheState.IN_PROCESS,
-    CacheState.INVALID,
-    CacheState.VALID
-  ];
-
-  /**
-   * Return the number of entries whose state is [CacheState.ERROR].
-   */
-  int get errorCount;
-
-  /**
-   * Return the number of entries whose state is [CacheState.FLUSHED].
-   */
-  int get flushedCount;
-
-  /**
-   * Return the number of entries whose state is [CacheState.IN_PROCESS].
-   */
-  int get inProcessCount;
-
-  /**
-   * Return the number of entries whose state is [CacheState.INVALID].
-   */
-  int get invalidCount;
-
-  /**
-   * Return the name of the data represented by this object.
-   */
-  String get name;
-
-  /**
-   * Return the number of entries whose state is [CacheState.VALID].
-   */
-  int get validCount;
-
-  /**
-   * Return the number of entries whose state is [state].
-   */
-  int getCount(CacheState state);
-}
-
-/**
- * Information about a single partition in the cache.
- */
-abstract class AnalysisContextStatistics_PartitionData {
-  /**
-   * Return the number of entries in the partition that have an AST structure in
-   * one state or another.
-   */
-  int get astCount;
-
-  /**
-   * Return the total number of entries in the partition.
-   */
-  int get totalCount;
-}
-
-/**
- * Implementation of the [AnalysisContextStatistics].
- */
-class AnalysisContextStatisticsImpl implements AnalysisContextStatistics {
-  Map<String, AnalysisContextStatistics_CacheRow> _dataMap =
-      new HashMap<String, AnalysisContextStatistics_CacheRow>();
-
-  List<Source> _sources = new List<Source>();
-
-  HashSet<CaughtException> _exceptions = new HashSet<CaughtException>();
-
-  List<AnalysisContextStatistics_PartitionData> _partitionData;
-
-  @override
-  List<AnalysisContextStatistics_CacheRow> get cacheRows =>
-      _dataMap.values.toList();
-
-  @override
-  List<CaughtException> get exceptions => new List.from(_exceptions);
-
-  @override
-  List<AnalysisContextStatistics_PartitionData> get partitionData =>
-      _partitionData;
-
-  /**
-   * Set the partition data returned by this object to the given data.
-   */
-  void set partitionData(List<AnalysisContextStatistics_PartitionData> data) {
-    _partitionData = data;
-  }
-
-  @override
-  List<Source> get sources => _sources;
-
-  void addSource(Source source) {
-    _sources.add(source);
-  }
-
-  void _internalPutCacheItem(Source source, SourceEntry dartEntry,
-      DataDescriptor rowDesc, CacheState state) {
-    String rowName = rowDesc.toString();
-    AnalysisContextStatisticsImpl_CacheRowImpl row =
-        _dataMap[rowName] as AnalysisContextStatisticsImpl_CacheRowImpl;
-    if (row == null) {
-      row = new AnalysisContextStatisticsImpl_CacheRowImpl(rowName);
-      _dataMap[rowName] = row;
-    }
-    row._incState(state);
-    if (state == CacheState.ERROR) {
-      CaughtException exception = dartEntry.exception;
-      if (exception != null) {
-        _exceptions.add(exception);
-      }
-    }
-  }
-}
-
-class AnalysisContextStatisticsImpl_CacheRowImpl
-    implements AnalysisContextStatistics_CacheRow {
-  final String name;
-
-  Map<CacheState, int> _counts = <CacheState, int>{};
-
-  AnalysisContextStatisticsImpl_CacheRowImpl(this.name);
-
-  @override
-  int get errorCount => getCount(CacheState.ERROR);
-
-  @override
-  int get flushedCount => getCount(CacheState.FLUSHED);
-
-  @override
-  int get hashCode => name.hashCode;
-
-  @override
-  int get inProcessCount => getCount(CacheState.IN_PROCESS);
-
-  @override
-  int get invalidCount => getCount(CacheState.INVALID);
-
-  @override
-  int get validCount => getCount(CacheState.VALID);
-
-  @override
-  bool operator ==(Object obj) =>
-      obj is AnalysisContextStatisticsImpl_CacheRowImpl && obj.name == name;
-
-  @override
-  int getCount(CacheState state) {
-    int count = _counts[state];
-    if (count != null) {
-      return count;
-    } else {
-      return 0;
-    }
-  }
-
-  void _incState(CacheState state) {
-    if (_counts[state] == null) {
-      _counts[state] = 1;
-    } else {
-      _counts[state]++;
-    }
-  }
-}
-
-class AnalysisContextStatisticsImpl_PartitionDataImpl
-    implements AnalysisContextStatistics_PartitionData {
-  final int astCount;
-
-  final int totalCount;
-
-  AnalysisContextStatisticsImpl_PartitionDataImpl(
-      this.astCount, this.totalCount);
-}
-
-/**
- * A representation of changes to the types of analysis that should be
- * performed.
- */
-class AnalysisDelta {
-  /**
-   * A mapping from source to what type of analysis should be performed on that
-   * source.
-   */
-  HashMap<Source, AnalysisLevel> _analysisMap =
-      new HashMap<Source, AnalysisLevel>();
-
-  /**
-   * Return a collection of the sources that have been added. This is equivalent
-   * to calling [getAnalysisLevels] and collecting all sources that do not have
-   * an analysis level of [AnalysisLevel.NONE].
-   */
-  List<Source> get addedSources {
-    List<Source> result = new List<Source>();
-    _analysisMap.forEach((Source source, AnalysisLevel level) {
-      if (level != AnalysisLevel.NONE) {
-        result.add(source);
-      }
-    });
-    return result;
-  }
-
-  /**
-   * Return a mapping of sources to the level of analysis that should be
-   * performed.
-   */
-  Map<Source, AnalysisLevel> get analysisLevels => _analysisMap;
-
-  /**
-   * Record that the given [source] should be analyzed at the given [level].
-   */
-  void setAnalysisLevel(Source source, AnalysisLevel level) {
-    _analysisMap[source] = level;
-  }
-
-  @override
-  String toString() {
-    StringBuffer buffer = new StringBuffer();
-    bool needsSeparator = _appendSources(buffer, false, AnalysisLevel.ALL);
-    needsSeparator =
-        _appendSources(buffer, needsSeparator, AnalysisLevel.RESOLVED);
-    _appendSources(buffer, needsSeparator, AnalysisLevel.NONE);
-    return buffer.toString();
-  }
-
-  /**
-   * Appendto the given [buffer] all sources with the given analysis [level],
-   * prefixed with a label and a separator if [needsSeparator] is `true`.
-   */
-  bool _appendSources(
-      StringBuffer buffer, bool needsSeparator, AnalysisLevel level) {
-    bool first = true;
-    _analysisMap.forEach((Source source, AnalysisLevel sourceLevel) {
-      if (sourceLevel == level) {
-        if (first) {
-          first = false;
-          if (needsSeparator) {
-            buffer.write("; ");
-          }
-          buffer.write(level);
-          buffer.write(" ");
-        } else {
-          buffer.write(", ");
-        }
-        buffer.write(source.fullName);
-      }
-    });
-    return needsSeparator || !first;
-  }
-}
-
-/**
- * The entry point for the functionality provided by the analysis engine. There
- * is a single instance of this class.
- */
-class AnalysisEngine {
-  /**
-   * The suffix used for Dart source files.
-   */
-  static const String SUFFIX_DART = "dart";
-
-  /**
-   * The short suffix used for HTML files.
-   */
-  static const String SUFFIX_HTM = "htm";
-
-  /**
-   * The long suffix used for HTML files.
-   */
-  static const String SUFFIX_HTML = "html";
-
-  /**
-   * The file name used for analysis options files.
-   */
-  static const String ANALYSIS_OPTIONS_FILE = '.analysis_options';
-
-  /**
-   * The unique instance of this class.
-   */
-  static final AnalysisEngine instance = new AnalysisEngine._();
-
-  /**
-   * The logger that should receive information about errors within the analysis
-   * engine.
-   */
-  Logger _logger = Logger.NULL;
-
-  /**
-   * The plugin that defines the extension points and extensions that are defined by
-   * command-line applications using the analysis engine.
-   */
-  final CommandLinePlugin commandLinePlugin = new CommandLinePlugin();
-
-  /**
-   * The plugin that defines the extension points and extensions that are
-   * inherently defined by the analysis engine.
-   */
-  final EnginePlugin enginePlugin = new EnginePlugin();
-
-  /***
-   * The plugin that defines the extension points and extensions that are defined
-   * by applications that want to consume options defined in the analysis
-   * options file.
-   */
-  final OptionsPlugin optionsPlugin = new OptionsPlugin();
-
-  /**
-   * The instrumentation service that is to be used by this analysis engine.
-   */
-  InstrumentationService _instrumentationService =
-      InstrumentationService.NULL_SERVICE;
-
-  /**
-   * The list of supported plugins for processing by clients.
-   */
-  List<Plugin> _supportedPlugins;
-
-  /**
-   * The partition manager being used to manage the shared partitions.
-   */
-  final PartitionManager partitionManager = new PartitionManager();
-
-  /**
-   * The partition manager being used to manage the shared partitions.
-   */
-  final newContext.PartitionManager partitionManager_new =
-      new newContext.PartitionManager();
-
-  /**
-   * A flag indicating whether the (new) task model should be used to perform
-   * analysis.
-   */
-  bool useTaskModel = true;
-
-  /**
-   * A flag indicating whether the task model should attempt to limit
-   * invalidation after a change.
-   */
-  bool limitInvalidationInTaskModel = false;
-
-  /**
-   * The plugins that are defined outside the `analyzer` package.
-   */
-  List<Plugin> _userDefinedPlugins = <Plugin>[];
-
-  /**
-   * The task manager used to manage the tasks used to analyze code.
-   */
-  TaskManager _taskManager;
-
-  AnalysisEngine._();
-
-  /**
-   * Return the instrumentation service that is to be used by this analysis
-   * engine.
-   */
-  InstrumentationService get instrumentationService => _instrumentationService;
-
-  /**
-   * Set the instrumentation service that is to be used by this analysis engine
-   * to the given [service].
-   */
-  void set instrumentationService(InstrumentationService service) {
-    if (service == null) {
-      _instrumentationService = InstrumentationService.NULL_SERVICE;
-    } else {
-      _instrumentationService = service;
-    }
-  }
-
-  /**
-   * Return the logger that should receive information about errors within the
-   * analysis engine.
-   */
-  Logger get logger => _logger;
-
-  /**
-   * Set the logger that should receive information about errors within the
-   * analysis engine to the given [logger].
-   */
-  void set logger(Logger logger) {
-    this._logger = logger == null ? Logger.NULL : logger;
-  }
-
-  /**
-   * Return the list of supported plugins for processing by clients.
-   */
-  List<Plugin> get supportedPlugins {
-    if (_supportedPlugins == null) {
-      _supportedPlugins = <Plugin>[
-        enginePlugin,
-        commandLinePlugin,
-        optionsPlugin
-      ];
-      _supportedPlugins.addAll(_userDefinedPlugins);
-    }
-    return _supportedPlugins;
-  }
-
-  /**
-   * Return the task manager used to manage the tasks used to analyze code.
-   */
-  TaskManager get taskManager {
-    if (_taskManager == null) {
-      new ExtensionManager().processPlugins(supportedPlugins);
-      _taskManager = new TaskManager();
-      _taskManager.addTaskDescriptors(enginePlugin.taskDescriptors);
-      // TODO(brianwilkerson) Create a way to associate different results with
-      // different file suffixes, then make this pluggable.
-      _taskManager.addGeneralResult(DART_ERRORS);
-    }
-    return _taskManager;
-  }
-
-  /**
-   * Set plugins that are defined outside the `analyzer` package.
-   */
-  void set userDefinedPlugins(List<Plugin> plugins) {
-    if (plugins == null) {
-      plugins = <Plugin>[];
-    }
-    _userDefinedPlugins = plugins;
-    _supportedPlugins = null;
-    _taskManager = null;
-  }
-
-  /**
-   * Clear any caches holding on to analysis results so that a full re-analysis
-   * will be performed the next time an analysis context is created.
-   */
-  void clearCaches() {
-    partitionManager.clearCache();
-  }
-
-  /**
-   * Create and return a new context in which analysis can be performed.
-   */
-  AnalysisContext createAnalysisContext() {
-    if (useTaskModel) {
-      return new newContext.AnalysisContextImpl();
-    }
-    return new AnalysisContextImpl();
-  }
-
-  /**
-   * Return `true` if the given [fileName] is an analysis options file.
-   */
-  static bool isAnalysisOptionsFileName(String fileName,
-      [pathos.Context context]) {
-    if (fileName == null) {
-      return false;
-    }
-    return (context ?? pathos.posix).basename(fileName) ==
-        ANALYSIS_OPTIONS_FILE;
-  }
-
-  /**
-   * Return `true` if the given [fileName] is assumed to contain Dart source
-   * code.
-   */
-  static bool isDartFileName(String fileName) {
-    if (fileName == null) {
-      return false;
-    }
-    return javaStringEqualsIgnoreCase(
-        FileNameUtilities.getExtension(fileName), SUFFIX_DART);
-  }
-
-  /**
-   * Return `true` if the given [fileName] is assumed to contain HTML.
-   */
->>>>>>> 090459ca
   static bool isHtmlFileName(String fileName) {
     if (fileName == null) {
       return false;
@@ -5932,8 +960,6 @@
         javaStringEqualsIgnoreCase(extension, SUFFIX_HTM);
   }
 }
-<<<<<<< HEAD
-=======
 
 /**
  * The analysis errors and line information for the errors.
@@ -6104,12 +1130,22 @@
   bool get dart2jsHint;
 
   /**
+   * Return `true` to enable custom assert messages (DEP 37).
+   */
+  bool get enableAssertMessage;
+
+  /**
    * Return `true` if analysis is to include the new async support.
    */
   @deprecated // Always true
   bool get enableAsync;
 
   /**
+   * Return `true` to enable interface libraries (DEP 40).
+   */
+  bool get enableConditionalDirectives;
+
+  /**
    * Return `true` if analysis is to include the new deferred loading support.
    */
   @deprecated // Always true
@@ -6237,6 +1273,17 @@
   bool dart2jsHint = false;
 
   /**
+   * A flag indicating whether custom assert messages are to be supported (DEP
+   * 37).
+   */
+  bool enableAssertMessage = false;
+
+  /**
+   * A flag indicating whether interface libraries are to be supported (DEP 40).
+   */
+  bool enableConditionalDirectives = false;
+
+  /**
    * A flag indicating whether generic methods are to be supported (DEP 22).
    */
   bool enableGenericMethods = false;
@@ -6302,7 +1349,7 @@
    * A flag indicating whether strong-mode analysis should be used.
    */
   bool strongMode = false;
-
+ 
   /**
    * A flag indicating whether strong-mode inference hints should be
    * used.  This flag is not exposed in the interface, and should be
@@ -6326,6 +1373,7 @@
     analyzeFunctionBodiesPredicate = options.analyzeFunctionBodiesPredicate;
     cacheSize = options.cacheSize;
     dart2jsHint = options.dart2jsHint;
+    enableAssertMessage = options.enableAssertMessage;
     enableStrictCallChecks = options.enableStrictCallChecks;
     enableGenericMethods = options.enableGenericMethods;
     enableSuperMixins = options.enableSuperMixins;
@@ -6351,6 +1399,7 @@
     analyzeFunctionBodiesPredicate = options.analyzeFunctionBodiesPredicate;
     cacheSize = options.cacheSize;
     dart2jsHint = options.dart2jsHint;
+    enableAssertMessage = options.enableAssertMessage;
     enableStrictCallChecks = options.enableStrictCallChecks;
     enableGenericMethods = options.enableGenericMethods;
     enableSuperMixins = options.enableSuperMixins;
@@ -6498,174 +1547,6 @@
 }
 
 /**
- * An analysis task.
- */
-abstract class AnalysisTask {
-  /**
-   * The context in which the task is to be performed.
-   */
-  final InternalAnalysisContext context;
-
-  /**
-   * The exception that was thrown while performing this task, or `null` if the
-   * task completed successfully.
-   */
-  CaughtException _thrownException;
-
-  /**
-   * Initialize a newly created task to perform analysis within the given
-   * [context].
-   */
-  AnalysisTask(this.context);
-
-  /**
-   * Return the exception that was thrown while performing this task, or `null`
-   * if the task completed successfully.
-   */
-  CaughtException get exception => _thrownException;
-
-  /**
-   * Return a textual description of this task.
-   */
-  String get taskDescription;
-
-  /**
-   * Use the given [visitor] to visit this task. Throws an [AnalysisException]
-   * if the visitor throws the exception.
-   */
-  accept(AnalysisTaskVisitor visitor);
-
-  /**
-   * Perform this analysis task, protected by an exception handler. Throws an
-   * [AnalysisException] if an exception occurs while performing the task.
-   */
-  void internalPerform();
-
-  /**
-   * Perform this analysis task and use the given [visitor] to visit this task
-   * after it has completed. Throws an [AnalysisException] if the visitor throws
-   * the exception.
-   */
-  Object perform(AnalysisTaskVisitor visitor) {
-    try {
-      _safelyPerform();
-    } on AnalysisException catch (exception, stackTrace) {
-      _thrownException = new CaughtException(exception, stackTrace);
-      AnalysisEngine.instance.logger.logInformation(
-          "Task failed: $taskDescription",
-          new CaughtException(exception, stackTrace));
-    }
-    return PerformanceStatistics.analysisTaskVisitor
-        .makeCurrentWhile(() => accept(visitor));
-  }
-
-  @override
-  String toString() => taskDescription;
-
-  /**
-   * Perform this analysis task, ensuring that all exceptions are wrapped in an
-   * [AnalysisException]. Throws an [AnalysisException] if any exception occurs
-   * while performing the task
-   */
-  void _safelyPerform() {
-    try {
-      String contextName = context.name;
-      if (contextName == null) {
-        contextName = 'unnamed';
-      }
-      AnalysisEngine.instance.instrumentationService
-          .logAnalysisTask(contextName, taskDescription);
-      internalPerform();
-    } on AnalysisException {
-      rethrow;
-    } catch (exception, stackTrace) {
-      throw new AnalysisException(
-          exception.toString(), new CaughtException(exception, stackTrace));
-    }
-  }
-}
-
-/**
- * An object used to visit tasks. While tasks are not structured in any
- * interesting way, this class provides the ability to dispatch to an
- * appropriate method.
- */
-abstract class AnalysisTaskVisitor<E> {
-  /**
-   * Visit the given [task], returning the result of the visit. This method will
-   * throw an AnalysisException if the visitor throws an exception.
-   */
-  E visitGenerateDartErrorsTask(GenerateDartErrorsTask task);
-
-  /**
-   * Visit the given [task], returning the result of the visit. This method will
-   * throw an AnalysisException if the visitor throws an exception.
-   */
-  E visitGenerateDartHintsTask(GenerateDartHintsTask task);
-
-  /**
-   * Visit the given [task], returning the result of the visit. This method will
-   * throw an AnalysisException if the visitor throws an exception.
-   */
-  E visitGenerateDartLintsTask(GenerateDartLintsTask task);
-
-  /**
-   * Visit the given [task], returning the result of the visit. This method will
-   * throw an AnalysisException if the visitor throws an exception.
-   */
-  E visitGetContentTask(GetContentTask task);
-
-  /**
-   * Visit the given [task], returning the result of the visit. This method will
-   * throw an AnalysisException if the visitor throws an exception.
-   */
-  E visitIncrementalAnalysisTask(
-      IncrementalAnalysisTask incrementalAnalysisTask);
-
-  /**
-   * Visit the given [task], returning the result of the visit. This method will
-   * throw an AnalysisException if the visitor throws an exception.
-   */
-  E visitParseDartTask(ParseDartTask task);
-
-  /**
-   * Visit the given [task], returning the result of the visit. This method will
-   * throw an AnalysisException if the visitor throws an exception.
-   */
-  E visitParseHtmlTask(ParseHtmlTask task);
-
-  /**
-   * Visit the given [task], returning the result of the visit. This method will
-   * throw an AnalysisException if the visitor throws an exception.
-   */
-  E visitResolveDartLibraryCycleTask(ResolveDartLibraryCycleTask task);
-
-  /**
-   * Visit the given [task], returning the result of the visit. This method will
-   * throw an AnalysisException if the visitor throws an exception.
-   */
-  E visitResolveDartLibraryTask(ResolveDartLibraryTask task);
-
-  /**
-   * Visit the given [task], returning the result of the visit. This method will
-   * throw an AnalysisException if the visitor throws an exception.
-   */
-  E visitResolveDartUnitTask(ResolveDartUnitTask task);
-
-  /**
-   * Visit the given [task], returning the result of the visit. This method will
-   * throw an AnalysisException if the visitor throws an exception.
-   */
-  E visitResolveHtmlTask(ResolveHtmlTask task);
-
-  /**
-   * Visit the given [task], returning the result of the visit. This method will
-   * throw an AnalysisException if the visitor throws an exception.
-   */
-  E visitScanDartTask(ScanDartTask task);
-}
-
-/**
  * The result of applying a [ChangeSet] to a [AnalysisContext].
  */
 class ApplyChangesStatus {
@@ -6675,262 +1556,6 @@
   final bool hasChanges;
 
   ApplyChangesStatus(this.hasChanges);
-}
-
-/**
- * A `CachedResult` is a single analysis result that is stored in a
- * [SourceEntry].
- */
-class CachedResult<E> {
-  /**
-   * The state of the cached value.
-   */
-  CacheState state;
-
-  /**
-   * The value being cached, or `null` if there is no value (for example, when
-   * the [state] is [CacheState.INVALID].
-   */
-  E value;
-
-  /**
-   * Initialize a newly created result holder to represent the value of data
-   * described by the given [descriptor].
-   */
-  CachedResult(DataDescriptor descriptor) {
-    state = CacheState.INVALID;
-    value = descriptor.defaultValue;
-  }
-}
-
-/**
- * A single partition in an LRU cache of information related to analysis.
- */
-abstract class CachePartition {
-  /**
-   * The context that owns this partition. Multiple contexts can reference a
-   * partition, but only one context can own it.
-   */
-  final InternalAnalysisContext context;
-
-  /**
-   * The maximum number of sources for which AST structures should be kept in
-   * the cache.
-   */
-  int _maxCacheSize = 0;
-
-  /**
-   * The policy used to determine which pieces of data to remove from the cache.
-   */
-  final CacheRetentionPolicy _retentionPolicy;
-
-  /**
-   * A table mapping the sources belonging to this partition to the information
-   * known about those sources.
-   */
-  HashMap<Source, SourceEntry> _sourceMap = new HashMap<Source, SourceEntry>();
-
-  /**
-   * A list containing the most recently accessed sources with the most recently
-   * used at the end of the list. When more sources are added than the maximum
-   * allowed then the least recently used source will be removed and will have
-   * it's cached AST structure flushed.
-   */
-  List<Source> _recentlyUsed;
-
-  /**
-   * Initialize a newly created cache to maintain at most [maxCacheSize] AST
-   * structures in the cache. The cache is owned by the give [context], and the
-   * [retentionPolicy] will be used to determine which pieces of data to remove
-   * from the cache.
-   */
-  CachePartition(this.context, this._maxCacheSize, this._retentionPolicy) {
-    _recentlyUsed = new List<Source>();
-  }
-
-  /**
-   * Return the number of entries in this partition that have an AST associated
-   * with them.
-   */
-  int get astSize {
-    int astSize = 0;
-    int count = _recentlyUsed.length;
-    for (int i = 0; i < count; i++) {
-      Source source = _recentlyUsed[i];
-      SourceEntry sourceEntry = _sourceMap[source];
-      if (sourceEntry is DartEntry) {
-        if (sourceEntry.anyParsedCompilationUnit != null) {
-          astSize++;
-        }
-      } else if (sourceEntry is HtmlEntry) {
-        if (sourceEntry.anyParsedUnit != null) {
-          astSize++;
-        }
-      }
-    }
-    return astSize;
-  }
-
-  /**
-   * Return a table mapping the sources known to the context to the information
-   * known about the source.
-   *
-   * <b>Note:</b> This method is only visible for use by [AnalysisCache] and
-   * should not be used for any other purpose.
-   */
-  Map<Source, SourceEntry> get map => _sourceMap;
-
-  /**
-   * Set the maximum size of the cache to the given [size].
-   */
-  void set maxCacheSize(int size) {
-    _maxCacheSize = size;
-    while (_recentlyUsed.length > _maxCacheSize) {
-      if (!_flushAstFromCache()) {
-        break;
-      }
-    }
-  }
-
-  /**
-   * Record that the AST associated with the given source was just read from the
-   * cache.
-   */
-  void accessedAst(Source source) {
-    if (_recentlyUsed.remove(source)) {
-      _recentlyUsed.add(source);
-      return;
-    }
-    while (_recentlyUsed.length >= _maxCacheSize) {
-      if (!_flushAstFromCache()) {
-        break;
-      }
-    }
-    _recentlyUsed.add(source);
-  }
-
-  /**
-   * Return `true` if the given [source] is contained in this partition.
-   */
-  bool contains(Source source);
-
-  /**
-   * Return the entry associated with the given [source].
-   */
-  SourceEntry get(Source source) => _sourceMap[source];
-
-  /**
-   * Return an iterator returning all of the map entries mapping sources to
-   * cache entries.
-   */
-  MapIterator<Source, SourceEntry> iterator() =>
-      new SingleMapIterator<Source, SourceEntry>(_sourceMap);
-
-  /**
-   * Associate the given [entry] with the given [source].
-   */
-  void put(Source source, SourceEntry entry) {
-    entry.fixExceptionState();
-    _sourceMap[source] = entry;
-  }
-
-  /**
-   * Remove all information related to the given [source] from this partition.
-   * Return the entry associated with the source, or `null` if there was cache
-   * entry for the source.
-   */
-  SourceEntry remove(Source source) {
-    _recentlyUsed.remove(source);
-    return _sourceMap.remove(source);
-  }
-
-  /**
-   * Record that the AST associated with the given [source] was just removed
-   * from the cache.
-   */
-  void removedAst(Source source) {
-    _recentlyUsed.remove(source);
-  }
-
-  /**
-   * Return the number of sources that are mapped to cache entries.
-   */
-  int size() => _sourceMap.length;
-
-  /**
-   * Record that the AST associated with the given [source] was just stored to
-   * the cache.
-   */
-  void storedAst(Source source) {
-    if (_recentlyUsed.contains(source)) {
-      return;
-    }
-    while (_recentlyUsed.length >= _maxCacheSize) {
-      if (!_flushAstFromCache()) {
-        break;
-      }
-    }
-    _recentlyUsed.add(source);
-  }
-
-  /**
-   * Attempt to flush one AST structure from the cache. Return `true` if a
-   * structure was flushed.
-   */
-  bool _flushAstFromCache() {
-    Source removedSource = _removeAstToFlush();
-    if (removedSource == null) {
-      return false;
-    }
-    SourceEntry sourceEntry = _sourceMap[removedSource];
-    if (sourceEntry is HtmlEntry) {
-      HtmlEntry htmlEntry = sourceEntry;
-      htmlEntry.flushAstStructures();
-    } else if (sourceEntry is DartEntry) {
-      DartEntry dartEntry = sourceEntry;
-      dartEntry.flushAstStructures();
-    }
-    return true;
-  }
-
-  /**
-   * Remove and return one source from the list of recently used sources whose
-   * AST structure can be flushed from the cache. The source that will be
-   * returned will be the source that has been unreferenced for the longest
-   * period of time but that is not a priority for analysis.
-   */
-  Source _removeAstToFlush() {
-    int sourceToRemove = -1;
-    for (int i = 0; i < _recentlyUsed.length; i++) {
-      Source source = _recentlyUsed[i];
-      RetentionPriority priority =
-          _retentionPolicy.getAstPriority(source, _sourceMap[source]);
-      if (priority == RetentionPriority.LOW) {
-        return _recentlyUsed.removeAt(i);
-      } else if (priority == RetentionPriority.MEDIUM && sourceToRemove < 0) {
-        sourceToRemove = i;
-      }
-    }
-    if (sourceToRemove < 0) {
-      // This happens if the retention policy returns a priority of HIGH for all
-      // of the sources that have been recently used. This is the case, for
-      // example, when the list of priority sources is bigger than the current
-      // cache size.
-      return null;
-    }
-    return _recentlyUsed.removeAt(sourceToRemove);
-  }
-}
-
-/**
- * An object used to determine how important it is for data to be retained in
- * the analysis cache.
- */
-abstract class CacheRetentionPolicy {
-  /**
-   * Return the priority of retaining the AST structure for the given [source].
-   */
-  RetentionPriority getAstPriority(Source source, SourceEntry sourceEntry);
 }
 
 /**
@@ -7383,2957 +2008,6 @@
 }
 
 /**
- * A pair containing a library and a list of the (source, entry) pairs for
- * compilation units in the library.
- */
-class CycleBuilder_LibraryPair {
-  /**
-   * The library containing the compilation units.
-   */
-  ResolvableLibrary library;
-
-  /**
-   * The (source, entry) pairs representing the compilation units in the
-   * library.
-   */
-  List<CycleBuilder_SourceEntryPair> entryPairs;
-
-  /**
-   * Initialize a newly created pair from the given [library] and [entryPairs].
-   */
-  CycleBuilder_LibraryPair(this.library, this.entryPairs);
-}
-
-/**
- * A pair containing a source and the cache entry associated with that source.
- * They are used to reduce the number of times an entry must be looked up in the
- * cache.
- */
-class CycleBuilder_SourceEntryPair {
-  /**
-   * The source associated with the entry.
-   */
-  Source source;
-
-  /**
-   * The entry associated with the source.
-   */
-  DartEntry entry;
-
-  /**
-   * Initialize a newly created pair from the given [source] and [entry].
-   */
-  CycleBuilder_SourceEntryPair(this.source, this.entry);
-}
-
-/**
- * The information cached by an analysis context about an individual Dart file.
- */
-class DartEntry extends SourceEntry {
-  /**
-   * The data descriptor representing the element model representing a single
-   * compilation unit. This model is incomplete and should not be used except as
-   * input to another task.
-   */
-  static final DataDescriptor<List<AnalysisError>> BUILT_ELEMENT =
-      new DataDescriptor<List<AnalysisError>>("DartEntry.BUILT_ELEMENT");
-
-  /**
-   * The data descriptor representing the AST structure after the element model
-   * has been built (and declarations are resolved) but before other resolution
-   * has been performed.
-   */
-  static final DataDescriptor<CompilationUnit> BUILT_UNIT =
-      new DataDescriptor<CompilationUnit>("DartEntry.BUILT_UNIT");
-
-  /**
-   * The data descriptor representing the list of libraries that contain this
-   * compilation unit.
-   */
-  static final DataDescriptor<List<Source>> CONTAINING_LIBRARIES =
-      new DataDescriptor<List<Source>>(
-          "DartEntry.CONTAINING_LIBRARIES", Source.EMPTY_LIST);
-
-  /**
-   * The data descriptor representing the library element for the library. This
-   * data is only available for Dart files that are the defining compilation
-   * unit of a library.
-   */
-  static final DataDescriptor<LibraryElement> ELEMENT =
-      new DataDescriptor<LibraryElement>("DartEntry.ELEMENT");
-
-  /**
-   * The data descriptor representing the list of exported libraries. This data
-   * is only available for Dart files that are the defining compilation unit of
-   * a library.
-   */
-  static final DataDescriptor<List<Source>> EXPORTED_LIBRARIES =
-      new DataDescriptor<List<Source>>(
-          "DartEntry.EXPORTED_LIBRARIES", Source.EMPTY_LIST);
-
-  /**
-   * The data descriptor representing the hints resulting from auditing the
-   * source.
-   */
-  static final DataDescriptor<List<AnalysisError>> HINTS =
-      new DataDescriptor<List<AnalysisError>>(
-          "DartEntry.HINTS", AnalysisError.NO_ERRORS);
-
-  /**
-   * The data descriptor representing the list of imported libraries. This data
-   * is only available for Dart files that are the defining compilation unit of
-   * a library.
-   */
-  static final DataDescriptor<List<Source>> IMPORTED_LIBRARIES =
-      new DataDescriptor<List<Source>>(
-          "DartEntry.IMPORTED_LIBRARIES", Source.EMPTY_LIST);
-
-  /**
-   * The data descriptor representing the list of included parts. This data is
-   * only available for Dart files that are the defining compilation unit of a
-   * library.
-   */
-  static final DataDescriptor<List<Source>> INCLUDED_PARTS =
-      new DataDescriptor<List<Source>>(
-          "DartEntry.INCLUDED_PARTS", Source.EMPTY_LIST);
-
-  /**
-   * The data descriptor representing the client flag. This data is only
-   * available for Dart files that are the defining compilation unit of a
-   * library.
-   */
-  static final DataDescriptor<bool> IS_CLIENT =
-      new DataDescriptor<bool>("DartEntry.IS_CLIENT", false);
-
-  /**
-   * The data descriptor representing the launchable flag. This data is only
-   * available for Dart files that are the defining compilation unit of a
-   * library.
-   */
-  static final DataDescriptor<bool> IS_LAUNCHABLE =
-      new DataDescriptor<bool>("DartEntry.IS_LAUNCHABLE", false);
-
-  /**
-   * The data descriptor representing lint warnings resulting from auditing the
-   * source.
-   */
-  static final DataDescriptor<List<AnalysisError>> LINTS =
-      new DataDescriptor<List<AnalysisError>>(
-          "DartEntry.LINTS", AnalysisError.NO_ERRORS);
-
-  /**
-   * The data descriptor representing the errors resulting from parsing the
-   * source.
-   */
-  static final DataDescriptor<List<AnalysisError>> PARSE_ERRORS =
-      new DataDescriptor<List<AnalysisError>>(
-          "DartEntry.PARSE_ERRORS", AnalysisError.NO_ERRORS);
-
-  /**
-   * The data descriptor representing the parsed AST structure.
-   */
-  static final DataDescriptor<CompilationUnit> PARSED_UNIT =
-      new DataDescriptor<CompilationUnit>("DartEntry.PARSED_UNIT");
-
-  /**
-   * The data descriptor representing the public namespace of the library. This
-   * data is only available for Dart files that are the defining compilation
-   * unit of a library.
-   */
-  static final DataDescriptor<Namespace> PUBLIC_NAMESPACE =
-      new DataDescriptor<Namespace>("DartEntry.PUBLIC_NAMESPACE");
-
-  /**
-   * The data descriptor representing the errors resulting from resolving the
-   * source.
-   */
-  static final DataDescriptor<List<AnalysisError>> RESOLUTION_ERRORS =
-      new DataDescriptor<List<AnalysisError>>(
-          "DartEntry.RESOLUTION_ERRORS", AnalysisError.NO_ERRORS);
-
-  /**
-   * The data descriptor representing the resolved AST structure.
-   */
-  static final DataDescriptor<CompilationUnit> RESOLVED_UNIT =
-      new DataDescriptor<CompilationUnit>("DartEntry.RESOLVED_UNIT");
-
-  /**
-   * The data descriptor representing the errors resulting from scanning the
-   * source.
-   */
-  static final DataDescriptor<List<AnalysisError>> SCAN_ERRORS =
-      new DataDescriptor<List<AnalysisError>>(
-          "DartEntry.SCAN_ERRORS", AnalysisError.NO_ERRORS);
-
-  /**
-   * The data descriptor representing the source kind.
-   */
-  static final DataDescriptor<SourceKind> SOURCE_KIND =
-      new DataDescriptor<SourceKind>(
-          "DartEntry.SOURCE_KIND", SourceKind.UNKNOWN);
-
-  /**
-   * The data descriptor representing the token stream.
-   */
-  static final DataDescriptor<Token> TOKEN_STREAM =
-      new DataDescriptor<Token>("DartEntry.TOKEN_STREAM");
-
-  /**
-   * The data descriptor representing the errors resulting from verifying the
-   * source.
-   */
-  static final DataDescriptor<List<AnalysisError>> VERIFICATION_ERRORS =
-      new DataDescriptor<List<AnalysisError>>(
-          "DartEntry.VERIFICATION_ERRORS", AnalysisError.NO_ERRORS);
-
-  /**
-   * The list of libraries that contain this compilation unit. The list will be
-   * empty if there are no known libraries that contain this compilation unit.
-   */
-  List<Source> _containingLibraries = new List<Source>();
-
-  /**
-   * The information known as a result of resolving this compilation unit as
-   * part of the library that contains this unit. This field will never be
-   * `null`.
-   */
-  ResolutionState _resolutionState = new ResolutionState();
-
-  /**
-   * Return all of the errors associated with the compilation unit that are
-   * currently cached.
-   */
-  List<AnalysisError> get allErrors {
-    List<AnalysisError> errors = new List<AnalysisError>();
-    errors.addAll(super.allErrors);
-    errors.addAll(getValue(SCAN_ERRORS));
-    errors.addAll(getValue(PARSE_ERRORS));
-    ResolutionState state = _resolutionState;
-    while (state != null) {
-      errors.addAll(state.getValue(RESOLUTION_ERRORS));
-      errors.addAll(state.getValue(VERIFICATION_ERRORS));
-      errors.addAll(state.getValue(HINTS));
-      errors.addAll(state.getValue(LINTS));
-      state = state._nextState;
-    }
-    if (errors.length == 0) {
-      return AnalysisError.NO_ERRORS;
-    }
-    return errors;
-  }
-
-  /**
-   * Return a valid parsed compilation unit, either an unresolved AST structure
-   * or the result of resolving the AST structure in the context of some
-   * library, or `null` if there is no parsed compilation unit available.
-   */
-  CompilationUnit get anyParsedCompilationUnit {
-    if (getState(PARSED_UNIT) == CacheState.VALID) {
-      return getValue(PARSED_UNIT);
-    }
-    ResolutionState state = _resolutionState;
-    while (state != null) {
-      if (state.getState(BUILT_UNIT) == CacheState.VALID) {
-        return state.getValue(BUILT_UNIT);
-      }
-      state = state._nextState;
-    }
-
-    return anyResolvedCompilationUnit;
-  }
-
-  /**
-   * Return the result of resolving the compilation unit as part of any library,
-   * or `null` if there is no cached resolved compilation unit.
-   */
-  CompilationUnit get anyResolvedCompilationUnit {
-    ResolutionState state = _resolutionState;
-    while (state != null) {
-      if (state.getState(RESOLVED_UNIT) == CacheState.VALID) {
-        return state.getValue(RESOLVED_UNIT);
-      }
-      state = state._nextState;
-    }
-    return null;
-  }
-
-  /**
-   * The libraries that are known to contain this part.
-   */
-  List<Source> get containingLibraries => _containingLibraries;
-
-  /**
-   * Set the list of libraries that contain this compilation unit to contain
-   * only the given [librarySource]. This method should only be invoked on
-   * entries that represent a library.
-   */
-  void set containingLibrary(Source librarySource) {
-    _containingLibraries.clear();
-    _containingLibraries.add(librarySource);
-  }
-
-  @override
-  List<DataDescriptor> get descriptors {
-    List<DataDescriptor> result = super.descriptors;
-    result.addAll(<DataDescriptor>[
-      DartEntry.SOURCE_KIND,
-      DartEntry.CONTAINING_LIBRARIES,
-      DartEntry.PARSE_ERRORS,
-      DartEntry.PARSED_UNIT,
-      DartEntry.SCAN_ERRORS,
-      DartEntry.SOURCE_KIND,
-      DartEntry.TOKEN_STREAM
-    ]);
-    SourceKind kind = getValue(DartEntry.SOURCE_KIND);
-    if (kind == SourceKind.LIBRARY) {
-      result.addAll(<DataDescriptor>[
-        DartEntry.ELEMENT,
-        DartEntry.EXPORTED_LIBRARIES,
-        DartEntry.IMPORTED_LIBRARIES,
-        DartEntry.INCLUDED_PARTS,
-        DartEntry.IS_CLIENT,
-        DartEntry.IS_LAUNCHABLE,
-        DartEntry.PUBLIC_NAMESPACE
-      ]);
-    }
-    return result;
-  }
-
-  /**
-   * Return `true` if this entry has an AST structure that can be resolved, even
-   * if it needs to be copied. Returning `true` implies that the method
-   * [resolvableCompilationUnit] will return a non-`null` result.
-   */
-  bool get hasResolvableCompilationUnit {
-    if (getState(PARSED_UNIT) == CacheState.VALID) {
-      return true;
-    }
-    ResolutionState state = _resolutionState;
-    while (state != null) {
-      if (state.getState(BUILT_UNIT) == CacheState.VALID ||
-          state.getState(RESOLVED_UNIT) == CacheState.VALID) {
-        return true;
-      }
-      state = state._nextState;
-    }
-
-    return false;
-  }
-
-  @override
-  SourceKind get kind => getValue(SOURCE_KIND);
-
-  /**
-   * The library sources containing the receiver's source.
-   */
-  List<Source> get librariesContaining {
-    ResolutionState state = _resolutionState;
-    List<Source> result = new List<Source>();
-    while (state != null) {
-      if (state._librarySource != null) {
-        result.add(state._librarySource);
-      }
-      state = state._nextState;
-    }
-    return result;
-  }
-
-  /**
-   * Get a list of all the library-dependent descriptors for which values may
-   * be stored in this SourceEntry.
-   */
-  List<DataDescriptor> get libraryDescriptors {
-    return <DataDescriptor>[
-      DartEntry.BUILT_ELEMENT,
-      DartEntry.BUILT_UNIT,
-      DartEntry.RESOLUTION_ERRORS,
-      DartEntry.RESOLVED_UNIT,
-      DartEntry.VERIFICATION_ERRORS,
-      DartEntry.HINTS,
-      DartEntry.LINTS
-    ];
-  }
-
-  /**
-   * A compilation unit that has not been accessed by any other client and can
-   * therefore safely be modified by the reconciler, or `null` if the source has
-   * not been parsed.
-   */
-  CompilationUnit get resolvableCompilationUnit {
-    if (getState(PARSED_UNIT) == CacheState.VALID) {
-      CompilationUnit unit = getValue(PARSED_UNIT);
-      setState(PARSED_UNIT, CacheState.FLUSHED);
-      return unit;
-    }
-    ResolutionState state = _resolutionState;
-    while (state != null) {
-      if (state.getState(BUILT_UNIT) == CacheState.VALID) {
-        // TODO(brianwilkerson) We're cloning the structure to remove any
-        // previous resolution data, but I'm not sure that's necessary.
-        return state.getValue(BUILT_UNIT).accept(new AstCloner());
-      }
-      if (state.getState(RESOLVED_UNIT) == CacheState.VALID) {
-        return state.getValue(RESOLVED_UNIT).accept(new AstCloner());
-      }
-      state = state._nextState;
-    }
-    return null;
-  }
-
-  /**
-   * Add the given [librarySource] to the list of libraries that contain this
-   * part. This method should only be invoked on entries that represent a part.
-   */
-  void addContainingLibrary(Source librarySource) {
-    _containingLibraries.add(librarySource);
-  }
-
-  /**
-   * Flush any AST structures being maintained by this entry.
-   */
-  void flushAstStructures() {
-    _flush(TOKEN_STREAM);
-    _flush(PARSED_UNIT);
-    _resolutionState.flushAstStructures();
-  }
-
-  /**
-   * Return the state of the data represented by the given [descriptor] in the
-   * context of the given [librarySource].
-   */
-  CacheState getStateInLibrary(
-      DataDescriptor descriptor, Source librarySource) {
-    if (!_isValidLibraryDescriptor(descriptor)) {
-      throw new ArgumentError("Invalid descriptor: $descriptor");
-    }
-    ResolutionState state = _resolutionState;
-    while (state != null) {
-      if (librarySource == state._librarySource) {
-        return state.getState(descriptor);
-      }
-      state = state._nextState;
-    }
-    return CacheState.INVALID;
-  }
-
-  /**
-   * Return the value of the data represented by the given [descriptor] in the
-   * context of the given [librarySource], or `null` if the data represented by
-   * the descriptor is not in the cache.
-   */
-  Object getValueInLibrary(DataDescriptor descriptor, Source librarySource) {
-    if (!_isValidLibraryDescriptor(descriptor)) {
-      throw new ArgumentError("Invalid descriptor: $descriptor");
-    }
-    ResolutionState state = _resolutionState;
-    while (state != null) {
-      if (librarySource == state._librarySource) {
-        return state.getValue(descriptor);
-      }
-      state = state._nextState;
-    }
-    return descriptor.defaultValue;
-  }
-
-  /**
-   * Return `true` if the data represented by the given [descriptor] is marked
-   * as being invalid. If the descriptor represents library-specific data then
-   * this method will return `true` if the data associated with any library it
-   * marked as invalid.
-   */
-  bool hasInvalidData(DataDescriptor descriptor) {
-    if (_isValidDescriptor(descriptor)) {
-      return getState(descriptor) == CacheState.INVALID;
-    } else if (_isValidLibraryDescriptor(descriptor)) {
-      ResolutionState state = _resolutionState;
-      while (state != null) {
-        if (state.getState(descriptor) == CacheState.INVALID) {
-          return true;
-        }
-        state = state._nextState;
-      }
-    }
-    return false;
-  }
-
-  @override
-  void invalidateAllInformation() {
-    super.invalidateAllInformation();
-    setState(SCAN_ERRORS, CacheState.INVALID);
-    setState(TOKEN_STREAM, CacheState.INVALID);
-    setState(SOURCE_KIND, CacheState.INVALID);
-    setState(PARSE_ERRORS, CacheState.INVALID);
-    setState(PARSED_UNIT, CacheState.INVALID);
-    _discardCachedResolutionInformation(true);
-  }
-
-  /**
-   * Invalidate all of the resolution information associated with the
-   * compilation unit. The flag [invalidateUris] should be `true` if the cached
-   * results of converting URIs to source files should also be invalidated.
-   */
-  void invalidateAllResolutionInformation(bool invalidateUris) {
-    if (getState(PARSED_UNIT) == CacheState.FLUSHED) {
-      ResolutionState state = _resolutionState;
-      while (state != null) {
-        if (state.getState(BUILT_UNIT) == CacheState.VALID) {
-          CompilationUnit unit = state.getValue(BUILT_UNIT);
-          setValue(PARSED_UNIT, unit.accept(new AstCloner()));
-          break;
-        } else if (state.getState(RESOLVED_UNIT) == CacheState.VALID) {
-          CompilationUnit unit = state.getValue(RESOLVED_UNIT);
-          setValue(PARSED_UNIT, unit.accept(new AstCloner()));
-          break;
-        }
-        state = state._nextState;
-      }
-    }
-    _discardCachedResolutionInformation(invalidateUris);
-  }
-
-  /**
-   * Invalidate all of the parse and resolution information associated with
-   * this source.
-   */
-  void invalidateParseInformation() {
-    setState(SOURCE_KIND, CacheState.INVALID);
-    setState(PARSE_ERRORS, CacheState.INVALID);
-    setState(PARSED_UNIT, CacheState.INVALID);
-    _containingLibraries.clear();
-    _discardCachedResolutionInformation(true);
-  }
-
-  /**
-   * Record that an [exception] occurred while attempting to build the element
-   * model for the source represented by this entry in the context of the given
-   * [library]. This will set the state of all resolution-based information as
-   * being in error, but will not change the state of any parse results.
-   */
-  void recordBuildElementErrorInLibrary(
-      Source librarySource, CaughtException exception) {
-    setStateInLibrary(BUILT_ELEMENT, librarySource, CacheState.ERROR);
-    setStateInLibrary(BUILT_UNIT, librarySource, CacheState.ERROR);
-    recordResolutionErrorInLibrary(librarySource, exception);
-  }
-
-  @override
-  void recordContentError(CaughtException exception) {
-    super.recordContentError(exception);
-    recordScanError(exception);
-  }
-
-  /**
-   * Record that an error occurred while attempting to generate hints for the
-   * source represented by this entry. This will set the state of all
-   * verification information as being in error. The [librarySource] is the
-   * source of the library in which hints were being generated. The [exception]
-   * is the exception that shows where the error occurred.
-   */
-  void recordHintErrorInLibrary(
-      Source librarySource, CaughtException exception) {
-    this.exception = exception;
-    ResolutionState state = _getOrCreateResolutionState(librarySource);
-    state.recordHintError();
-  }
-
-  /**
-   * Record that an error occurred while attempting to generate lints for the
-   * source represented by this entry. This will set the state of all
-   * verification information as being in error. The [librarySource] is the
-   * source of the library in which lints were being generated. The [exception]
-   * is the exception that shows where the error occurred.
-   */
-  void recordLintErrorInLibrary(
-      Source librarySource, CaughtException exception) {
-    this.exception = exception;
-    ResolutionState state = _getOrCreateResolutionState(librarySource);
-    state.recordLintError();
-  }
-
-  /**
-   * Record that an [exception] occurred while attempting to scan or parse the
-   * entry represented by this entry. This will set the state of all information,
-   * including any resolution-based information, as being in error.
-   */
-  void recordParseError(CaughtException exception) {
-    setState(SOURCE_KIND, CacheState.ERROR);
-    setState(PARSE_ERRORS, CacheState.ERROR);
-    setState(PARSED_UNIT, CacheState.ERROR);
-    setState(EXPORTED_LIBRARIES, CacheState.ERROR);
-    setState(IMPORTED_LIBRARIES, CacheState.ERROR);
-    setState(INCLUDED_PARTS, CacheState.ERROR);
-    recordResolutionError(exception);
-  }
-
-  /**
-   * Record that an [exception] occurred while attempting to resolve the source
-   * represented by this entry. This will set the state of all resolution-based
-   * information as being in error, but will not change the state of any parse
-   * results.
-   */
-  void recordResolutionError(CaughtException exception) {
-    this.exception = exception;
-    setState(ELEMENT, CacheState.ERROR);
-    setState(IS_CLIENT, CacheState.ERROR);
-    setState(IS_LAUNCHABLE, CacheState.ERROR);
-    setState(PUBLIC_NAMESPACE, CacheState.ERROR);
-    _resolutionState.recordResolutionErrorsInAllLibraries();
-  }
-
-  /**
-   * Record that an error occurred while attempting to resolve the source
-   * represented by this entry. This will set the state of all resolution-based
-   * information as being in error, but will not change the state of any parse
-   * results. The [librarySource] is the source of the library in which
-   * resolution was being performed. The [exception] is the exception that shows
-   * where the error occurred.
-   */
-  void recordResolutionErrorInLibrary(
-      Source librarySource, CaughtException exception) {
-    this.exception = exception;
-    setState(ELEMENT, CacheState.ERROR);
-    setState(IS_CLIENT, CacheState.ERROR);
-    setState(IS_LAUNCHABLE, CacheState.ERROR);
-    setState(PUBLIC_NAMESPACE, CacheState.ERROR);
-    ResolutionState state = _getOrCreateResolutionState(librarySource);
-    state.recordResolutionError();
-  }
-
-  /**
-   * Record that an [exception] occurred while attempting to scan or parse the
-   * entry represented by this entry. This will set the state of all
-   * information, including any resolution-based information, as being in error.
-   */
-  @override
-  void recordScanError(CaughtException exception) {
-    super.recordScanError(exception);
-    setState(SCAN_ERRORS, CacheState.ERROR);
-    setState(TOKEN_STREAM, CacheState.ERROR);
-    recordParseError(exception);
-  }
-
-  /**
-   * Record that an [exception] occurred while attempting to generate errors and
-   * warnings for the source represented by this entry. This will set the state
-   * of all verification information as being in error. The [librarySource] is
-   * the source of the library in which verification was being performed. The
-   * [exception] is the exception that shows where the error occurred.
-   */
-  void recordVerificationErrorInLibrary(
-      Source librarySource, CaughtException exception) {
-    this.exception = exception;
-    ResolutionState state = _getOrCreateResolutionState(librarySource);
-    state.recordVerificationError();
-  }
-
-  /**
-   * Remove the given [library] from the list of libraries that contain this
-   * part. This method should only be invoked on entries that represent a part.
-   */
-  void removeContainingLibrary(Source library) {
-    _containingLibraries.remove(library);
-  }
-
-  /**
-   * Remove any resolution information associated with this compilation unit
-   * being part of the given [library], presumably because it is no longer part
-   * of the library.
-   */
-  void removeResolution(Source library) {
-    if (library != null) {
-      if (library == _resolutionState._librarySource) {
-        if (_resolutionState._nextState == null) {
-          _resolutionState.invalidateAllResolutionInformation();
-        } else {
-          _resolutionState = _resolutionState._nextState;
-        }
-      } else {
-        ResolutionState priorState = _resolutionState;
-        ResolutionState state = _resolutionState._nextState;
-        while (state != null) {
-          if (library == state._librarySource) {
-            priorState._nextState = state._nextState;
-            break;
-          }
-          priorState = state;
-          state = state._nextState;
-        }
-      }
-    }
-  }
-
-  /**
-   * Set the state of the data represented by the given [descriptor] in the
-   * context of the given [library] to the given [state].
-   */
-  void setStateInLibrary(
-      DataDescriptor descriptor, Source library, CacheState state) {
-    if (!_isValidLibraryDescriptor(descriptor)) {
-      throw new ArgumentError("Invalid descriptor: $descriptor");
-    }
-    ResolutionState resolutionState = _getOrCreateResolutionState(library);
-    resolutionState.setState(descriptor, state);
-  }
-
-  /**
-   * Set the value of the data represented by the given [descriptor] in the
-   * context of the given [library] to the given [value], and set the state of
-   * that data to [CacheState.VALID].
-   */
-  void setValueInLibrary(
-      DataDescriptor descriptor, Source library, Object value) {
-    if (!_isValidLibraryDescriptor(descriptor)) {
-      throw new ArgumentError("Invalid descriptor: $descriptor");
-    }
-    ResolutionState state = _getOrCreateResolutionState(library);
-    state.setValue(descriptor, value);
-  }
-
-  /**
-   * Invalidate all of the resolution information associated with the
-   * compilation unit. The flag [invalidateUris] should be `true` if the cached
-   * results of converting URIs to source files should also be invalidated.
-   */
-  void _discardCachedResolutionInformation(bool invalidateUris) {
-    setState(ELEMENT, CacheState.INVALID);
-    setState(IS_CLIENT, CacheState.INVALID);
-    setState(IS_LAUNCHABLE, CacheState.INVALID);
-    setState(PUBLIC_NAMESPACE, CacheState.INVALID);
-    _resolutionState.invalidateAllResolutionInformation();
-    if (invalidateUris) {
-      setState(EXPORTED_LIBRARIES, CacheState.INVALID);
-      setState(IMPORTED_LIBRARIES, CacheState.INVALID);
-      setState(INCLUDED_PARTS, CacheState.INVALID);
-    }
-  }
-
-  /**
-   * Return a resolution state for the specified [library], creating one as
-   * necessary.
-   */
-  ResolutionState _getOrCreateResolutionState(Source library) {
-    ResolutionState state = _resolutionState;
-    if (state._librarySource == null) {
-      state._librarySource = library;
-      return state;
-    }
-    while (state._librarySource != library) {
-      if (state._nextState == null) {
-        ResolutionState newState = new ResolutionState();
-        newState._librarySource = library;
-        state._nextState = newState;
-        return newState;
-      }
-      state = state._nextState;
-    }
-    return state;
-  }
-
-  @override
-  bool _isValidDescriptor(DataDescriptor descriptor) {
-    return descriptor == CONTAINING_LIBRARIES ||
-        descriptor == ELEMENT ||
-        descriptor == EXPORTED_LIBRARIES ||
-        descriptor == IMPORTED_LIBRARIES ||
-        descriptor == INCLUDED_PARTS ||
-        descriptor == IS_CLIENT ||
-        descriptor == IS_LAUNCHABLE ||
-        descriptor == PARSED_UNIT ||
-        descriptor == PARSE_ERRORS ||
-        descriptor == PUBLIC_NAMESPACE ||
-        descriptor == SCAN_ERRORS ||
-        descriptor == SOURCE_KIND ||
-        descriptor == TOKEN_STREAM ||
-        super._isValidDescriptor(descriptor);
-  }
-
-  /**
-   * Return `true` if the [descriptor] is valid for this entry when the data is
-   * relative to a library.
-   */
-  bool _isValidLibraryDescriptor(DataDescriptor descriptor) {
-    return descriptor == BUILT_ELEMENT ||
-        descriptor == BUILT_UNIT ||
-        descriptor == HINTS ||
-        descriptor == LINTS ||
-        descriptor == RESOLUTION_ERRORS ||
-        descriptor == RESOLVED_UNIT ||
-        descriptor == VERIFICATION_ERRORS;
-  }
-
-  @override
-  bool _writeDiffOn(StringBuffer buffer, SourceEntry oldEntry) {
-    bool needsSeparator = super._writeDiffOn(buffer, oldEntry);
-    if (oldEntry is! DartEntry) {
-      if (needsSeparator) {
-        buffer.write("; ");
-      }
-      buffer.write("entry type changed; was ");
-      buffer.write(oldEntry.runtimeType.toString());
-      return true;
-    }
-    needsSeparator = _writeStateDiffOn(buffer, needsSeparator, "tokenStream",
-        DartEntry.TOKEN_STREAM, oldEntry);
-    needsSeparator = _writeStateDiffOn(
-        buffer, needsSeparator, "scanErrors", DartEntry.SCAN_ERRORS, oldEntry);
-    needsSeparator = _writeStateDiffOn(
-        buffer, needsSeparator, "sourceKind", DartEntry.SOURCE_KIND, oldEntry);
-    needsSeparator = _writeStateDiffOn(
-        buffer, needsSeparator, "parsedUnit", DartEntry.PARSED_UNIT, oldEntry);
-    needsSeparator = _writeStateDiffOn(buffer, needsSeparator, "parseErrors",
-        DartEntry.PARSE_ERRORS, oldEntry);
-    needsSeparator = _writeStateDiffOn(buffer, needsSeparator,
-        "importedLibraries", DartEntry.IMPORTED_LIBRARIES, oldEntry);
-    needsSeparator = _writeStateDiffOn(buffer, needsSeparator,
-        "exportedLibraries", DartEntry.EXPORTED_LIBRARIES, oldEntry);
-    needsSeparator = _writeStateDiffOn(buffer, needsSeparator, "includedParts",
-        DartEntry.INCLUDED_PARTS, oldEntry);
-    needsSeparator = _writeStateDiffOn(
-        buffer, needsSeparator, "element", DartEntry.ELEMENT, oldEntry);
-    needsSeparator = _writeStateDiffOn(buffer, needsSeparator,
-        "publicNamespace", DartEntry.PUBLIC_NAMESPACE, oldEntry);
-    needsSeparator = _writeStateDiffOn(
-        buffer, needsSeparator, "clientServer", DartEntry.IS_CLIENT, oldEntry);
-    needsSeparator = _writeStateDiffOn(buffer, needsSeparator, "launchable",
-        DartEntry.IS_LAUNCHABLE, oldEntry);
-    // TODO(brianwilkerson) Add better support for containingLibraries.
-    // It would be nice to be able to report on size-preserving changes.
-    int oldLibraryCount = (oldEntry as DartEntry)._containingLibraries.length;
-    int libraryCount = _containingLibraries.length;
-    if (oldLibraryCount != libraryCount) {
-      if (needsSeparator) {
-        buffer.write("; ");
-      }
-      buffer.write("containingLibraryCount = ");
-      buffer.write(oldLibraryCount);
-      buffer.write(" -> ");
-      buffer.write(libraryCount);
-      needsSeparator = true;
-    }
-    //
-    // Report change to the per-library state.
-    //
-    HashMap<Source, ResolutionState> oldStateMap =
-        new HashMap<Source, ResolutionState>();
-    ResolutionState state = (oldEntry as DartEntry)._resolutionState;
-    while (state != null) {
-      Source librarySource = state._librarySource;
-      if (librarySource != null) {
-        oldStateMap[librarySource] = state;
-      }
-      state = state._nextState;
-    }
-    state = _resolutionState;
-    while (state != null) {
-      Source librarySource = state._librarySource;
-      if (librarySource != null) {
-        ResolutionState oldState = oldStateMap.remove(librarySource);
-        if (oldState == null) {
-          if (needsSeparator) {
-            buffer.write("; ");
-          }
-          buffer.write("added resolution for ");
-          buffer.write(librarySource.fullName);
-          needsSeparator = true;
-        } else {
-          needsSeparator = oldState._writeDiffOn(
-              buffer, needsSeparator, oldEntry as DartEntry);
-        }
-      }
-      state = state._nextState;
-    }
-    for (Source librarySource in oldStateMap.keys.toSet()) {
-      if (needsSeparator) {
-        buffer.write("; ");
-      }
-      buffer.write("removed resolution for ");
-      buffer.write(librarySource.fullName);
-      needsSeparator = true;
-    }
-    return needsSeparator;
-  }
-
-  @override
-  void _writeOn(StringBuffer buffer) {
-    buffer.write("Dart: ");
-    super._writeOn(buffer);
-    _writeStateOn(buffer, "tokenStream", TOKEN_STREAM);
-    _writeStateOn(buffer, "scanErrors", SCAN_ERRORS);
-    _writeStateOn(buffer, "sourceKind", SOURCE_KIND);
-    _writeStateOn(buffer, "parsedUnit", PARSED_UNIT);
-    _writeStateOn(buffer, "parseErrors", PARSE_ERRORS);
-    _writeStateOn(buffer, "exportedLibraries", EXPORTED_LIBRARIES);
-    _writeStateOn(buffer, "importedLibraries", IMPORTED_LIBRARIES);
-    _writeStateOn(buffer, "includedParts", INCLUDED_PARTS);
-    _writeStateOn(buffer, "element", ELEMENT);
-    _writeStateOn(buffer, "publicNamespace", PUBLIC_NAMESPACE);
-    _writeStateOn(buffer, "clientServer", IS_CLIENT);
-    _writeStateOn(buffer, "launchable", IS_LAUNCHABLE);
-    _resolutionState._writeOn(buffer);
-  }
-}
-
-/**
- * An immutable constant representing data that can be stored in the cache.
- */
-class DataDescriptor<E> {
-  /**
-   * The next artificial hash code.
-   */
-  static int _NEXT_HASH_CODE = 0;
-
-  /**
-   * The artifitial hash code for this object.
-   */
-  final int _hashCode = _NEXT_HASH_CODE++;
-
-  /**
-   * The name of the descriptor, used for debugging purposes.
-   */
-  final String _name;
-
-  /**
-   * The default value used when the data does not exist.
-   */
-  final E defaultValue;
-
-  /**
-   * Initialize a newly created descriptor to have the given [name] and
-   * [defaultValue].
-   */
-  DataDescriptor(this._name, [this.defaultValue = null]);
-
-  @override
-  int get hashCode => _hashCode;
-
-  @override
-  String toString() => _name;
-}
-
-/**
- * A retention policy that will keep AST's in the cache if there is analysis
- * information that needs to be computed for a source, where the computation is
- * dependent on having the AST.
- */
-class DefaultRetentionPolicy implements CacheRetentionPolicy {
-  /**
-   * An instance of this class that can be shared.
-   */
-  static DefaultRetentionPolicy POLICY = new DefaultRetentionPolicy();
-
-  /**
-   * Return `true` if there is analysis information in the given [dartEntry]
-   * that needs to be computed, where the computation is dependent on having the
-   * AST.
-   */
-  bool astIsNeeded(DartEntry dartEntry) =>
-      dartEntry.hasInvalidData(DartEntry.HINTS) ||
-          dartEntry.hasInvalidData(DartEntry.LINTS) ||
-          dartEntry.hasInvalidData(DartEntry.VERIFICATION_ERRORS) ||
-          dartEntry.hasInvalidData(DartEntry.RESOLUTION_ERRORS);
-
-  @override
-  RetentionPriority getAstPriority(Source source, SourceEntry sourceEntry) {
-    if (sourceEntry is DartEntry) {
-      DartEntry dartEntry = sourceEntry;
-      if (astIsNeeded(dartEntry)) {
-        return RetentionPriority.MEDIUM;
-      }
-    }
-    return RetentionPriority.LOW;
-  }
-}
-
-/**
- * Instances of the class `GenerateDartErrorsTask` generate errors and warnings for a single
- * Dart source.
- */
-class GenerateDartErrorsTask extends AnalysisTask {
-  /**
-   * The source for which errors and warnings are to be produced.
-   */
-  final Source source;
-
-  /**
-   * The compilation unit used to resolve the dependencies.
-   */
-  final CompilationUnit _unit;
-
-  /**
-   * The element model for the library containing the source.
-   */
-  final LibraryElement libraryElement;
-
-  /**
-   * The errors that were generated for the source.
-   */
-  List<AnalysisError> _errors;
-
-  /**
-   * Initialize a newly created task to perform analysis within the given context.
-   *
-   * @param context the context in which the task is to be performed
-   * @param source the source for which errors and warnings are to be produced
-   * @param unit the compilation unit used to resolve the dependencies
-   * @param libraryElement the element model for the library containing the source
-   */
-  GenerateDartErrorsTask(InternalAnalysisContext context, this.source,
-      this._unit, this.libraryElement)
-      : super(context);
-
-  /**
-   * Return the errors that were generated for the source.
-   *
-   * @return the errors that were generated for the source
-   */
-  List<AnalysisError> get errors => _errors;
-
-  @override
-  String get taskDescription =>
-      "generate errors and warnings for ${source.fullName}";
-
-  @override
-  accept(AnalysisTaskVisitor visitor) =>
-      visitor.visitGenerateDartErrorsTask(this);
-
-  @override
-  void internalPerform() {
-    PerformanceStatistics.errors.makeCurrentWhile(() {
-      RecordingErrorListener errorListener = new RecordingErrorListener();
-      ErrorReporter errorReporter = new ErrorReporter(errorListener, source);
-      TypeProvider typeProvider = context.typeProvider;
-      //
-      // Validate the directives
-      //
-      validateDirectives(context, source, _unit, errorListener);
-      //
-      // Use the ConstantVerifier to verify the use of constants.
-      // This needs to happen before using the ErrorVerifier because some error
-      // codes need the computed constant values.
-      //
-      // TODO(paulberry): as a temporary workaround for issue 21572,
-      // ConstantVerifier is being run right after ConstantValueComputer, so we
-      // don't need to run it here.  Once issue 21572 is fixed, re-enable the
-      // call to ConstantVerifier.
-//      ConstantVerifier constantVerifier = new ConstantVerifier(errorReporter, libraryElement, typeProvider);
-//      _unit.accept(constantVerifier);
-      //
-      // Use the ErrorVerifier to compute the rest of the errors.
-      //
-      ErrorVerifier errorVerifier = new ErrorVerifier(
-          errorReporter,
-          libraryElement,
-          typeProvider,
-          new InheritanceManager(libraryElement),
-          context.analysisOptions.enableSuperMixins);
-      _unit.accept(errorVerifier);
-      _errors = errorListener.getErrorsForSource(source);
-    });
-  }
-
-  /**
-   * Check each directive in the given compilation unit to see if the referenced source exists and
-   * report an error if it does not.
-   *
-   * @param context the context in which the library exists
-   * @param librarySource the source representing the library containing the directives
-   * @param unit the compilation unit containing the directives to be validated
-   * @param errorListener the error listener to which errors should be reported
-   */
-  static void validateDirectives(AnalysisContext context, Source librarySource,
-      CompilationUnit unit, AnalysisErrorListener errorListener) {
-    for (Directive directive in unit.directives) {
-      if (directive is UriBasedDirective) {
-        validateReferencedSource(
-            context, librarySource, directive, errorListener);
-      }
-    }
-  }
-
-  /**
-   * Check the given directive to see if the referenced source exists and report an error if it does
-   * not.
-   *
-   * @param context the context in which the library exists
-   * @param librarySource the source representing the library containing the directive
-   * @param directive the directive to be verified
-   * @param errorListener the error listener to which errors should be reported
-   */
-  static void validateReferencedSource(
-      AnalysisContext context,
-      Source librarySource,
-      UriBasedDirective directive,
-      AnalysisErrorListener errorListener) {
-    Source source = directive.source;
-    if (source != null) {
-      if (context.exists(source)) {
-        return;
-      }
-    } else {
-      // Don't report errors already reported by ParseDartTask.resolveDirective
-      if (directive.validate() != null) {
-        return;
-      }
-    }
-    StringLiteral uriLiteral = directive.uri;
-    errorListener.onError(new AnalysisError(
-        librarySource,
-        uriLiteral.offset,
-        uriLiteral.length,
-        CompileTimeErrorCode.URI_DOES_NOT_EXIST,
-        [directive.uriContent]));
-  }
-}
-
-/**
- * Instances of the class `GenerateDartHintsTask` generate hints for a single Dart library.
- */
-class GenerateDartHintsTask extends AnalysisTask {
-  /**
-   * The compilation units that comprise the library, with the defining compilation unit appearing
-   * first in the list.
-   */
-  final List<TimestampedData<CompilationUnit>> _units;
-
-  /**
-   * The element model for the library being analyzed.
-   */
-  final LibraryElement libraryElement;
-
-  /**
-   * A table mapping the sources that were analyzed to the hints that were
-   * generated for the sources.
-   */
-  HashMap<Source, List<AnalysisError>> _hintMap;
-
-  /**
-   * Initialize a newly created task to perform analysis within the given context.
-   *
-   * @param context the context in which the task is to be performed
-   * @param units the compilation units that comprise the library, with the defining compilation
-   *          unit appearing first in the list
-   * @param libraryElement the element model for the library being analyzed
-   */
-  GenerateDartHintsTask(
-      InternalAnalysisContext context, this._units, this.libraryElement)
-      : super(context);
-
-  /**
-   * Return a table mapping the sources that were analyzed to the hints that were generated for the
-   * sources, or `null` if the task has not been performed or if the analysis did not complete
-   * normally.
-   *
-   * @return a table mapping the sources that were analyzed to the hints that were generated for the
-   *         sources
-   */
-  HashMap<Source, List<AnalysisError>> get hintMap => _hintMap;
-
-  @override
-  String get taskDescription {
-    Source librarySource = libraryElement.source;
-    if (librarySource == null) {
-      return "generate Dart hints for library without source";
-    }
-    return "generate Dart hints for ${librarySource.fullName}";
-  }
-
-  @override
-  accept(AnalysisTaskVisitor visitor) =>
-      visitor.visitGenerateDartHintsTask(this);
-
-  @override
-  void internalPerform() {
-    //
-    // Gather the compilation units.
-    //
-    int unitCount = _units.length;
-    List<CompilationUnit> compilationUnits =
-        new List<CompilationUnit>(unitCount);
-    for (int i = 0; i < unitCount; i++) {
-      compilationUnits[i] = _units[i].data;
-    }
-    //
-    // Analyze all of the units.
-    //
-    RecordingErrorListener errorListener = new RecordingErrorListener();
-    HintGenerator hintGenerator =
-        new HintGenerator(compilationUnits, context, errorListener);
-    hintGenerator.generateForLibrary();
-    //
-    // Store the results.
-    //
-    _hintMap = new HashMap<Source, List<AnalysisError>>();
-    for (int i = 0; i < unitCount; i++) {
-      Source source = _units[i].data.element.source;
-      _hintMap[source] = errorListener.getErrorsForSource(source);
-    }
-  }
-}
-
-/// Generates lint feedback for a single Dart library.
-class GenerateDartLintsTask extends AnalysisTask {
-  ///The compilation units that comprise the library, with the defining
-  ///compilation unit appearing first in the list.
-  final List<TimestampedData<CompilationUnit>> _units;
-
-  /// The element model for the library being analyzed.
-  final LibraryElement libraryElement;
-
-  /// A mapping of analyzed sources to their associated lint warnings.
-  /// May be [null] if the task has not been performed or if analysis did not
-  /// complete normally.
-  HashMap<Source, List<AnalysisError>> lintMap;
-
-  /// Initialize a newly created task to perform lint checking over these
-  /// [_units] belonging to this [libraryElement] within the given [context].
-  GenerateDartLintsTask(context, this._units, this.libraryElement)
-      : super(context);
-
-  @override
-  String get taskDescription {
-    Source librarySource = libraryElement.source;
-    return (librarySource == null)
-        ? "generate Dart lints for library without source"
-        : "generate Dart lints for ${librarySource.fullName}";
-  }
-
-  @override
-  accept(AnalysisTaskVisitor visitor) =>
-      visitor.visitGenerateDartLintsTask(this);
-
-  @override
-  void internalPerform() {
-    Iterable<CompilationUnit> compilationUnits =
-        _units.map((TimestampedData<CompilationUnit> unit) => unit.data);
-    RecordingErrorListener errorListener = new RecordingErrorListener();
-    LintGenerator lintGenerator =
-        new LintGenerator(compilationUnits, errorListener);
-    lintGenerator.generate();
-
-    lintMap = new HashMap<Source, List<AnalysisError>>();
-    compilationUnits.forEach((CompilationUnit unit) {
-      Source source = unit.element.source;
-      lintMap[source] = errorListener.getErrorsForSource(source);
-    });
-  }
-}
-
-/**
- * Instances of the class `GetContentTask` get the contents of a source.
- */
-class GetContentTask extends AnalysisTask {
-  /**
-   * The source to be read.
-   */
-  final Source source;
-
-  /**
-   * A flag indicating whether this task is complete.
-   */
-  bool _complete = false;
-
-  /**
-   * The contents of the source.
-   */
-  String _content;
-
-  /**
-   * The errors that were produced by getting the source content.
-   */
-  final List<AnalysisError> errors = <AnalysisError>[];
-
-  /**
-   * The time at which the contents of the source were last modified.
-   */
-  int _modificationTime = -1;
-
-  /**
-   * Initialize a newly created task to perform analysis within the given context.
-   *
-   * @param context the context in which the task is to be performed
-   * @param source the source to be parsed
-   * @param contentData the time-stamped contents of the source
-   */
-  GetContentTask(InternalAnalysisContext context, this.source)
-      : super(context) {
-    if (source == null) {
-      throw new IllegalArgumentException("Cannot get contents of null source");
-    }
-  }
-
-  /**
-   * Return the contents of the source, or `null` if the task has not completed or if there
-   * was an exception while getting the contents.
-   *
-   * @return the contents of the source
-   */
-  String get content => _content;
-
-  /**
-   * Return `true` if this task is complete. Unlike most tasks, this task is allowed to be
-   * visited more than once in order to support asynchronous IO. If the task is not complete when it
-   * is visited synchronously as part of the [AnalysisTask.perform]
-   * method, it will be visited again, using the same visitor, when the IO operation has been
-   * performed.
-   *
-   * @return `true` if this task is complete
-   */
-  bool get isComplete => _complete;
-
-  /**
-   * Return the time at which the contents of the source that was parsed were last modified, or a
-   * negative value if the task has not yet been performed or if an exception occurred.
-   *
-   * @return the time at which the contents of the source that was parsed were last modified
-   */
-  int get modificationTime => _modificationTime;
-
-  @override
-  String get taskDescription => "get contents of ${source.fullName}";
-
-  @override
-  accept(AnalysisTaskVisitor visitor) => visitor.visitGetContentTask(this);
-
-  @override
-  void internalPerform() {
-    _complete = true;
-    try {
-      TimestampedData<String> data = context.getContents(source);
-      _content = data.data;
-      _modificationTime = data.modificationTime;
-      AnalysisEngine.instance.instrumentationService
-          .logFileRead(source.fullName, _modificationTime, _content);
-    } catch (exception, stackTrace) {
-      if (source.exists()) {
-        errors.add(new AnalysisError(
-            source, 0, 0, ScannerErrorCode.UNABLE_GET_CONTENT, [exception]));
-      }
-      throw new AnalysisException("Could not get contents of $source",
-          new CaughtException(exception, stackTrace));
-    }
-  }
-}
-
-/**
- * The information cached by an analysis context about an individual HTML file.
- */
-class HtmlEntry extends SourceEntry {
-  /**
-   * The data descriptor representing the HTML element.
-   */
-  static final DataDescriptor<HtmlElement> ELEMENT =
-      new DataDescriptor<HtmlElement>("HtmlEntry.ELEMENT");
-
-  /**
-   * The data descriptor representing the hints resulting from auditing the
-   * source.
-   */
-  static final DataDescriptor<List<AnalysisError>> HINTS =
-      new DataDescriptor<List<AnalysisError>>(
-          "HtmlEntry.HINTS", AnalysisError.NO_ERRORS);
-
-  /**
-   * The data descriptor representing the errors resulting from parsing the
-   * source.
-   */
-  static final DataDescriptor<List<AnalysisError>> PARSE_ERRORS =
-      new DataDescriptor<List<AnalysisError>>(
-          "HtmlEntry.PARSE_ERRORS", AnalysisError.NO_ERRORS);
-
-  /**
-   * The data descriptor representing the parsed AST structure.
-   */
-  static final DataDescriptor<ht.HtmlUnit> PARSED_UNIT =
-      new DataDescriptor<ht.HtmlUnit>("HtmlEntry.PARSED_UNIT");
-
-  /**
-   * The data descriptor representing the resolved AST structure.
-   */
-  static final DataDescriptor<ht.HtmlUnit> RESOLVED_UNIT =
-      new DataDescriptor<ht.HtmlUnit>("HtmlEntry.RESOLVED_UNIT");
-
-  /**
-   * The data descriptor representing the list of referenced libraries.
-   */
-  static final DataDescriptor<List<Source>> REFERENCED_LIBRARIES =
-      new DataDescriptor<List<Source>>(
-          "HtmlEntry.REFERENCED_LIBRARIES", Source.EMPTY_LIST);
-
-  /**
-   * The data descriptor representing the errors resulting from resolving the
-   * source.
-   */
-  static final DataDescriptor<List<AnalysisError>> RESOLUTION_ERRORS =
-      new DataDescriptor<List<AnalysisError>>(
-          "HtmlEntry.RESOLUTION_ERRORS", AnalysisError.NO_ERRORS);
-
-  /**
-   * Return all of the errors associated with the HTML file that are currently
-   * cached.
-   */
-  List<AnalysisError> get allErrors {
-    List<AnalysisError> errors = new List<AnalysisError>();
-    errors.addAll(super.allErrors);
-    errors.addAll(getValue(PARSE_ERRORS));
-    errors.addAll(getValue(RESOLUTION_ERRORS));
-    errors.addAll(getValue(HINTS));
-    if (errors.length == 0) {
-      return AnalysisError.NO_ERRORS;
-    }
-    return errors;
-  }
-
-  /**
-   * Return a valid parsed unit, either an unresolved AST structure or the
-   * result of resolving the AST structure, or `null` if there is no parsed unit
-   * available.
-   */
-  ht.HtmlUnit get anyParsedUnit {
-    if (getState(PARSED_UNIT) == CacheState.VALID) {
-      return getValue(PARSED_UNIT);
-    }
-    if (getState(RESOLVED_UNIT) == CacheState.VALID) {
-      return getValue(RESOLVED_UNIT);
-    }
-    return null;
-  }
-
-  @override
-  List<DataDescriptor> get descriptors {
-    List<DataDescriptor> result = super.descriptors;
-    result.addAll([
-      HtmlEntry.ELEMENT,
-      HtmlEntry.PARSE_ERRORS,
-      HtmlEntry.PARSED_UNIT,
-      HtmlEntry.RESOLUTION_ERRORS,
-      HtmlEntry.RESOLVED_UNIT,
-      HtmlEntry.HINTS
-    ]);
-    return result;
-  }
-
-  @override
-  SourceKind get kind => SourceKind.HTML;
-
-  /**
-   * Flush any AST structures being maintained by this entry.
-   */
-  void flushAstStructures() {
-    _flush(PARSED_UNIT);
-    _flush(RESOLVED_UNIT);
-  }
-
-  @override
-  void invalidateAllInformation() {
-    super.invalidateAllInformation();
-    setState(PARSE_ERRORS, CacheState.INVALID);
-    setState(PARSED_UNIT, CacheState.INVALID);
-    setState(RESOLVED_UNIT, CacheState.INVALID);
-    invalidateAllResolutionInformation(true);
-  }
-
-  /**
-   * Invalidate all of the resolution information associated with the HTML file.
-   * If [invalidateUris] is `true`, the cached results of converting URIs to
-   * source files should also be invalidated.
-   */
-  void invalidateAllResolutionInformation(bool invalidateUris) {
-    setState(RESOLVED_UNIT, CacheState.INVALID);
-    setState(ELEMENT, CacheState.INVALID);
-    setState(RESOLUTION_ERRORS, CacheState.INVALID);
-    setState(HINTS, CacheState.INVALID);
-    if (invalidateUris) {
-      setState(REFERENCED_LIBRARIES, CacheState.INVALID);
-    }
-  }
-
-  /**
-   * Invalidate all of the parse and resolution information associated with
-   * this source.
-   */
-  void invalidateParseInformation() {
-    setState(PARSE_ERRORS, CacheState.INVALID);
-    setState(PARSED_UNIT, CacheState.INVALID);
-    invalidateAllResolutionInformation(true);
-  }
-
-  @override
-  void recordContentError(CaughtException exception) {
-    super.recordContentError(exception);
-    recordParseError(exception);
-  }
-
-  /**
-   * Record that an [exception] was encountered while attempting to parse the
-   * source associated with this entry.
-   */
-  void recordParseError(CaughtException exception) {
-    // If the scanning and parsing of HTML are separated,
-    // the following line can be removed.
-    recordScanError(exception);
-    setState(PARSE_ERRORS, CacheState.ERROR);
-    setState(PARSED_UNIT, CacheState.ERROR);
-    setState(REFERENCED_LIBRARIES, CacheState.ERROR);
-    recordResolutionError(exception);
-  }
-
-  /**
-   * Record that an [exception] was encountered while attempting to resolve the
-   * source associated with this entry.
-   */
-  void recordResolutionError(CaughtException exception) {
-    this.exception = exception;
-    setState(RESOLVED_UNIT, CacheState.ERROR);
-    setState(ELEMENT, CacheState.ERROR);
-    setState(RESOLUTION_ERRORS, CacheState.ERROR);
-    setState(HINTS, CacheState.ERROR);
-  }
-
-  @override
-  bool _isValidDescriptor(DataDescriptor descriptor) {
-    return descriptor == ELEMENT ||
-        descriptor == HINTS ||
-        descriptor == PARSED_UNIT ||
-        descriptor == PARSE_ERRORS ||
-        descriptor == REFERENCED_LIBRARIES ||
-        descriptor == RESOLUTION_ERRORS ||
-        descriptor == RESOLVED_UNIT ||
-        super._isValidDescriptor(descriptor);
-  }
-
-  @override
-  bool _writeDiffOn(StringBuffer buffer, SourceEntry oldEntry) {
-    bool needsSeparator = super._writeDiffOn(buffer, oldEntry);
-    if (oldEntry is! HtmlEntry) {
-      if (needsSeparator) {
-        buffer.write("; ");
-      }
-      buffer.write("entry type changed; was ");
-      buffer.write(oldEntry.runtimeType);
-      return true;
-    }
-    needsSeparator = _writeStateDiffOn(buffer, needsSeparator, "parseErrors",
-        HtmlEntry.PARSE_ERRORS, oldEntry);
-    needsSeparator = _writeStateDiffOn(
-        buffer, needsSeparator, "parsedUnit", HtmlEntry.PARSED_UNIT, oldEntry);
-    needsSeparator = _writeStateDiffOn(buffer, needsSeparator, "resolvedUnit",
-        HtmlEntry.RESOLVED_UNIT, oldEntry);
-    needsSeparator = _writeStateDiffOn(buffer, needsSeparator,
-        "resolutionErrors", HtmlEntry.RESOLUTION_ERRORS, oldEntry);
-    needsSeparator = _writeStateDiffOn(buffer, needsSeparator,
-        "referencedLibraries", HtmlEntry.REFERENCED_LIBRARIES, oldEntry);
-    needsSeparator = _writeStateDiffOn(
-        buffer, needsSeparator, "element", HtmlEntry.ELEMENT, oldEntry);
-    return needsSeparator;
-  }
-
-  @override
-  void _writeOn(StringBuffer buffer) {
-    buffer.write("Html: ");
-    super._writeOn(buffer);
-    _writeStateOn(buffer, "parseErrors", PARSE_ERRORS);
-    _writeStateOn(buffer, "parsedUnit", PARSED_UNIT);
-    _writeStateOn(buffer, "resolvedUnit", RESOLVED_UNIT);
-    _writeStateOn(buffer, "resolutionErrors", RESOLUTION_ERRORS);
-    _writeStateOn(buffer, "referencedLibraries", REFERENCED_LIBRARIES);
-    _writeStateOn(buffer, "element", ELEMENT);
-  }
-}
-
-/**
- * An event indicating when a source either starts or stops being implicitly
- * analyzed.
- */
-class ImplicitAnalysisEvent {
-  /**
-   * The source whose status has changed.
-   */
-  final Source source;
-
-  /**
-   * A flag indicating whether the source is now being analyzed.
-   */
-  final bool isAnalyzed;
-
-  /**
-   * Initialize a newly created event to indicate that the given [source] has
-   * changed it status to match the [isAnalyzed] flag.
-   */
-  ImplicitAnalysisEvent(this.source, this.isAnalyzed);
-
-  @override
-  String toString() =>
-      '${isAnalyzed ? '' : 'not '}analyzing ${source.fullName}';
-}
-
-/**
- * Instances of the class `IncrementalAnalysisCache` hold information used to perform
- * incremental analysis.
- *
- * See [AnalysisContextImpl.setChangedContents].
- */
-class IncrementalAnalysisCache {
-  final Source librarySource;
-
-  final Source source;
-
-  final String oldContents;
-
-  final CompilationUnit resolvedUnit;
-
-  String _newContents;
-
-  int _offset = 0;
-
-  int _oldLength = 0;
-
-  int _newLength = 0;
-
-  IncrementalAnalysisCache(
-      this.librarySource,
-      this.source,
-      this.resolvedUnit,
-      this.oldContents,
-      this._newContents,
-      this._offset,
-      this._oldLength,
-      this._newLength);
-
-  /**
-   * Determine if the cache contains source changes that need to be analyzed
-   *
-   * @return `true` if the cache contains changes to be analyzed, else `false`
-   */
-  bool get hasWork => _oldLength > 0 || _newLength > 0;
-
-  /**
-   * Return the current contents for the receiver's source.
-   *
-   * @return the contents (not `null`)
-   */
-  String get newContents => _newContents;
-
-  /**
-   * Return the number of characters in the replacement text.
-   *
-   * @return the replacement length (zero or greater)
-   */
-  int get newLength => _newLength;
-
-  /**
-   * Return the character position of the first changed character.
-   *
-   * @return the offset (zero or greater)
-   */
-  int get offset => _offset;
-
-  /**
-   * Return the number of characters that were replaced.
-   *
-   * @return the replaced length (zero or greater)
-   */
-  int get oldLength => _oldLength;
-
-  /**
-   * Determine if the incremental analysis result can be cached for the next incremental analysis.
-   *
-   * @param cache the prior incremental analysis cache
-   * @param unit the incrementally updated compilation unit
-   * @return the cache used for incremental analysis or `null` if incremental analysis results
-   *         cannot be cached for the next incremental analysis
-   */
-  static IncrementalAnalysisCache cacheResult(
-      IncrementalAnalysisCache cache, CompilationUnit unit) {
-    if (cache != null && unit != null) {
-      return new IncrementalAnalysisCache(cache.librarySource, cache.source,
-          unit, cache._newContents, cache._newContents, 0, 0, 0);
-    }
-    return null;
-  }
-
-  /**
-   * Determine if the cache should be cleared.
-   *
-   * @param cache the prior cache or `null` if none
-   * @param source the source being updated (not `null`)
-   * @return the cache used for incremental analysis or `null` if incremental analysis cannot
-   *         be performed
-   */
-  static IncrementalAnalysisCache clear(
-      IncrementalAnalysisCache cache, Source source) {
-    if (cache == null || cache.source == source) {
-      return null;
-    }
-    return cache;
-  }
-
-  /**
-   * Determine if incremental analysis can be performed from the given information.
-   *
-   * @param cache the prior cache or `null` if none
-   * @param source the source being updated (not `null`)
-   * @param oldContents the original source contents prior to this update (may be `null`)
-   * @param newContents the new contents after this incremental change (not `null`)
-   * @param offset the offset at which the change occurred
-   * @param oldLength the length of the text being replaced
-   * @param newLength the length of the replacement text
-   * @param sourceEntry the cached entry for the given source or `null` if none
-   * @return the cache used for incremental analysis or `null` if incremental analysis cannot
-   *         be performed
-   */
-  static IncrementalAnalysisCache update(
-      IncrementalAnalysisCache cache,
-      Source source,
-      String oldContents,
-      String newContents,
-      int offset,
-      int oldLength,
-      int newLength,
-      SourceEntry sourceEntry) {
-    // Determine the cache resolved unit
-    Source librarySource = null;
-    CompilationUnit unit = null;
-    if (sourceEntry is DartEntry) {
-      DartEntry dartEntry = sourceEntry;
-      List<Source> librarySources = dartEntry.librariesContaining;
-      if (librarySources.length == 1) {
-        librarySource = librarySources[0];
-        if (librarySource != null) {
-          unit = dartEntry.getValueInLibrary(
-              DartEntry.RESOLVED_UNIT, librarySource);
-        }
-      }
-    }
-    // Create a new cache if there is not an existing cache or the source is
-    // different or a new resolved compilation unit is available.
-    if (cache == null || cache.source != source || unit != null) {
-      if (unit == null) {
-        return null;
-      }
-      if (oldContents == null) {
-        if (oldLength != 0) {
-          return null;
-        }
-        oldContents =
-            "${newContents.substring(0, offset)}${newContents.substring(offset + newLength)}";
-      }
-      return new IncrementalAnalysisCache(librarySource, source, unit,
-          oldContents, newContents, offset, oldLength, newLength);
-    }
-    // Update the existing cache if the change is contiguous
-    if (cache._oldLength == 0 && cache._newLength == 0) {
-      cache._offset = offset;
-      cache._oldLength = oldLength;
-      cache._newLength = newLength;
-    } else {
-      if (cache._offset > offset || offset > cache._offset + cache._newLength) {
-        return null;
-      }
-      cache._newLength += newLength - oldLength;
-    }
-    cache._newContents = newContents;
-    return cache;
-  }
-
-  /**
-   * Verify that the incrementally parsed and resolved unit in the incremental cache is structurally
-   * equivalent to the fully parsed unit.
-   *
-   * @param cache the prior cache or `null` if none
-   * @param source the source of the compilation unit that was parsed (not `null`)
-   * @param unit the compilation unit that was just parsed
-   * @return the cache used for incremental analysis or `null` if incremental analysis results
-   *         cannot be cached for the next incremental analysis
-   */
-  static IncrementalAnalysisCache verifyStructure(
-      IncrementalAnalysisCache cache, Source source, CompilationUnit unit) {
-    if (cache != null && unit != null && cache.source == source) {
-      if (!AstComparator.equalNodes(cache.resolvedUnit, unit)) {
-        return null;
-      }
-    }
-    return cache;
-  }
-}
-
-/**
- * Instances of the class `IncrementalAnalysisTask` incrementally update existing analysis.
- */
-class IncrementalAnalysisTask extends AnalysisTask {
-  /**
-   * The information used to perform incremental analysis.
-   */
-  final IncrementalAnalysisCache cache;
-
-  /**
-   * The compilation unit that was produced by incrementally updating the existing unit.
-   */
-  CompilationUnit _updatedUnit;
-
-  /**
-   * Initialize a newly created task to perform analysis within the given context.
-   *
-   * @param context the context in which the task is to be performed
-   * @param cache the incremental analysis cache used to perform the analysis
-   */
-  IncrementalAnalysisTask(InternalAnalysisContext context, this.cache)
-      : super(context);
-
-  /**
-   * Return the compilation unit that was produced by incrementally updating the existing
-   * compilation unit, or `null` if the task has not yet been performed, could not be
-   * performed, or if an exception occurred.
-   *
-   * @return the compilation unit
-   */
-  CompilationUnit get compilationUnit => _updatedUnit;
-
-  /**
-   * Return the source that is to be incrementally analyzed.
-   *
-   * @return the source
-   */
-  Source get source => cache != null ? cache.source : null;
-
-  @override
-  String get taskDescription =>
-      "incremental analysis ${cache != null ? cache.source : "null"}";
-
-  /**
-   * Return the type provider used for incremental resolution.
-   *
-   * @return the type provider (or `null` if an exception occurs)
-   */
-  TypeProvider get typeProvider {
-    try {
-      return context.typeProvider;
-    } on AnalysisException {
-      return null;
-    }
-  }
-
-  @override
-  accept(AnalysisTaskVisitor visitor) =>
-      visitor.visitIncrementalAnalysisTask(this);
-
-  @override
-  void internalPerform() {
-    if (cache == null) {
-      return;
-    }
-    // Only handle small changes
-    if (cache.oldLength > 0 || cache.newLength > 30) {
-      return;
-    }
-    // Produce an updated token stream
-    CharacterReader reader = new CharSequenceReader(cache.newContents);
-    BooleanErrorListener errorListener = new BooleanErrorListener();
-    IncrementalScanner scanner = new IncrementalScanner(
-        cache.source, reader, errorListener, context.analysisOptions);
-    scanner.rescan(cache.resolvedUnit.beginToken, cache.offset, cache.oldLength,
-        cache.newLength);
-    if (errorListener.errorReported) {
-      return;
-    }
-    // Produce an updated AST
-    IncrementalParser parser = new IncrementalParser(
-        cache.source, scanner.tokenMap, AnalysisErrorListener.NULL_LISTENER);
-    _updatedUnit = parser.reparse(cache.resolvedUnit, scanner.leftToken,
-        scanner.rightToken, cache.offset, cache.offset + cache.oldLength);
-    // Update the resolution
-    TypeProvider typeProvider = this.typeProvider;
-    if (_updatedUnit != null && typeProvider != null) {
-      CompilationUnitElement element = _updatedUnit.element;
-      if (element != null) {
-        LibraryElement library = element.library;
-        if (library != null) {
-          IncrementalResolver resolver = new IncrementalResolver(null, null,
-              null, element, cache.offset, cache.oldLength, cache.newLength);
-          resolver.resolve(parser.updatedNode);
-        }
-      }
-    }
-  }
-}
-
-/**
- * Additional behavior for an analysis context that is required by internal
- * users of the context.
- */
-abstract class InternalAnalysisContext implements AnalysisContext {
-  /**
-   * A table mapping the sources known to the context to the information known
-   * about the source.
-   *
-   * TODO(scheglov) add the type, once we have only one cache.
-   */
-  dynamic get analysisCache;
-
-  /**
-   * Allow the client to supply its own content cache.  This will take the
-   * place of the content cache created by default, allowing clients to share
-   * the content cache between contexts.
-   */
-  set contentCache(ContentCache value);
-
-  /// Get the [EmbedderYamlLocator] for this context.
-  EmbedderYamlLocator get embedderYamlLocator;
-
-  /**
-   * Return a list of the explicit targets being analyzed by this context.
-   */
-  List<AnalysisTarget> get explicitTargets;
-
-  /**
-   * A factory to override how [LibraryResolver] is created.
-   */
-  LibraryResolverFactory get libraryResolverFactory;
-
-  /**
-   * Return a list containing all of the sources that have been marked as
-   * priority sources. Clients must not modify the returned list.
-   */
-  List<Source> get prioritySources;
-
-  /**
-   * Return a list of the priority targets being analyzed by this context.
-   */
-  List<AnalysisTarget> get priorityTargets;
->>>>>>> 090459ca
-
-/**
- * The analysis errors and line information for the errors.
- */
-abstract class AnalysisErrorInfo {
-  /**
-   * Return the errors that as a result of the analysis, or `null` if there were
-   * no errors.
-   */
-  List<AnalysisError> get errors;
-
-  /**
-   * Return the line information associated with the errors, or `null` if there
-   * were no errors.
-   */
-  LineInfo get lineInfo;
-}
-
-/**
- * The analysis errors and line info associated with a source.
- */
-class AnalysisErrorInfoImpl implements AnalysisErrorInfo {
-  /**
-   * The analysis errors associated with a source, or `null` if there are no
-   * errors.
-   */
-  final List<AnalysisError> errors;
-
-  /**
-   * The line information associated with the errors, or `null` if there are no
-   * errors.
-   */
-  final LineInfo lineInfo;
-
-  /**
-   * Initialize an newly created error info with the given [errors] and
-   * [lineInfo].
-   */
-  AnalysisErrorInfoImpl(this.errors, this.lineInfo);
-}
-
-/**
- * The levels at which a source can be analyzed.
- */
-class AnalysisLevel extends Enum<AnalysisLevel> {
-  /**
-   * Indicates a source should be fully analyzed.
-   */
-  static const AnalysisLevel ALL = const AnalysisLevel('ALL', 0);
-
-  /**
-   * Indicates a source should be resolved and that errors, warnings and hints are needed.
-   */
-  static const AnalysisLevel ERRORS = const AnalysisLevel('ERRORS', 1);
-
-  /**
-   * Indicates a source should be resolved, but that errors, warnings and hints are not needed.
-   */
-  static const AnalysisLevel RESOLVED = const AnalysisLevel('RESOLVED', 2);
-
-  /**
-   * Indicates a source is not of interest to the client.
-   */
-  static const AnalysisLevel NONE = const AnalysisLevel('NONE', 3);
-
-  static const List<AnalysisLevel> values = const [ALL, ERRORS, RESOLVED, NONE];
-
-  const AnalysisLevel(String name, int ordinal) : super(name, ordinal);
-}
-
-/**
- * An object that is listening for results being produced by an analysis
- * context.
- */
-abstract class AnalysisListener {
-  /**
-   * Reports that a task, described by the given [taskDescription] is about to
-   * be performed by the given [context].
-   */
-  void aboutToPerformTask(AnalysisContext context, String taskDescription);
-
-  /**
-   * Reports that the [errors] associated with the given [source] in the given
-   * [context] has been updated to the given errors. The [lineInfo] is the line
-   * information associated with the source.
-   */
-  void computedErrors(AnalysisContext context, Source source,
-      List<AnalysisError> errors, LineInfo lineInfo);
-
-  /**
-   * Reports that the given [source] is no longer included in the set of sources
-   * that are being analyzed by the given analysis [context].
-   */
-  void excludedSource(AnalysisContext context, Source source);
-
-  /**
-   * Reports that the given [source] is now included in the set of sources that
-   * are being analyzed by the given analysis [context].
-   */
-  void includedSource(AnalysisContext context, Source source);
-
-  /**
-   * Reports that the given Dart [source] was parsed in the given [context],
-   * producing the given [unit].
-   */
-  void parsedDart(AnalysisContext context, Source source, CompilationUnit unit);
-
-  /**
-   * Reports that the given HTML [source] was parsed in the given [context].
-   */
-  @deprecated
-  void parsedHtml(AnalysisContext context, Source source, ht.HtmlUnit unit);
-
-  /**
-   * Reports that the given Dart [source] was resolved in the given [context].
-   */
-  void resolvedDart(
-      AnalysisContext context, Source source, CompilationUnit unit);
-
-  /**
-   * Reports that the given HTML [source] was resolved in the given [context].
-   */
-  @deprecated
-  void resolvedHtml(AnalysisContext context, Source source, ht.HtmlUnit unit);
-}
-
-/**
- * Futures returned by [AnalysisContext] for pending analysis results will
- * complete with this error if it is determined that analysis results will
- * never become available (e.g. because the requested source is not subject to
- * analysis, or because the requested source is a part file which is not a part
- * of any known library).
- */
-class AnalysisNotScheduledError implements Exception {}
-
-/**
- * A set of analysis options used to control the behavior of an analysis
- * context.
- */
-abstract class AnalysisOptions {
-  /**
-   * If analysis is to parse and analyze all function bodies, return `true`.
-   * If analysis is to skip all function bodies, return `false`.  If analysis
-   * is to parse and analyze function bodies in some sources and not in others,
-   * throw an exception.
-   *
-   * This getter is deprecated; consider using [analyzeFunctionBodiesPredicate]
-   * instead.
-   */
-  @deprecated // Use this.analyzeFunctionBodiesPredicate
-  bool get analyzeFunctionBodies;
-
-  /**
-   * Function that returns `true` if analysis is to parse and analyze function
-   * bodies for a given source.
-   */
-  AnalyzeFunctionBodiesPredicate get analyzeFunctionBodiesPredicate;
-
-  /**
-   * Return the maximum number of sources for which AST structures should be
-   * kept in the cache.
-   */
-  int get cacheSize;
-
-  /**
-   * Return `true` if analysis is to generate dart2js related hint results.
-   */
-  bool get dart2jsHint;
-
-  /**
-   * Return `true` to enable custom assert messages (DEP 37).
-   */
-  bool get enableAssertMessage;
-
-  /**
-   * Return `true` if analysis is to include the new async support.
-   */
-  @deprecated // Always true
-  bool get enableAsync;
-
-  /**
-   * Return `true` to enable interface libraries (DEP 40).
-   */
-  bool get enableConditionalDirectives;
-
-  /**
-   * Return `true` if analysis is to include the new deferred loading support.
-   */
-  @deprecated // Always true
-  bool get enableDeferredLoading;
-
-  /**
-   * Return `true` if analysis is to include the new enum support.
-   */
-  @deprecated // Always true
-  bool get enableEnum;
-
-  /**
-   * Return `true` to enable generic methods (DEP 22).
-   */
-  bool get enableGenericMethods => null;
-
-  /**
-   * Return `true` to enable null-aware operators (DEP 9).
-   */
-  @deprecated // Always true
-  bool get enableNullAwareOperators;
-
-  /**
-   * Return `true` to strictly follow the specification when generating
-   * warnings on "call" methods (fixes dartbug.com/21938).
-   */
-  bool get enableStrictCallChecks;
-
-  /**
-   * Return `true` if mixins are allowed to inherit from types other than
-   * Object, and are allowed to reference `super`.
-   */
-  bool get enableSuperMixins;
-
-  /**
-   * Return `true` if errors, warnings and hints should be generated for sources
-   * that are implicitly being analyzed. The default value is `true`.
-   */
-  bool get generateImplicitErrors;
-
-  /**
-   * Return `true` if errors, warnings and hints should be generated for sources
-   * in the SDK. The default value is `false`.
-   */
-  bool get generateSdkErrors;
-
-  /**
-   * Return `true` if analysis is to generate hint results (e.g. type inference
-   * based information and pub best practices).
-   */
-  bool get hint;
-
-  /**
-   * Return `true` if incremental analysis should be used.
-   */
-  bool get incremental;
-
-  /**
-   * A flag indicating whether incremental analysis should be used for API
-   * changes.
-   */
-  bool get incrementalApi;
-
-  /**
-   * A flag indicating whether validation should be performed after incremental
-   * analysis.
-   */
-  bool get incrementalValidation;
-
-  /**
-   * Return `true` if analysis is to generate lint warnings.
-   */
-  bool get lint;
-
-  /**
-   * Return `true` if analysis is to parse comments.
-   */
-  bool get preserveComments;
-
-  /**
-   * Return `true` if strong mode analysis should be used.
-   */
-  bool get strongMode;
-}
-
-/**
- * A set of analysis options used to control the behavior of an analysis
- * context.
- */
-class AnalysisOptionsImpl implements AnalysisOptions {
-  /**
-   * The maximum number of sources for which data should be kept in the cache.
-   */
-  static const int DEFAULT_CACHE_SIZE = 64;
-
-  /**
-   * The default value for enabling deferred loading.
-   */
-  @deprecated
-  static bool DEFAULT_ENABLE_DEFERRED_LOADING = true;
-
-  /**
-   * The default value for enabling enum support.
-   */
-  @deprecated
-  static bool DEFAULT_ENABLE_ENUM = true;
-
-  /**
-   * A predicate indicating whether analysis is to parse and analyze function
-   * bodies.
-   */
-  AnalyzeFunctionBodiesPredicate _analyzeFunctionBodiesPredicate =
-      _analyzeAllFunctionBodies;
-
-  /**
-   * The maximum number of sources for which AST structures should be kept in
-   * the cache.
-   */
-  int cacheSize = DEFAULT_CACHE_SIZE;
-
-  /**
-   * A flag indicating whether analysis is to generate dart2js related hint
-   * results.
-   */
-  bool dart2jsHint = false;
-
-  /**
-   * A flag indicating whether custom assert messages are to be supported (DEP
-   * 37).
-   */
-  bool enableAssertMessage = false;
-
-  /**
-   * A flag indicating whether interface libraries are to be supported (DEP 40).
-   */
-  bool enableConditionalDirectives = false;
-
-  /**
-   * A flag indicating whether generic methods are to be supported (DEP 22).
-   */
-  bool enableGenericMethods = false;
-
-  /**
-   * A flag indicating whether analysis is to strictly follow the specification
-   * when generating warnings on "call" methods (fixes dartbug.com/21938).
-   */
-  bool enableStrictCallChecks = false;
-
-  /**
-   * A flag indicating whether mixins are allowed to inherit from types other
-   * than Object, and are allowed to reference `super`.
-   */
-  bool enableSuperMixins = false;
-
-  /**
-   * A flag indicating whether errors, warnings and hints should be generated
-   * for sources that are implicitly being analyzed.
-   */
-  bool generateImplicitErrors = true;
-
-  /**
-   * A flag indicating whether errors, warnings and hints should be generated
-   * for sources in the SDK.
-   */
-  bool generateSdkErrors = false;
-
-  /**
-   * A flag indicating whether analysis is to generate hint results (e.g. type
-   * inference based information and pub best practices).
-   */
-  bool hint = true;
-
-  /**
-   * A flag indicating whether incremental analysis should be used.
-   */
-  bool incremental = false;
-
-  /**
-   * A flag indicating whether incremental analysis should be used for API
-   * changes.
-   */
-  bool incrementalApi = false;
-
-  /**
-   * A flag indicating whether validation should be performed after incremental
-   * analysis.
-   */
-  bool incrementalValidation = false;
-
-  /**
-   * A flag indicating whether analysis is to generate lint warnings.
-   */
-  bool lint = false;
-
-  /**
-   * A flag indicating whether analysis is to parse comments.
-   */
-  bool preserveComments = true;
-
-  /**
-   * A flag indicating whether strong-mode analysis should be used.
-   */
-  bool strongMode = false;
-
-  /**
-   * Initialize a newly created set of analysis options to have their default
-   * values.
-   */
-  AnalysisOptionsImpl();
-
-  /**
-   * Initialize a newly created set of analysis options to have the same values
-   * as those in the given set of analysis [options].
-   */
-  @deprecated // Use new AnalysisOptionsImpl.from(options)
-  AnalysisOptionsImpl.con1(AnalysisOptions options) {
-    analyzeFunctionBodiesPredicate = options.analyzeFunctionBodiesPredicate;
-    cacheSize = options.cacheSize;
-    dart2jsHint = options.dart2jsHint;
-    enableAssertMessage = options.enableAssertMessage;
-    enableStrictCallChecks = options.enableStrictCallChecks;
-    enableGenericMethods = options.enableGenericMethods;
-    enableSuperMixins = options.enableSuperMixins;
-    generateImplicitErrors = options.generateImplicitErrors;
-    generateSdkErrors = options.generateSdkErrors;
-    hint = options.hint;
-    incremental = options.incremental;
-    incrementalApi = options.incrementalApi;
-    incrementalValidation = options.incrementalValidation;
-    lint = options.lint;
-    preserveComments = options.preserveComments;
-    strongMode = options.strongMode;
-  }
-
-  /**
-   * Initialize a newly created set of analysis options to have the same values
-   * as those in the given set of analysis [options].
-   */
-  AnalysisOptionsImpl.from(AnalysisOptions options) {
-    analyzeFunctionBodiesPredicate = options.analyzeFunctionBodiesPredicate;
-    cacheSize = options.cacheSize;
-    dart2jsHint = options.dart2jsHint;
-    enableAssertMessage = options.enableAssertMessage;
-    enableStrictCallChecks = options.enableStrictCallChecks;
-    enableGenericMethods = options.enableGenericMethods;
-    enableSuperMixins = options.enableSuperMixins;
-    generateImplicitErrors = options.generateImplicitErrors;
-    generateSdkErrors = options.generateSdkErrors;
-    hint = options.hint;
-    incremental = options.incremental;
-    incrementalApi = options.incrementalApi;
-    incrementalValidation = options.incrementalValidation;
-    lint = options.lint;
-    preserveComments = options.preserveComments;
-    strongMode = options.strongMode;
-  }
-
-  bool get analyzeFunctionBodies {
-    if (identical(analyzeFunctionBodiesPredicate, _analyzeAllFunctionBodies)) {
-      return true;
-    } else if (identical(
-        analyzeFunctionBodiesPredicate, _analyzeNoFunctionBodies)) {
-      return false;
-    } else {
-      throw new StateError('analyzeFunctionBodiesPredicate in use');
-    }
-  }
-
-  set analyzeFunctionBodies(bool value) {
-    if (value) {
-      analyzeFunctionBodiesPredicate = _analyzeAllFunctionBodies;
-    } else {
-      analyzeFunctionBodiesPredicate = _analyzeNoFunctionBodies;
-    }
-  }
-
-  @override
-  AnalyzeFunctionBodiesPredicate get analyzeFunctionBodiesPredicate =>
-      _analyzeFunctionBodiesPredicate;
-
-  set analyzeFunctionBodiesPredicate(AnalyzeFunctionBodiesPredicate value) {
-    if (value == null) {
-      throw new ArgumentError.notNull('analyzeFunctionBodiesPredicate');
-    }
-    _analyzeFunctionBodiesPredicate = value;
-  }
-
-  @deprecated
-  @override
-  bool get enableAsync => true;
-
-  @deprecated
-  void set enableAsync(bool enable) {
-    // Async support cannot be disabled
-  }
-
-  @deprecated
-  @override
-  bool get enableDeferredLoading => true;
-
-  @deprecated
-  void set enableDeferredLoading(bool enable) {
-    // Deferred loading support cannot be disabled
-  }
-
-  @deprecated
-  @override
-  bool get enableEnum => true;
-
-  @deprecated
-  void set enableEnum(bool enable) {
-    // Enum support cannot be disabled
-  }
-
-  @deprecated
-  @override
-  bool get enableNullAwareOperators => true;
-
-  @deprecated
-  void set enableNullAwareOperators(bool enable) {
-    // Null-aware operator support cannot be disabled
-  }
-
-  /**
-   * Predicate used for [analyzeFunctionBodiesPredicate] when
-   * [analyzeFunctionBodies] is set to `true`.
-   */
-  static bool _analyzeAllFunctionBodies(Source _) => true;
-
-  /**
-   * Predicate used for [analyzeFunctionBodiesPredicate] when
-   * [analyzeFunctionBodies] is set to `false`.
-   */
-  static bool _analyzeNoFunctionBodies(Source _) => false;
-}
-
-/**
- *
- */
-class AnalysisResult {
-  /**
-   * The change notices associated with this result, or `null` if there were no
-   * changes and there is no more work to be done.
-   */
-  final List<ChangeNotice> _notices;
-
-  /**
-   * The number of milliseconds required to determine which task was to be
-   * performed.
-   */
-  final int getTime;
-
-  /**
-   * The name of the class of the task that was performed.
-   */
-  final String taskClassName;
-
-  /**
-   * The number of milliseconds required to perform the task.
-   */
-  final int performTime;
-
-  /**
-   * Initialize a newly created analysis result to have the given values. The
-   * [notices] is the change notices associated with this result. The [getTime]
-   * is the number of milliseconds required to determine which task was to be
-   * performed. The [taskClassName] is the name of the class of the task that
-   * was performed. The [performTime] is the number of milliseconds required to
-   * perform the task.
-   */
-  AnalysisResult(
-      this._notices, this.getTime, this.taskClassName, this.performTime);
-
-  /**
-   * Return the change notices associated with this result, or `null` if there
-   * were no changes and there is no more work to be done.
-   */
-  List<ChangeNotice> get changeNotices => _notices;
-
-  /**
-   * Return `true` if there is more to be performed after the task that was
-   * performed.
-   */
-  bool get hasMoreWork => _notices != null;
-}
-
-/**
- * The result of applying a [ChangeSet] to a [AnalysisContext].
- */
-class ApplyChangesStatus {
-  /**
-   * Is `true` if the given [ChangeSet] caused any changes in the context.
-   */
-  final bool hasChanges;
-
-  ApplyChangesStatus(this.hasChanges);
-}
-
-/**
- * The possible states of cached data.
- */
-class CacheState extends Enum<CacheState> {
-  /**
-   * The data is not in the cache and the last time an attempt was made to
-   * compute the data an exception occurred, making it pointless to attempt to
-   * compute the data again.
-   *
-   * Valid Transitions:
-   * * [INVALID] if a source was modified that might cause the data to be
-   *   computable
-   */
-  static const CacheState ERROR = const CacheState('ERROR', 0);
-
-  /**
-   * The data is not in the cache because it was flushed from the cache in order
-   * to control memory usage. If the data is recomputed, results do not need to
-   * be reported.
-   *
-   * Valid Transitions:
-   * * [IN_PROCESS] if the data is being recomputed
-   * * [INVALID] if a source was modified that causes the data to need to be
-   *   recomputed
-   */
-  static const CacheState FLUSHED = const CacheState('FLUSHED', 1);
-
-  /**
-   * The data might or might not be in the cache but is in the process of being
-   * recomputed.
-   *
-   * Valid Transitions:
-   * * [ERROR] if an exception occurred while trying to compute the data
-   * * [VALID] if the data was successfully computed and stored in the cache
-   */
-  static const CacheState IN_PROCESS = const CacheState('IN_PROCESS', 2);
-
-  /**
-   * The data is not in the cache and needs to be recomputed so that results can
-   * be reported.
-   *
-   * Valid Transitions:
-   * * [IN_PROCESS] if an attempt is being made to recompute the data
-   */
-  static const CacheState INVALID = const CacheState('INVALID', 3);
-
-  /**
-   * The data is in the cache and up-to-date.
-   *
-   * Valid Transitions:
-   * * [FLUSHED] if the data is removed in order to manage memory usage
-   * * [INVALID] if a source was modified in such a way as to invalidate the
-   *   previous data
-   */
-  static const CacheState VALID = const CacheState('VALID', 4);
-
-  static const List<CacheState> values = const [
-    ERROR,
-    FLUSHED,
-    IN_PROCESS,
-    INVALID,
-    VALID
-  ];
-
-  const CacheState(String name, int ordinal) : super(name, ordinal);
-}
-
-/**
- * An object that represents a change to the analysis results associated with a
- * given source.
- */
-abstract class ChangeNotice implements AnalysisErrorInfo {
-  /**
-   * The parsed, but maybe not resolved Dart AST that changed as a result of
-   * the analysis, or `null` if the AST was not changed.
-   */
-  CompilationUnit get parsedDartUnit;
-
-  /**
-   * The fully resolved Dart AST that changed as a result of the analysis, or
-   * `null` if the AST was not changed.
-   */
-  CompilationUnit get resolvedDartUnit;
-
-  /**
-   * The fully resolved HTML AST that changed as a result of the analysis, or
-   * `null` if the AST was not changed.
-   */
-  @deprecated
-  ht.HtmlUnit get resolvedHtmlUnit;
-
-  /**
-   * Return the source for which the result is being reported.
-   */
-  Source get source;
-}
-
-/**
- * An implementation of a [ChangeNotice].
- */
-class ChangeNoticeImpl implements ChangeNotice {
-  /**
-   * An empty list of change notices.
-   */
-  static const List<ChangeNoticeImpl> EMPTY_LIST = const <ChangeNoticeImpl>[];
-
-  /**
-   * The source for which the result is being reported.
-   */
-  final Source source;
-
-  /**
-   * The parsed, but maybe not resolved Dart AST that changed as a result of
-   * the analysis, or `null` if the AST was not changed.
-   */
-  CompilationUnit parsedDartUnit;
-
-  /**
-   * The fully resolved Dart AST that changed as a result of the analysis, or
-   * `null` if the AST was not changed.
-   */
-  CompilationUnit resolvedDartUnit;
-
-  /**
-   * The fully resolved HTML AST that changed as a result of the analysis, or
-   * `null` if the AST was not changed.
-   */
-  @deprecated
-  ht.HtmlUnit resolvedHtmlUnit;
-
-  /**
-   * The errors that changed as a result of the analysis, or `null` if errors
-   * were not changed.
-   */
-  List<AnalysisError> _errors;
-
-  /**
-   * The line information associated with the source, or `null` if errors were
-   * not changed.
-   */
-  LineInfo _lineInfo;
-
-  /**
-   * Initialize a newly created notice associated with the given source.
-   *
-   * @param source the source for which the change is being reported
-   */
-  ChangeNoticeImpl(this.source);
-
-  @override
-  List<AnalysisError> get errors => _errors;
-
-  @override
-  LineInfo get lineInfo => _lineInfo;
-
-  /**
-   * Set the errors that changed as a result of the analysis to the given
-   * [errors] and set the line information to the given [lineInfo].
-   */
-  void setErrors(List<AnalysisError> errors, LineInfo lineInfo) {
-    this._errors = errors;
-    this._lineInfo = lineInfo;
-    if (lineInfo == null) {
-      AnalysisEngine.instance.logger.logInformation("No line info: $source",
-          new CaughtException(new AnalysisException(), null));
-    }
-  }
-
-  @override
-  String toString() => "Changes for ${source.fullName}";
-}
-
-/**
- * An indication of which sources have been added, changed, removed, or deleted.
- * In the case of a changed source, there are multiple ways of indicating the
- * nature of the change.
- *
- * No source should be added to the change set more than once, either with the
- * same or a different kind of change. It does not make sense, for example, for
- * a source to be both added and removed, and it is redundant for a source to be
- * marked as changed in its entirety and changed in some specific range.
- */
-class ChangeSet {
-  /**
-   * A list containing the sources that have been added.
-   */
-  final List<Source> addedSources = new List<Source>();
-
-  /**
-   * A list containing the sources that have been changed.
-   */
-  final List<Source> changedSources = new List<Source>();
-
-  /**
-   * A table mapping the sources whose content has been changed to the current
-   * content of those sources.
-   */
-  HashMap<Source, String> _changedContent = new HashMap<Source, String>();
-
-  /**
-   * A table mapping the sources whose content has been changed within a single
-   * range to the current content of those sources and information about the
-   * affected range.
-   */
-  final HashMap<Source, ChangeSet_ContentChange> changedRanges =
-      new HashMap<Source, ChangeSet_ContentChange>();
-
-  /**
-   * A list containing the sources that have been removed.
-   */
-  final List<Source> removedSources = new List<Source>();
-
-  /**
-   * A list containing the source containers specifying additional sources that
-   * have been removed.
-   */
-  final List<SourceContainer> removedContainers = new List<SourceContainer>();
-
-  /**
-   * A list containing the sources that have been deleted.
-   */
-  final List<Source> deletedSources = new List<Source>();
-
-  /**
-   * Return a table mapping the sources whose content has been changed to the
-   * current content of those sources.
-   */
-  Map<Source, String> get changedContents => _changedContent;
-
-  /**
-   * Return `true` if this change set does not contain any changes.
-   */
-  bool get isEmpty => addedSources.isEmpty &&
-      changedSources.isEmpty &&
-      _changedContent.isEmpty &&
-      changedRanges.isEmpty &&
-      removedSources.isEmpty &&
-      removedContainers.isEmpty &&
-      deletedSources.isEmpty;
-
-  /**
-   * Record that the specified [source] has been added and that its content is
-   * the default contents of the source.
-   */
-  void addedSource(Source source) {
-    addedSources.add(source);
-  }
-
-  /**
-   * Record that the specified [source] has been changed and that its content is
-   * the given [contents].
-   */
-  void changedContent(Source source, String contents) {
-    _changedContent[source] = contents;
-  }
-
-  /**
-   * Record that the specified [source] has been changed and that its content is
-   * the given [contents]. The [offset] is the offset into the current contents.
-   * The [oldLength] is the number of characters in the original contents that
-   * were replaced. The [newLength] is the number of characters in the
-   * replacement text.
-   */
-  void changedRange(Source source, String contents, int offset, int oldLength,
-      int newLength) {
-    changedRanges[source] =
-        new ChangeSet_ContentChange(contents, offset, oldLength, newLength);
-  }
-
-  /**
-   * Record that the specified [source] has been changed. If the content of the
-   * source was previously overridden, this has no effect (the content remains
-   * overridden). To cancel (or change) the override, use [changedContent]
-   * instead.
-   */
-  void changedSource(Source source) {
-    changedSources.add(source);
-  }
-
-  /**
-   * Record that the specified [source] has been deleted.
-   */
-  void deletedSource(Source source) {
-    deletedSources.add(source);
-  }
-
-  /**
-   * Record that the specified source [container] has been removed.
-   */
-  void removedContainer(SourceContainer container) {
-    if (container != null) {
-      removedContainers.add(container);
-    }
-  }
-
-  /**
-   * Record that the specified [source] has been removed.
-   */
-  void removedSource(Source source) {
-    if (source != null) {
-      removedSources.add(source);
-    }
-  }
-
-  @override
-  String toString() {
-    StringBuffer buffer = new StringBuffer();
-    bool needsSeparator =
-        _appendSources(buffer, addedSources, false, "addedSources");
-    needsSeparator = _appendSources(
-        buffer, changedSources, needsSeparator, "changedSources");
-    needsSeparator = _appendSources2(
-        buffer, _changedContent, needsSeparator, "changedContent");
-    needsSeparator =
-        _appendSources2(buffer, changedRanges, needsSeparator, "changedRanges");
-    needsSeparator = _appendSources(
-        buffer, deletedSources, needsSeparator, "deletedSources");
-    needsSeparator = _appendSources(
-        buffer, removedSources, needsSeparator, "removedSources");
-    int count = removedContainers.length;
-    if (count > 0) {
-      if (removedSources.isEmpty) {
-        if (needsSeparator) {
-          buffer.write("; ");
-        }
-        buffer.write("removed: from ");
-        buffer.write(count);
-        buffer.write(" containers");
-      } else {
-        buffer.write(", and more from ");
-        buffer.write(count);
-        buffer.write(" containers");
-      }
-    }
-    return buffer.toString();
-  }
-
-  /**
-   * Append the given [sources] to the given [buffer], prefixed with the given
-   * [label] and a separator if [needsSeparator] is `true`. Return `true` if
-   * future lists of sources will need a separator.
-   */
-  bool _appendSources(StringBuffer buffer, List<Source> sources,
-      bool needsSeparator, String label) {
-    if (sources.isEmpty) {
-      return needsSeparator;
-    }
-    if (needsSeparator) {
-      buffer.write("; ");
-    }
-    buffer.write(label);
-    String prefix = " ";
-    for (Source source in sources) {
-      buffer.write(prefix);
-      buffer.write(source.fullName);
-      prefix = ", ";
-    }
-    return true;
-  }
-
-  /**
-   * Append the given [sources] to the given [builder], prefixed with the given
-   * [label] and a separator if [needsSeparator] is `true`. Return `true` if
-   * future lists of sources will need a separator.
-   */
-  bool _appendSources2(StringBuffer buffer, HashMap<Source, dynamic> sources,
-      bool needsSeparator, String label) {
-    if (sources.isEmpty) {
-      return needsSeparator;
-    }
-    if (needsSeparator) {
-      buffer.write("; ");
-    }
-    buffer.write(label);
-    String prefix = " ";
-    for (Source source in sources.keys.toSet()) {
-      buffer.write(prefix);
-      buffer.write(source.fullName);
-      prefix = ", ";
-    }
-    return true;
-  }
-}
-
-/**
- * A change to the content of a source.
- */
-class ChangeSet_ContentChange {
-  /**
-   * The new contents of the source.
-   */
-  final String contents;
-
-  /**
-   * The offset into the current contents.
-   */
-  final int offset;
-
-  /**
-   * The number of characters in the original contents that were replaced
-   */
-  final int oldLength;
-
-  /**
-   * The number of characters in the replacement text.
-   */
-  final int newLength;
-
-  /**
-   * Initialize a newly created change object to represent a change to the
-   * content of a source. The [contents] is the new contents of the source. The
-   * [offse] ist the offset into the current contents. The [oldLength] is the
-   * number of characters in the original contents that were replaced. The
-   * [newLength] is the number of characters in the replacement text.
-   */
-  ChangeSet_ContentChange(
-      this.contents, this.offset, this.oldLength, this.newLength);
-}
-
-/**
- * [ComputedResult] describes a value computed for a [ResultDescriptor].
- */
-class ComputedResult<V> {
-  /**
-   * The context in which the value was computed.
-   */
-  final AnalysisContext context;
-
-  /**
-   * The descriptor of the result which was computed.
-   */
-  final ResultDescriptor<V> descriptor;
-
-  /**
-   * The target for which the result was computed.
-   */
-  final AnalysisTarget target;
-
-  /**
-   * The computed value.
-   */
-  final V value;
-
-  ComputedResult(this.context, this.descriptor, this.target, this.value);
-
-  @override
-  String toString() => '$descriptor of $target in $context';
-}
-
-/**
  * An event indicating when a source either starts or stops being implicitly
  * analyzed.
  */
